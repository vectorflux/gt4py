# -- Build system requirements (PEP 518) --

[build-system]
build-backend = 'setuptools.build_meta'
requires = ['cython>=3.0.0', 'setuptools>=70.0.0', 'versioningit>=3.1.1', 'wheel>=0.33.6']

# -- Dependency groups --
[dependency-groups]
build = [
  'cython>=3.0.0',
  'pip>=22.1.1',
  'setuptools>=70.0.0',
  'wheel>=0.33.6'
]
dev = [
  {include-group = 'build'},
  {include-group = 'docs'},
  {include-group = 'frameworks'},
  {include-group = 'lint'},
  {include-group = 'test'},
  {include-group = 'typing'}
]
docs = [
  'esbonio>=0.16.0',
  'jupytext>=1.14',
  'matplotlib>=3.8.4',
  'myst-parser>=4.0.0',
  'pygments>=2.7.3',
  'sphinx>=7.3.7',
  'sphinx-rtd-theme>=3.0.1',
  'sphinx-toolbox>=3.8.1'
]
frameworks = [
  # 3rd party frameworks with some interoperability with gt4py
  'atlas4py>=0.35'
]
lint = [
  'pre-commit>=4.0.1',
  'ruff>=0.8.0',
  'tach>=0.16.0'
]
test = [
  'coverage[toml]>=7.5.0',
  'hypothesis>=6.0.0',
  'nbmake>=1.4.6',
  'nox>=2024.10.9',
  'pytest>=8.0.1',
  'pytest-benchmark>=5.0.0',
  'pytest-cache>=1.0',
  'pytest-cov>=5.0.0',
  'pytest-factoryboy>=2.6.1',
  'pytest-instafail>=0.5.0',
  'pytest-xdist[psutil]>=3.5.0'
]
typing = [
  'mypy[faster-cache]>=1.13.0',
  'types-tabulate>=0.8.10',
  'types-PyYAML>=6.0.10',
  'types-decorator>=5.1.8',
  'types-docutils>=0.21.0',
  'types-pytz>=2024.2.0'
]

# -- Standard project description options (PEP 621) --
[project]
authors = [{name = 'ETH Zurich', email = 'gridtools@cscs.ch'}]
classifiers = [
  'Development Status :: 4 - Beta',
  'Environment :: Console',
  'Environment :: GPU :: NVIDIA CUDA',
  'Intended Audience :: Science/Research',
  'License :: OSI Approved :: BSD License',
  'Operating System :: POSIX',
  'Programming Language :: Python',
  'Programming Language :: Python :: 3.10',
  'Programming Language :: Python :: 3.11',
  'Programming Language :: Python :: Implementation :: CPython',
  'Topic :: Scientific/Engineering :: Atmospheric Science',
  'Topic :: Scientific/Engineering :: Mathematics',
  'Topic :: Scientific/Engineering :: Physics'
]
dependencies = [
  'attrs>=21.3',
  'black>=22.3',
  'boltons>=20.1',
  'cached-property>=1.5.1',
  'click>=8.0.0',
  'cmake>=3.22',
  'cytoolz>=0.12.1',
  'deepdiff>=5.6.0',
  'devtools>=0.6',
  'diskcache>=5.6.3',
  'factory-boy>=3.3.0',
  "flufl-lock>=8.1.0",
  'frozendict>=2.3',
  'gridtools-cpp>=2.3.9,==2.*',
  'jinja2>=3.0.0',
  'lark>=1.1.2',
  'mako>=1.1',
  'nanobind>=1.4.0 ',
  'ninja>=1.10',
  'numpy>=1.23.3',
  'packaging>=20.0',
  'pybind11>=2.10.1',
  'setuptools>=70.0.0',
  'tabulate>=0.8.10',
  'toolz>=0.12.1',
  'typing-extensions>=4.11.0',
  'versioningit>=3.1.1',
  'xxhash>=1.4.4,<3.1.0'
]
description = 'Python library for generating high-performance implementations of stencil kernels for weather and climate modeling from a domain-specific language (DSL)'
dynamic = ['version']
keywords = [
  'gridtools',
  'stencil',
  'weather',
  'climate',
  'performance',
  'portable',
  'hpc'
]
license = {text = 'BSD-3 License'}  # TODO: waiting for PEP 639 being implemented by setuptools (https://github.com/codecov/codecov-cli/issues/605)
name = 'gt4py'
readme = 'README.md'
requires-python = '>=3.10, <3.12'

[project.optional-dependencies]
# bundles
all = ['gt4py[dace,formatting,jax,performance,testing]']
# device-specific extras
cuda11 = ['cupy-cuda11x>=12.0']
cuda12 = ['cupy-cuda12x>=12.0']
# features
dace = ['dace>=1.0.2,<1.1.0']  # v1.x will contain breaking changes, see https://github.com/spcl/dace/milestone/4
dace-next = ['dace']  # pull dace latest version from the git repository
formatting = ['clang-format>=9.0']
jax = ['jax>=0.4.26']
jax-cuda12 = ['jax[cuda12_local]>=0.4.26', 'gt4py[cuda12]']
performance = ['scipy>=1.9.2']
rocm4_3 = ['cupy-rocm-4-3>=13.3.0']
rocm5_0 = ['cupy-rocm-5-0>=13.3.0']
testing = ['hypothesis>=6.0.0', 'pytest>=7.0']

[project.scripts]
gtpyc = 'gt4py.cartesian.cli:gtpyc'

[project.urls]
Documentation = 'https://gridtools.github.io/gt4py'
Homepage = 'https://gridtools.github.io/'
Repository = 'https://github.com/GridTools/gt4py'

# ---- Other tools ----
# -- coverage --
[tool.coverage]

[tool.coverage.html]
directory = 'tests/_reports/coverage_html'

[tool.coverage.paths]
source = ['src/', '.nox/py*/lib/python3.*/site-packages/']

[tool.coverage.report]
# Regexes for lines to exclude from consideration
exclude_lines = [
  'raise AssertionError',  # Don't complain if tests don't hit defensive assertion code
  'raise NotImplementedError',  # Don't complain if tests don't hit defensive assertion code
  'if 0:',  # Don't complain if non-runnable code isn't run
  'if __name__ == .__main__.:'  # Don't complain if non-runnable code isn't run
]
ignore_errors = true

[tool.coverage.run]
branch = true
source_pkgs = ['gt4py']

# -- mypy  --
[tool.mypy]
disallow_incomplete_defs = true
exclude = [
  '^setup\.py$',
  'build/.*$',
  'ci/*.$',
  'docs/.*$',
  'tests/.*$'
]
ignore_missing_imports = true
implicit_optional = false
implicit_reexport = false
install_types = true
namespace_packages = false
# pretty = true
show_column_numbers = true
show_error_codes = true
warn_redundant_casts = true
warn_unused_configs = true
warn_unused_ignores = true

# GT4Py configs
[[tool.mypy.overrides]]
allow_incomplete_defs = false
allow_untyped_defs = false
ignore_missing_imports = false
module = 'gt4py.*'

[[tool.mypy.overrides]]
# The following ignore_errors are only temporary.
# TODO: Fix errors and enable these settings.
allow_incomplete_defs = true
allow_untyped_defs = true
follow_imports = 'silent'
module = 'gt4py.cartesian.*'

[[tool.mypy.overrides]]
ignore_errors = true
module = 'gt4py.cartesian.backend.pyext_builder'

[[tool.mypy.overrides]]
ignore_errors = true
module = 'gt4py.cartesian.frontend.nodes'

[[tool.mypy.overrides]]
ignore_errors = true
module = 'gt4py.cartesian.frontend.node_util'

[[tool.mypy.overrides]]
ignore_errors = true
module = 'gt4py.cartesian.frontend.gtscript_frontend'

[[tool.mypy.overrides]]
ignore_errors = true
module = 'gt4py.cartesian.frontend.defir_to_gtir'

[[tool.mypy.overrides]]
ignore_errors = true
module = 'gt4py.cartesian.frontend.meta'

[[tool.mypy.overrides]]
module = 'gt4py.eve.extended_typing'
warn_unused_ignores = false

[[tool.mypy.overrides]]
# TODO: Make this false and fix errors
allow_untyped_defs = true
follow_imports = 'silent'
module = 'gt4py.storage.*'
warn_unused_ignores = false

[[tool.mypy.overrides]]
allow_incomplete_defs = true
allow_untyped_defs = true
module = 'gt4py.next.iterator.*'

[[tool.mypy.overrides]]
allow_incomplete_defs = true
allow_untyped_defs = true
module = 'gt4py.next.program_processors.runners.dace_iterator.*'

[[tool.mypy.overrides]]
ignore_errors = true
module = 'gt4py.next.iterator.runtime'

# -- pytest --
[tool.pytest]

[tool.pytest.ini_options]
markers = [
  'all: special marker that skips all tests',
  'requires_atlas: tests that require `atlas4py` bindings package',
  'requires_dace: tests that require `dace` package',
  'requires_gpu: tests that require a NVidia GPU (`cupy` and `cudatoolkit` are required)',
  'uses_applied_shifts: tests that require backend support for applied-shifts',
  'uses_can_deref: tests that require backend support for can_deref builtin function',
  'uses_composite_shifts: tests that use composite shifts in unstructured domain',
  'uses_constant_fields: tests that require backend support for constant fields',
  'uses_dynamic_offsets: tests that require backend support for dynamic offsets',
  'uses_floordiv: tests that require backend support for floor division',
  'uses_if_stmts: tests that require backend support for if-statements',
  'uses_index_fields: tests that require backend support for index fields',
  'uses_ir_if_stmts',
  'uses_lift: tests that require backend support for lift builtin function',
  'uses_negative_modulo: tests that require backend support for modulo on negative numbers',
  'uses_origin: tests that require backend support for domain origin',
  'uses_reduce_with_lambda: tests that use lambdas as reduce functions',
  'uses_reduction_with_only_sparse_fields: tests that require backend support for with sparse fields',
  'uses_scalar_in_domain_and_fo',
  'uses_scan: tests that uses scan',
  'uses_scan_in_field_operator: tests that require backend support for scan in field operator',
  'uses_scan_in_stencil: tests that require backend support for scan in stencil',
  'uses_scan_without_field_args: tests that require calls to scan that do not have any fields as arguments',
  'uses_scan_nested: tests that use nested scans',
  'uses_scan_requiring_projector: tests need a projector implementation in gtfn',
  'uses_sparse_fields: tests that require backend support for sparse fields',
  'uses_sparse_fields_as_output: tests that require backend support for writing sparse fields',
  'uses_strided_neighbor_offset: tests that require backend support for strided neighbor offset',
  'uses_tuple_args: tests that require backend support for tuple arguments',
  'uses_tuple_args_with_different_but_promotable_dims: test that requires backend support for tuple args with different but promotable dims',
  'uses_tuple_iterator: tests that require backend support to deref tuple iterators',
  'uses_tuple_returns: tests that require backend support for tuple results',
  'uses_zero_dimensional_fields: tests that require backend support for zero-dimensional fields',
  'uses_cartesian_shift: tests that use a Cartesian connectivity',
  'uses_unstructured_shift: tests that use a unstructured connectivity',
  'uses_max_over: tests that use the max_over builtin',
  'uses_mesh_with_skip_values: tests that use a mesh with skip values',
  'checks_specific_error: tests that rely on the backend to produce a specific error message',
  'uses_frontend_concat_where: tests that use the frontend concat_where builtin',
  'uses_gtir_concat_where: tests that use the GTIR concat_where builtin'
]
norecursedirs = ['dist', 'build', 'cpp_backend_tests/build*', '_local/*', '.*']
testpaths = 'tests'
xfail_strict = true

# -- ruff --
[tool.ruff]
line-length = 100  # It should be the same as in `tool.black.line-length` above
respect-gitignore = true
show-fixes = true
# show-source = true
target-version = 'py310'

[tool.ruff.format]
docstring-code-format = true

[tool.ruff.lint]
# # Rules sets:
# E: pycodestyle
# F: Pyflakes
# I: isort
# B: flake8-bugbear
# A: flake8-builtins
# T10: flake8-debugger
# ERA: eradicate
# NPY: NumPy-specific rules
# RUF: Ruff-specific rules
ignore = [
  'E501',  # [line-too-long]
  'B905'  # [zip-without-explicit-strict]  # TODO(egparedes): Reevaluate this rule
]
select = ['E', 'F', 'I', 'B', 'A', 'T10', 'ERA', 'NPY', 'RUF']
typing-modules = ['gt4py.eve.extended_typing']
unfixable = []

[tool.ruff.lint.flake8-builtins]
builtins-allowed-modules = ['builtins']

[tool.ruff.lint.isort]
combine-as-imports = true
# force-wrap-aliases = true
known-first-party = ['gt4py', '__externals__', '__gtscript__']
known-third-party = [
  'attr',
  'black',
  'boltons',
  'cached_property',
  'click',
  'cupy',
  'dace',
  'devtools',
  'factory',
  'hypothesis',
  'importlib_resources',
  'jinja2',
  'mako',
  'networkx',
  'numpy',
  'packaging',
  'pybind11',
  'pytest',
  'pytest_factoryboy',
  'setuptools',
  'tabulate',
  'typing_extensions',
  'xxhash'
]
lines-after-imports = 2
order-by-type = true
section-order = [
  'future',
  'standard-library',
  'third-party',
  'first-party',
  'tests',
  'local-folder'
]
split-on-trailing-comma = false

[tool.ruff.lint.isort.sections]
'tests' = ['cartesian_tests', 'eve_tests', 'next_tests', 'storage_tests']

[tool.ruff.lint.mccabe]
max-complexity = 15

[tool.ruff.lint.per-file-ignores]
'src/gt4py/eve/extended_typing.py' = ['F401', 'F405']
'src/gt4py/next/__init__.py' = ['F401']

# -- setuptools build backend --
[tool.setuptools]
platforms = ['Linux', 'Mac']

[tool.setuptools.cmdclass]
# This is required for the `onbuild` versioningit hook
build_py = "versioningit.cmdclass.build_py"
sdist = "versioningit.cmdclass.sdist"

[tool.setuptools.package-data]
'*' = ['*.in', '*.txt']
'gt4py' = ['py.typed', '*.md', '*.rst']

[tool.setuptools.packages]
find = {namespaces = false, where = ['src']}

# -- uv: packages & workspace --
[tool.uv]
conflicts = [
  [
    {extra = 'cuda11'},
    {extra = 'jax-cuda12'},
    {extra = 'rocm4_3'},
    {extra = 'rocm5_0'}
  ],
  [
    {extra = 'dace'},
    {extra = 'dace-next'}
  ],
  [
    {extra = 'all'},
    {extra = 'dace-next'}
  ]
]

[[tool.uv.index]]
explicit = true
name = 'test.pypi'
url = 'https://test.pypi.org/simple/'

[tool.uv.sources]
atlas4py = {index = "test.pypi"}
<<<<<<< HEAD
dace = {git = "https://github.com/philip-paul-mueller/dace", branch = "improved-2d-copy", extra = "dace-next"}
=======
dace = {git = "https://github.com/GridTools/dace", branch = "gt4py-next-integration", extra = "dace-next"}
>>>>>>> 9b9bf0fe

# -- versioningit --
[tool.versioningit]
default-version = "0.0.0+missing.version.info"

[tool.versioningit.format]
dirty = "{base_version}+dirty"  # Example: 1.2.3+dirty
distance = "{base_version}.post{distance}+{rev}"  # Example: 1.2.3.post42+e174a1f
distance-dirty = "{base_version}.post{distance}+{rev}.dirty"  # Example: 1.2.3.post42+e174a1f.dirty

[tool.versioningit.onbuild]
build-file = "gt4py/__about__.py"
regex = "^\\s*on_build_version:\\s*Final\\s*=\\s*(?P<version>.*)"
source-file = "src/gt4py/__about__.py"

[tool.versioningit.vcs]
describe-subst = "$Format:%(describe:tags,match=v*)$"
method = "git-archive"<|MERGE_RESOLUTION|>--- conflicted
+++ resolved
@@ -436,11 +436,7 @@
 
 [tool.uv.sources]
 atlas4py = {index = "test.pypi"}
-<<<<<<< HEAD
-dace = {git = "https://github.com/philip-paul-mueller/dace", branch = "improved-2d-copy", extra = "dace-next"}
-=======
 dace = {git = "https://github.com/GridTools/dace", branch = "gt4py-next-integration", extra = "dace-next"}
->>>>>>> 9b9bf0fe
 
 # -- versioningit --
 [tool.versioningit]
