--- conflicted
+++ resolved
@@ -180,17 +180,9 @@
     ) -> NonDataDescriptor[_C, _V]: ...
 
     @overload
-<<<<<<< HEAD
-    def __get__(  # redefinion of unused member
-        self, _instance: _C, _owner_type: Optional[Type[_C]] = None
-    ) -> _V: ...
-
-    def __get__(  # redefinion of unused member
-=======
     def __get__(self, _instance: _C, _owner_type: Optional[Type[_C]] = None) -> _V: ...
 
     def __get__(
->>>>>>> c518929f
         self, _instance: Optional[_C], _owner_type: Optional[Type[_C]] = None
     ) -> _V | NonDataDescriptor[_C, _V]: ...
 
@@ -357,11 +349,7 @@
 ) -> _ProtoT: ...
 
 
-<<<<<<< HEAD
-def extended_runtime_checkable(  # too complex but unavoidable
-=======
 def extended_runtime_checkable(
->>>>>>> c518929f
     maybe_cls: Optional[_ProtoT] = None,
     *,
     instance_check_shortcut: bool = True,
@@ -707,11 +695,7 @@
     data: Dict[str, Any]
 
 
-<<<<<<< HEAD
-def infer_type(  # function is complex but well organized in independent cases
-=======
 def infer_type(
->>>>>>> c518929f
     value: Any,
     *,
     annotate_callable_kwargs: bool = False,
