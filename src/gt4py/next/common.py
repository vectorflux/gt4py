--- conflicted
+++ resolved
@@ -167,16 +167,9 @@
     def __getitem__(self, index: int) -> int: ...
 
     @overload
-<<<<<<< HEAD
-    def __getitem__(self, index: slice) -> UnitRange:  # redefine unused
-        ...
-
-    def __getitem__(self, index: int | slice) -> int | UnitRange:  # redefine unused
-=======
     def __getitem__(self, index: slice) -> UnitRange: ...
 
     def __getitem__(self, index: int | slice) -> int | UnitRange:
->>>>>>> c518929f
         assert UnitRange.is_finite(self)
         if isinstance(index, slice):
             start, stop, step = index.indices(len(self))
@@ -431,26 +424,12 @@
     def __getitem__(self, index: int) -> tuple[Dimension, _Rng]: ...
 
     @overload
-<<<<<<< HEAD
-    def __getitem__(self, index: slice) -> Self:  # redefine unused
-        ...
-
-    @overload
-    def __getitem__(  # redefine unused
-        self, index: Dimension
-    ) -> tuple[Dimension, _Rng]: ...
-
-    def __getitem__(  # redefine unused
-        self, index: int | slice | Dimension
-    ) -> NamedRange | Domain:  # redefine unused
-=======
     def __getitem__(self, index: slice) -> Self: ...
 
     @overload
     def __getitem__(self, index: Dimension) -> tuple[Dimension, _Rng]: ...
 
     def __getitem__(self, index: int | slice | Dimension) -> NamedRange | Domain:
->>>>>>> c518929f
         if isinstance(index, int):
             return self.dims[index], self.ranges[index]
         elif isinstance(index, slice):
