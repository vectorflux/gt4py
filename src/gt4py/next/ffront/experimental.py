--- conflicted
+++ resolved
@@ -6,16 +6,11 @@
 # Please, refer to the LICENSE file in the root directory.
 # SPDX-License-Identifier: BSD-3-Clause
 
-from typing import Tuple, TypeVar
+from typing import Tuple
 
 from gt4py._core import definitions as core_defs
 from gt4py.next import common
-from gt4py.next.ffront.fbuiltins import (
-    BuiltInFunction,
-    FieldOffset,
-    FieldT,
-    WhereLikeBuiltinFunction,
-)
+from gt4py.next.ffront.fbuiltins import BuiltInFunction, FieldOffset, WhereBuiltinFunction
 
 
 @BuiltInFunction
@@ -23,18 +18,9 @@
     raise NotImplementedError()
 
 
-_R = TypeVar("_R")
-DomainT = TypeVar("DomainT", bound=common.Field)
-ConcatWhereBuiltinFunction = WhereLikeBuiltinFunction[_R, DomainT, FieldT]
-
-
-@ConcatWhereBuiltinFunction
+@WhereBuiltinFunction
 def concat_where(
-<<<<<<< HEAD
-    mask: common.Domain,
-=======
     cond: common.Domain,
->>>>>>> 5f7e251a
     true_field: common.Field | core_defs.ScalarT | Tuple,
     false_field: common.Field | core_defs.ScalarT | Tuple,
     /,
