--- conflicted
+++ resolved
@@ -137,17 +137,6 @@
         )
 
 
-<<<<<<< HEAD
-MaskLikeT = TypeVar("MaskLikeT", bound=common.Field)
-FieldT = TypeVar("FieldT", bound=Union[common.Field, core_defs.Scalar, Tuple])
-
-
-class WhereLikeBuiltinFunction(
-    BuiltInFunction[_R, [MaskLikeT, FieldT, FieldT]],
-    Generic[_R, MaskLikeT, FieldT],
-):
-    def __call__(self, mask: MaskLikeT, true_field: FieldT, false_field: FieldT) -> _R:
-=======
 CondT = TypeVar("CondT", bound=Union[common.Field, common.Domain])
 FieldT = TypeVar("FieldT", bound=Union[common.Field, core_defs.Scalar, Tuple])
 
@@ -156,7 +145,6 @@
     BuiltInFunction[_R, [CondT, FieldT, FieldT]], Generic[_R, CondT, FieldT]
 ):
     def __call__(self, cond: CondT, true_field: FieldT, false_field: FieldT) -> _R:
->>>>>>> 5f7e251a
         if isinstance(true_field, tuple) or isinstance(false_field, tuple):
             if not (isinstance(true_field, tuple) and isinstance(false_field, tuple)):
                 raise ValueError(
@@ -169,10 +157,6 @@
                 )  # TODO(havogt) find a strategy to unify parsing and embedded error messages
             return tuple(self(cond, t, f) for t, f in zip(true_field, false_field))  # type: ignore[return-value] # `tuple` is not `_R`
         return super().__call__(cond, true_field, false_field)
-
-
-MaskT = TypeVar("MaskT", bound=common.Field)
-WhereBuiltinFunction = WhereLikeBuiltinFunction[_R, MaskT, FieldT]
 
 
 @BuiltInFunction
