# GT4Py - GridTools Framework
#
# Copyright (c) 2014-2024, ETH Zurich
# All rights reserved.
#
# Please, refer to the LICENSE file in the root directory.
# SPDX-License-Identifier: BSD-3-Clause

from typing import Any, Optional, TypeAlias, TypeVar, cast

import gt4py.next.ffront.field_operator_ast as foast
from gt4py.eve import NodeTranslator, NodeVisitor, traits
from gt4py.next import errors, utils
from gt4py.next.common import DimensionKind, promote_dims
from gt4py.next.ffront import (  # noqa
    dialect_ast_enums,
    experimental,
    fbuiltins,
    type_info as ti_ffront,
    type_specifications as ts_ffront,
)
from gt4py.next.ffront.foast_passes.utils import compute_assign_indices
from gt4py.next.iterator import builtins
from gt4py.next.type_system import type_info, type_specifications as ts, type_translation


OperatorNodeT = TypeVar("OperatorNodeT", bound=foast.LocatedNode)


def with_altered_scalar_kind(
    type_spec: ts.TypeSpec, new_scalar_kind: ts.ScalarKind
) -> ts.ScalarType | ts.FieldType:
    """
    Given a scalar or field type, return a type with different scalar kind.

    Examples:
    ---------
    >>> from gt4py.next import Dimension
    >>> scalar_t = ts.ScalarType(kind=ts.ScalarKind.FLOAT64)
    >>> print(with_altered_scalar_kind(scalar_t, ts.ScalarKind.BOOL))
    bool

    >>> field_t = ts.FieldType(
    ...     dims=[Dimension(value="I")], dtype=ts.ScalarType(kind=ts.ScalarKind.FLOAT64)
    ... )
    >>> print(with_altered_scalar_kind(field_t, ts.ScalarKind.FLOAT32))
    Field[[I], float32]
    """
    if isinstance(type_spec, ts.FieldType):
        return ts.FieldType(
            dims=type_spec.dims,
            dtype=with_altered_scalar_kind(type_spec.dtype, new_scalar_kind),
        )
    elif isinstance(type_spec, ts.ScalarType):
        return ts.ScalarType(kind=new_scalar_kind, shape=type_spec.shape)
    else:
        raise ValueError(f"Expected field or scalar type, got '{type_spec}'.")


def construct_tuple_type(
    true_branch_types: list, false_branch_types: list, mask_type: ts.FieldType
) -> list:
    """
    Recursively construct  the return types for the tuple return branch.

    Examples:
    ---------
    >>> from gt4py.next import Dimension
    >>> mask_type = ts.FieldType(
    ...     dims=[Dimension(value="I")], dtype=ts.ScalarType(kind=ts.ScalarKind.BOOL)
    ... )
    >>> true_branch_types = [
    ...     ts.ScalarType(kind=ts.ScalarKind.FLOAT64),
    ...     ts.ScalarType(kind=ts.ScalarKind.FLOAT64),
    ... ]
    >>> false_branch_types = [
    ...     ts.FieldType(
    ...         dims=[Dimension(value="I")], dtype=ts.ScalarType(kind=ts.ScalarKind.FLOAT64)
    ...     ),
    ...     ts.ScalarType(kind=ts.ScalarKind.FLOAT64),
    ... ]
    >>> print(construct_tuple_type(true_branch_types, false_branch_types, mask_type))
    [FieldType(dims=[Dimension(value='I', kind=<DimensionKind.HORIZONTAL: 'horizontal'>)], dtype=ScalarType(kind=<ScalarKind.FLOAT64: 11>, shape=None)), FieldType(dims=[Dimension(value='I', kind=<DimensionKind.HORIZONTAL: 'horizontal'>)], dtype=ScalarType(kind=<ScalarKind.FLOAT64: 11>, shape=None))]
    """
    element_types_new = true_branch_types
    for i, element in enumerate(true_branch_types):
        if isinstance(element, ts.TupleType):
            element_types_new[i] = ts.TupleType(
                types=construct_tuple_type(element.types, false_branch_types[i].types, mask_type)
            )
        else:
            element_types_new[i] = promote_to_mask_type(
                mask_type, type_info.promote(element_types_new[i], false_branch_types[i])
            )
    return element_types_new


def promote_to_mask_type(
    mask_type: ts.FieldType, input_type: ts.FieldType | ts.ScalarType
) -> ts.FieldType:
    """
    Promote mask type with the input type.

    The input type being the result of promoting the left and right types in a conditional clause.

    If the input type is a scalar, the return type takes the dimensions of the mask_type, while retaining the dtype of
    the input type. The behavior is similar when the input type is a field type with fewer dimensions than the mask_type.
    In all other cases, the return type takes the dimensions and dtype of the input type.

    >>> from gt4py.next import Dimension
    >>> I, J = (Dimension(value=dim) for dim in ["I", "J"])
    >>> bool_type = ts.ScalarType(kind=ts.ScalarKind.BOOL)
    >>> dtype = ts.ScalarType(kind=ts.ScalarKind.FLOAT64)
    >>> promote_to_mask_type(ts.FieldType(dims=[I, J], dtype=bool_type), dtype)
    FieldType(dims=[Dimension(value='I', kind=<DimensionKind.HORIZONTAL: 'horizontal'>), Dimension(value='J', kind=<DimensionKind.HORIZONTAL: 'horizontal'>)], dtype=ScalarType(kind=<ScalarKind.FLOAT64: 11>, shape=None))
    >>> promote_to_mask_type(
    ...     ts.FieldType(dims=[I, J], dtype=bool_type), ts.FieldType(dims=[I], dtype=dtype)
    ... )
    FieldType(dims=[Dimension(value='I', kind=<DimensionKind.HORIZONTAL: 'horizontal'>), Dimension(value='J', kind=<DimensionKind.HORIZONTAL: 'horizontal'>)], dtype=ScalarType(kind=<ScalarKind.FLOAT64: 11>, shape=None))
    >>> promote_to_mask_type(
    ...     ts.FieldType(dims=[I], dtype=bool_type), ts.FieldType(dims=[I, J], dtype=dtype)
    ... )
    FieldType(dims=[Dimension(value='I', kind=<DimensionKind.HORIZONTAL: 'horizontal'>), Dimension(value='J', kind=<DimensionKind.HORIZONTAL: 'horizontal'>)], dtype=ScalarType(kind=<ScalarKind.FLOAT64: 11>, shape=None))
    """
    if isinstance(input_type, ts.ScalarType) or not all(
        item in input_type.dims for item in mask_type.dims
    ):
        return_dtype = input_type.dtype if isinstance(input_type, ts.FieldType) else input_type
        return type_info.promote(input_type, ts.FieldType(dims=mask_type.dims, dtype=return_dtype))  # type: ignore
    else:
        return input_type


def deduce_stmt_return_type(
    node: foast.BlockStmt, *, requires_unconditional_return: bool = True
) -> Optional[ts.TypeSpec]:
    """
    Deduce type of value returned inside a block statement.

    If `requires_unconditional_return` is true the function additionally ensures that the block
    statement unconditionally returns and raises an `AssertionError` if not.
    """
    conditional_return_type: Optional[ts.TypeSpec] = None

    for stmt in node.stmts:
        is_unconditional_return = False
        return_type: Optional[ts.TypeSpec]

        if isinstance(stmt, foast.Return):
            is_unconditional_return = True
            return_type = stmt.value.type
        elif isinstance(stmt, foast.IfStmt):
            return_types = (
                deduce_stmt_return_type(stmt.true_branch, requires_unconditional_return=False),
                deduce_stmt_return_type(stmt.false_branch, requires_unconditional_return=False),
            )
            # if both branches return
            if return_types[0] and return_types[1]:
                if return_types[0] == return_types[1]:
                    is_unconditional_return = True
                else:
                    raise errors.DSLError(
                        stmt.location,
                        "If statement contains return statements with inconsistent types:"
                        f"{return_types[0]} != {return_types[1]}",
                    )
            return_type = return_types[0] or return_types[1]
        elif isinstance(stmt, foast.BlockStmt):
            # just forward to nested BlockStmt
            return_type = deduce_stmt_return_type(
                stmt, requires_unconditional_return=requires_unconditional_return
            )
        elif isinstance(stmt, (foast.Assign, foast.TupleTargetAssign)):
            return_type = None
        else:
            raise AssertionError(f"Nodes of type '{type(stmt).__name__}' not supported.")

        if conditional_return_type and return_type and return_type != conditional_return_type:
            raise errors.DSLError(
                stmt.location,
                "If statement contains return statements with inconsistent types:"
                f"{conditional_return_type} != {conditional_return_type}",
            )

        if is_unconditional_return:  # found a statement that always returns
            assert return_type
            return return_type
        elif return_type:
            conditional_return_type = return_type

    if requires_unconditional_return:
        # If the node was constructed by the foast parsing we should never get here, but instead
        # we should have gotten an error there.
        raise AssertionError(
            "Malformed block statement: expected a return statement in this context, "
            "but none was found. Please submit a bug report."
        )

    return None


class FieldOperatorTypeDeductionCompletnessValidator(NodeVisitor):
    """Validate an FOAST expression is fully typed."""

    @classmethod
    def apply(cls, node: foast.LocatedNode) -> None:
        incomplete_nodes: list[foast.LocatedNode] = []
        cls().visit(node, incomplete_nodes=incomplete_nodes)

        if incomplete_nodes:
            raise AssertionError("'FOAST' expression is not fully typed.")

    def visit_LocatedNode(
        self, node: foast.LocatedNode, *, incomplete_nodes: list[foast.LocatedNode]
    ) -> None:
        self.generic_visit(node, incomplete_nodes=incomplete_nodes)

        if hasattr(node, "type") and not type_info.is_concrete(node.type):
            incomplete_nodes.append(node)


class FieldOperatorTypeDeduction(traits.VisitorWithSymbolTableTrait, NodeTranslator):
    """
    Deduce and check types of FOAST expressions and symbols.

    Examples:
    ---------
    >>> import ast
    >>> import typing
    >>> from gt4py.next import Field, Dimension
    >>> from gt4py.next.ffront.source_utils import SourceDefinition, get_closure_vars_from_function
    >>> from gt4py.next.ffront.func_to_foast import FieldOperatorParser
    >>> IDim = Dimension("IDim")
    >>> def example(a: "Field[[IDim], float]", b: "Field[[IDim], float]"):
    ...     return a + b

    >>> source_definition = SourceDefinition.from_function(example)
    >>> closure_vars = get_closure_vars_from_function(example)
    >>> annotations = typing.get_type_hints(example)
    >>> untyped_fieldop = FieldOperatorParser(
    ...     source_definition=source_definition, closure_vars=closure_vars, annotations=annotations
    ... ).visit(ast.parse(source_definition.source).body[0])
    >>> untyped_fieldop.body.stmts[0].value.type
    DeferredType(constraint=None)

    >>> typed_fieldop = FieldOperatorTypeDeduction.apply(untyped_fieldop)
    >>> assert typed_fieldop.body.stmts[0].value.type == ts.FieldType(
    ...     dtype=ts.ScalarType(kind=ts.ScalarKind.FLOAT64), dims=[IDim]
    ... )
    """

    @classmethod
    def apply(cls, node: OperatorNodeT) -> OperatorNodeT:
        typed_foast_node = cls().visit(node)

        FieldOperatorTypeDeductionCompletnessValidator.apply(typed_foast_node)

        return typed_foast_node

    def visit_FunctionDefinition(
        self, node: foast.FunctionDefinition, **kwargs: Any
    ) -> foast.FunctionDefinition:
        new_params = self.visit(node.params, **kwargs)
        new_body = self.visit(node.body, **kwargs)
        new_closure_vars = self.visit(node.closure_vars, **kwargs)
        return_type = deduce_stmt_return_type(new_body)
        if not isinstance(return_type, (ts.DataType, ts.DeferredType, ts.VoidType)):
            raise errors.DSLError(
                node.location,
                f"Function must return 'DataType', 'DeferredType', or 'VoidType', got '{return_type}'.",
            )
        new_type = ts.FunctionType(
            pos_only_args=[],
            pos_or_kw_args={str(new_param.id): new_param.type for new_param in new_params},
            kw_only_args={},
            returns=return_type,
        )
        return foast.FunctionDefinition(
            id=node.id,
            params=new_params,
            body=new_body,
            closure_vars=new_closure_vars,
            type=new_type,
            location=node.location,
        )

    # TODO(tehrengruber): make sure all scalar arguments are lifted to 0-dim field args
    def visit_FieldOperator(self, node: foast.FieldOperator, **kwargs: Any) -> foast.FieldOperator:
        new_definition = self.visit(node.definition, **kwargs)
        return foast.FieldOperator(
            id=node.id,
            definition=new_definition,
            location=node.location,
            type=ts_ffront.FieldOperatorType(definition=new_definition.type),
        )

    def visit_ScanOperator(self, node: foast.ScanOperator, **kwargs: Any) -> foast.ScanOperator:
        new_axis = self.visit(node.axis, **kwargs)
        if not isinstance(new_axis.type, ts.DimensionType):
            raise errors.DSLError(
                node.location, f"Argument 'axis' to scan operator '{node.id}' must be a dimension."
            )
        if not new_axis.type.dim.kind == DimensionKind.VERTICAL:
            raise errors.DSLError(
                node.location,
                f"Argument 'axis' to scan operator '{node.id}' must be a vertical dimension.",
            )
        new_forward = self.visit(node.forward, **kwargs)
        if not new_forward.type.kind == ts.ScalarKind.BOOL:
            raise errors.DSLError(
                node.location, f"Argument 'forward' to scan operator '{node.id}' must be a boolean."
            )
        new_init = self.visit(node.init, **kwargs)
        if not all(
            type_info.is_arithmetic(type_) or type_info.is_logical(type_)
            for type_ in type_info.primitive_constituents(new_init.type)
        ):
            raise errors.DSLError(
                node.location,
                f"Argument 'init' to scan operator '{node.id}' must "
                "be an arithmetic type or a logical type or a composite of arithmetic and logical types.",
            )
        new_definition = self.visit(node.definition, **kwargs)
        new_def_type = new_definition.type
        carry_type = next(iter(new_def_type.pos_or_kw_args.values()))
        if new_init.type != new_def_type.returns:
            raise errors.DSLError(
                node.location,
                f"Argument 'init' to scan operator '{node.id}' must have same type as its return: "
                f"expected '{new_def_type.returns}', got '{new_init.type}'.",
            )
        elif new_init.type != carry_type:
            carry_arg_name = next(iter(new_def_type.pos_or_kw_args.keys()))
            raise errors.DSLError(
                node.location,
                f"Argument 'init' to scan operator '{node.id}' must have same type as '{carry_arg_name}' argument: "
                f"expected '{carry_type}', got '{new_init.type}'.",
            )

        new_type = ts_ffront.ScanOperatorType(axis=new_axis.type.dim, definition=new_def_type)
        return foast.ScanOperator(
            id=node.id,
            axis=new_axis,
            forward=new_forward,
            init=new_init,
            definition=new_definition,
            type=new_type,
            location=node.location,
        )

    def visit_Name(self, node: foast.Name, **kwargs: Any) -> foast.Name:
        symtable = kwargs["symtable"]
        if node.id not in symtable or symtable[node.id].type is None:
            raise errors.DSLError(node.location, f"Undeclared symbol '{node.id}'.")

        symbol = symtable[node.id]
        return foast.Name(id=node.id, type=symbol.type, location=node.location)

    def visit_Assign(self, node: foast.Assign, **kwargs: Any) -> foast.Assign:
        new_value = node.value
        if not type_info.is_concrete(node.value.type):
            new_value = self.visit(node.value, **kwargs)
        new_target = self.visit(node.target, refine_type=new_value.type, **kwargs)
        return foast.Assign(target=new_target, value=new_value, location=node.location)

    def visit_TupleTargetAssign(
        self, node: foast.TupleTargetAssign, **kwargs: Any
    ) -> foast.TupleTargetAssign:
        TargetType: TypeAlias = list[foast.Starred | foast.Symbol]
        values = self.visit(node.value, **kwargs)

        if isinstance(values.type, ts.TupleType):
            num_elts: int = len(values.type.types)
            targets: TargetType = node.targets
            indices: list[tuple[int, int] | int] = compute_assign_indices(targets, num_elts)

            if not any(isinstance(i, tuple) for i in indices) and len(targets) != num_elts:
                raise errors.DSLError(
                    node.location, f"Too many values to unpack (expected {len(targets)})."
                )

            new_targets: TargetType = []
            new_type: ts.DataType
            for i, index in enumerate(indices):
                old_target = targets[i]

                if isinstance(index, tuple):
                    lower, upper = index
                    new_type = ts.TupleType(types=[t for t in values.type.types[lower:upper]])
                    new_target = foast.Starred(
                        id=foast.DataSymbol(
                            id=self.visit(old_target.id).id,
                            location=old_target.location,
                            type=new_type,
                        ),
                        type=new_type,
                        location=old_target.location,
                    )
                else:
                    new_type = values.type.types[index]  # type: ignore[assignment] # see check in next line
                    assert isinstance(new_type, ts.DataType)
                    new_target = self.visit(
                        old_target, refine_type=new_type, location=old_target.location, **kwargs
                    )

                new_target = self.visit(
                    new_target, refine_type=new_type, location=old_target.location, **kwargs
                )
                new_targets.append(new_target)
        else:
            raise errors.DSLError(
                node.location, f"Assignment value must be of type tuple, got '{values.type}'."
            )

        return foast.TupleTargetAssign(targets=new_targets, value=values, location=node.location)

    def visit_IfStmt(self, node: foast.IfStmt, **kwargs: Any) -> foast.IfStmt:
        symtable = kwargs["symtable"]

        new_true_branch = self.visit(node.true_branch, **kwargs)
        new_false_branch = self.visit(node.false_branch, **kwargs)
        new_node = foast.IfStmt(
            condition=self.visit(node.condition, **kwargs),
            true_branch=new_true_branch,
            false_branch=new_false_branch,
            location=node.location,
        )

        if not isinstance(new_node.condition.type, ts.ScalarType):
            raise errors.DSLError(
                node.location,
                f"Condition for 'if' must be scalar, got '{new_node.condition.type}' instead.",
            )

        if new_node.condition.type.kind != ts.ScalarKind.BOOL:
            raise errors.DSLError(
                node.location,
                "Condition for 'if' must be of boolean type, "
                f"got '{new_node.condition.type}' instead.",
            )

        for sym in node.annex.propagated_symbols.keys():
            if (true_type := new_true_branch.annex.symtable[sym].type) != (
                false_type := new_false_branch.annex.symtable[sym].type
            ):
                raise errors.DSLError(
                    node.location,
                    f"Inconsistent types between two branches for variable '{sym}': "
                    f"got types '{true_type}' and '{false_type}.",
                )
            # TODO: properly patch symtable (new node?)
            symtable[sym].type = new_node.annex.propagated_symbols[sym].type = (
                new_true_branch.annex.symtable[sym].type
            )

        return new_node

    def visit_Symbol(
        self, node: foast.Symbol, refine_type: Optional[ts.FieldType] = None, **kwargs: Any
    ) -> foast.Symbol:
        symtable = kwargs["symtable"]
        if refine_type:
            if not type_info.is_concretizable(node.type, to_type=refine_type):
                raise errors.DSLError(
                    node.location,
                    (
                        "Type inconsistency: expression was deduced to be "
                        f"of type '{refine_type}', instead of the expected type '{node.type}'."
                    ),
                )
            new_node: foast.Symbol = foast.Symbol(
                id=node.id, type=refine_type, location=node.location
            )
            symtable[new_node.id] = new_node
            return new_node
        return node

    def visit_Attribute(self, node: foast.Attribute, **kwargs: Any) -> foast.Attribute:
        new_value = self.visit(node.value, **kwargs)
        return foast.Attribute(
            value=new_value,
            attr=node.attr,
            location=node.location,
            type=getattr(new_value.type, node.attr),
        )

    def visit_Subscript(self, node: foast.Subscript, **kwargs: Any) -> foast.Subscript:
        new_value = self.visit(node.value, **kwargs)
        new_type: Optional[ts.TypeSpec] = None
        match new_value.type:
            case ts.TupleType(types=types):
                new_type = types[node.index]
            case ts.OffsetType(source=source, target=(target1, target2)):
                if not target2.kind == DimensionKind.LOCAL:
                    raise errors.DSLError(
                        new_value.location, "Second dimension in offset must be a local dimension."
                    )
                new_type = ts.OffsetType(source=source, target=(target1,))
            case ts.OffsetType(source=source, target=(target,)):
                # for cartesian axes (e.g. I, J) the index of the subscript only
                #  signifies the displacement in the respective dimension,
                #  but does not change the target type.
                if source != target:
                    raise errors.DSLError(
                        new_value.location,
                        "Source and target must be equal for offsets with a single target.",
                    )
                new_type = new_value.type
            case _:
                raise errors.DSLError(
                    new_value.location, "Could not deduce type of subscript expression."
                )

        return foast.Subscript(
            value=new_value, index=node.index, type=new_type, location=node.location
        )

    def visit_BinOp(self, node: foast.BinOp, **kwargs: Any) -> foast.BinOp:
        new_left = self.visit(node.left, **kwargs)
        new_right = self.visit(node.right, **kwargs)
        new_type = self._deduce_binop_type(node, left=new_left, right=new_right)
        return foast.BinOp(
            op=node.op, left=new_left, right=new_right, location=node.location, type=new_type
        )

    def visit_TernaryExpr(self, node: foast.TernaryExpr, **kwargs: Any) -> foast.TernaryExpr:
        new_condition = self.visit(node.condition, **kwargs)
        new_true_expr = self.visit(node.true_expr, **kwargs)
        new_false_expr = self.visit(node.false_expr, **kwargs)
        new_type = self._deduce_ternaryexpr_type(
            node, condition=new_condition, true_expr=new_true_expr, false_expr=new_false_expr
        )
        return foast.TernaryExpr(
            condition=new_condition,
            true_expr=new_true_expr,
            false_expr=new_false_expr,
            location=node.location,
            type=new_type,
        )

    def _deduce_ternaryexpr_type(
        self,
        node: foast.TernaryExpr,
        *,
        condition: foast.Expr,
        true_expr: foast.Expr,
        false_expr: foast.Expr,
    ) -> Optional[ts.TypeSpec]:
        if condition.type != ts.ScalarType(kind=ts.ScalarKind.BOOL):
            raise errors.DSLError(
                condition.location,
                f"Condition is of type '{condition.type}', should be of type 'bool'.",
            )

        if true_expr.type != false_expr.type:
            raise errors.DSLError(
                node.location,
                f"Left and right types are not the same: '{true_expr.type}' and '{false_expr.type}'",
            )
        return true_expr.type

    def visit_Compare(self, node: foast.Compare, **kwargs: Any) -> foast.Compare:
        new_left = self.visit(node.left, **kwargs)
        new_right = self.visit(node.right, **kwargs)
        new_type = self._deduce_compare_type(node, left=new_left, right=new_right)
        return foast.Compare(
            op=node.op, left=new_left, right=new_right, location=node.location, type=new_type
        )

    def _deduce_arithmetic_compare_type(
        self, node: foast.Compare, *, left: foast.Expr, right: foast.Expr, **kwargs: Any
    ) -> Optional[ts.TypeSpec]:
        # e.g. `1 < 2`
        self._check_operand_dtypes_match(node, left=left, right=right)

        try:
            # transform operands to have bool dtype and use regular promotion
            #  mechanism to handle dimension promotion
            return type_info.promote(
                with_altered_scalar_kind(left.type, ts.ScalarKind.BOOL),
                with_altered_scalar_kind(right.type, ts.ScalarKind.BOOL),
            )
        except ValueError as ex:
            raise errors.DSLError(
                node.location,
                f"Could not promote '{left.type}' and '{right.type}' to common type"
                f" in call to '{node.op}'.",
            ) from ex

    def _deduce_dimension_compare_type(
        self, node: foast.Compare, *, left: foast.Expr, right: foast.Expr, **kwargs: Any
    ) -> Optional[ts.TypeSpec]:
        # e.g. `IDim > 1`
        index_type = ts.ScalarType(
            kind=getattr(ts.ScalarKind, builtins.INTEGER_INDEX_BUILTIN.upper())
        )

<<<<<<< HEAD
=======
        def error_msg(left: ts.TypeSpec, right: ts.TypeSpec) -> str:
            return f"Dimension comparison needs to be between a 'Dimension' and index of type '{index_type}', got '{left}' and '{right}'."

>>>>>>> 5f7e251a
        if isinstance(left.type, ts.DimensionType):
            if not right.type == index_type:
                raise errors.DSLError(
                    right.location,
<<<<<<< HEAD
                    f"Expected an {index_type}, but got '{right.type}' instead.",
=======
                    error_msg(left.type, right.type),
>>>>>>> 5f7e251a
                )
            return ts.DomainType(dims=[left.type.dim])
        elif isinstance(right.type, ts.DimensionType):
            if not left.type == index_type:
                raise errors.DSLError(
                    left.location,
<<<<<<< HEAD
                    f"Expected an {index_type}, but got '{right.type}' instead.",
=======
                    error_msg(left.type, right.type),
>>>>>>> 5f7e251a
                )
            return ts.DomainType(dims=[right.type.dim])
        else:
            raise AssertionError()

    def _deduce_compare_type(
        self, node: foast.Compare, *, left: foast.Expr, right: foast.Expr, **kwargs: Any
    ) -> Optional[ts.TypeSpec]:
        # e.g. `1 < 1`
        if all(type_info.is_arithmetic(arg) for arg in (left.type, right.type)):
            return self._deduce_arithmetic_compare_type(node, left=left, right=right)
        # e.g. `IDim > 1`
        if any(isinstance(arg, ts.DimensionType) for arg in (left.type, right.type)):
            return self._deduce_dimension_compare_type(node, left=left, right=right)

        raise errors.DSLError(
            left.location,
            "Comparison operators can only be used between arithmetic types "
            "(scalars, fields) or between a dimension and an index type "
            "({builtins.INTEGER_INDEX_BUILTIN}).",
        )

    def _deduce_binop_type(
        self, node: foast.BinOp, *, left: foast.Expr, right: foast.Expr, **kwargs: Any
    ) -> Optional[ts.TypeSpec]:
        # e.g. `IDim+1`
        if (
            isinstance(left.type, ts.DimensionType)
            and isinstance(right.type, ts.ScalarType)
            and type_info.is_integral(right.type)
        ):
            return ts.OffsetType(source=left.type.dim, target=(left.type.dim,))
        if isinstance(left.type, ts.OffsetType):
            raise errors.DSLError(
                node.location, f"Type '{left.type}' can not be used in operator '{node.op}'."
            )

        logical_ops = {
            dialect_ast_enums.BinaryOperator.BIT_AND,
            dialect_ast_enums.BinaryOperator.BIT_OR,
            dialect_ast_enums.BinaryOperator.BIT_XOR,
        }
<<<<<<< HEAD

        err_msg = f"Unsupported operand type(s) for {node.op}: '{left.type}' and '{right.type}'."

=======

        err_msg = f"Unsupported operand type(s) for {node.op}: '{left.type}' and '{right.type}'."

>>>>>>> 5f7e251a
        if isinstance(left.type, (ts.ScalarType, ts.FieldType)) and isinstance(
            right.type, (ts.ScalarType, ts.FieldType)
        ):
            is_compatible = (
                type_info.is_logical if node.op in logical_ops else type_info.is_arithmetic
            )
            for arg in (left, right):
                if not is_compatible(arg.type):
                    raise errors.DSLError(arg.location, err_msg)

            if node.op == dialect_ast_enums.BinaryOperator.POW:
                return left.type

            if node.op == dialect_ast_enums.BinaryOperator.MOD and not type_info.is_integral(
                right.type
            ):
                raise errors.DSLError(
                    arg.location,
                    f"Type '{right.type}' can not be used in operator '{node.op}', it only accepts 'int'.",
                )

            try:
                return type_info.promote(left.type, right.type)
            except ValueError as ex:
                raise errors.DSLError(
                    node.location,
                    f"Could not promote '{left.type}' and '{right.type}' to common type"
                    f" in call to '{node.op}'.",
                ) from ex
        elif isinstance(left.type, ts.DomainType) and isinstance(right.type, ts.DomainType):
            if node.op not in logical_ops:
                raise errors.DSLError(
                    node.location,
                    f"{err_msg} Operator "
                    f"must be one of {', '.join((str(op) for op in logical_ops))}.",
                )
<<<<<<< HEAD
=======
            assert isinstance(right.type.dims, list)
            assert isinstance(left.type.dims, list)
>>>>>>> 5f7e251a
            return ts.DomainType(dims=promote_dims(left.type.dims, right.type.dims))
        else:
            raise errors.DSLError(node.location, err_msg)

    def _check_operand_dtypes_match(
        self, node: foast.BinOp | foast.Compare, left: foast.Expr, right: foast.Expr
    ) -> None:
        # check dtypes match
        if not type_info.extract_dtype(left.type) == type_info.extract_dtype(right.type):
            raise errors.DSLError(
                node.location,
                f"Incompatible datatypes in operator '{node.op}': '{left.type}' and '{right.type}'.",
            )

    def visit_UnaryOp(self, node: foast.UnaryOp, **kwargs: Any) -> foast.UnaryOp:
        new_operand = self.visit(node.operand, **kwargs)
        is_compatible = (
            type_info.is_logical
            if node.op
            in [dialect_ast_enums.UnaryOperator.NOT, dialect_ast_enums.UnaryOperator.INVERT]
            else type_info.is_arithmetic
        )
        if not is_compatible(new_operand.type):
            raise errors.DSLError(
                node.location,
                f"Incompatible type for unary operator '{node.op}': '{new_operand.type}'.",
            )
        return foast.UnaryOp(
            op=node.op, operand=new_operand, location=node.location, type=new_operand.type
        )

    def visit_TupleExpr(self, node: foast.TupleExpr, **kwargs: Any) -> foast.TupleExpr:
        new_elts = self.visit(node.elts, **kwargs)
        new_type = ts.TupleType(types=[element.type for element in new_elts])
        return foast.TupleExpr(elts=new_elts, type=new_type, location=node.location)

    def visit_Call(self, node: foast.Call, **kwargs: Any) -> foast.Call:
        new_func = self.visit(node.func, **kwargs)
        new_args = self.visit(node.args, **kwargs)
        new_kwargs = self.visit(node.kwargs, **kwargs)

        func_type = new_func.type
        arg_types = [arg.type for arg in new_args]
        kwarg_types = {name: arg.type for name, arg in new_kwargs.items()}

        if isinstance(
            new_func.type,
            (ts.FunctionType, ts_ffront.FieldOperatorType, ts_ffront.ScanOperatorType),
        ):
            # Since we use the `id` attribute in the latter part of the toolchain ensure we
            # have the proper format here.
            if not isinstance(
                new_func,
                (foast.FunctionDefinition, foast.FieldOperator, foast.ScanOperator, foast.Name),
            ):
                raise errors.DSLError(node.location, "Functions can only be called directly.")
        elif isinstance(new_func.type, ts.FieldType):
            pass
        else:
            raise errors.DSLError(
                node.location,
                f"Expression of type '{new_func.type}' is not callable, must be a 'Function', 'FieldOperator', 'ScanOperator' or 'Field'.",
            )

        # ensure signature is valid
        try:
            type_info.accepts_args(
                func_type, with_args=arg_types, with_kwargs=kwarg_types, raise_exception=True
            )
        except ValueError as err:
            raise errors.DSLError(
                node.location, f"Invalid argument types in call to '{new_func}'.\n{err}"
            ) from err

        return_type = type_info.return_type(func_type, with_args=arg_types, with_kwargs=kwarg_types)

        new_node = foast.Call(
            func=new_func,
            args=new_args,
            kwargs=new_kwargs,
            location=node.location,
            type=return_type,
        )

        if (
            isinstance(new_func.type, ts.FunctionType)
            and isinstance(new_func, foast.Name)
            and new_func.id in fbuiltins.MATH_BUILTIN_NAMES
        ):
            return self._visit_math_built_in(new_node, **kwargs)
        elif (
            isinstance(new_func.type, ts.FunctionType)
            and not type_info.is_concrete(return_type)
            and isinstance(new_func, foast.Name)
            and new_func.id
            in (fbuiltins.FUN_BUILTIN_NAMES + experimental.EXPERIMENTAL_FUN_BUILTIN_NAMES)
        ):
            visitor = getattr(self, f"_visit_{new_func.id}")
            return visitor(new_node, **kwargs)

        return new_node

    def _visit_math_built_in(self, node: foast.Call, **kwargs: Any) -> foast.Call:
        func_name = cast(foast.Name, node.func).id

        # validate arguments
        error_msg_preamble = f"Incompatible argument in call to '{func_name}'."
        error_msg_for_validator = {
            type_info.is_arithmetic: "an arithmetic",
            type_info.is_floating_point: "a floating point",
        }
        if func_name in fbuiltins.UNARY_MATH_NUMBER_BUILTIN_NAMES:
            arg_validator = type_info.is_arithmetic
        elif func_name in fbuiltins.UNARY_MATH_FP_BUILTIN_NAMES:
            arg_validator = type_info.is_floating_point
        elif func_name in fbuiltins.UNARY_MATH_FP_PREDICATE_BUILTIN_NAMES:
            arg_validator = type_info.is_floating_point
        elif func_name in fbuiltins.BINARY_MATH_NUMBER_BUILTIN_NAMES:
            arg_validator = type_info.is_arithmetic
        else:
            raise AssertionError(f"Unknown math builtin '{func_name}'.")

        error_msgs = []
        for i, arg in enumerate(node.args):
            if not arg_validator(arg.type):
                error_msgs.append(
                    f"Expected {i}-th argument to be {error_msg_for_validator[arg_validator]} type, got '{arg.type}'."
                )
        if error_msgs:
            raise errors.DSLError(
                node.location,
                "\n".join([error_msg_preamble] + [f"  - {error}" for error in error_msgs]),
            )

        if func_name == "power" and all(type_info.is_integral(arg.type) for arg in node.args):
            print(f"Warning: return type of '{func_name}' might be inconsistent (not implemented).")

        # deduce return type
        return_type: Optional[ts.FieldType | ts.ScalarType] = None
        if (
            func_name
            in fbuiltins.UNARY_MATH_NUMBER_BUILTIN_NAMES + fbuiltins.UNARY_MATH_FP_BUILTIN_NAMES
        ):
            return_type = cast(ts.FieldType | ts.ScalarType, node.args[0].type)
        elif func_name in fbuiltins.UNARY_MATH_FP_PREDICATE_BUILTIN_NAMES:
            return_type = with_altered_scalar_kind(
                cast(ts.FieldType | ts.ScalarType, node.args[0].type), ts.ScalarKind.BOOL
            )
        elif func_name in fbuiltins.BINARY_MATH_NUMBER_BUILTIN_NAMES:
            try:
                return_type = type_info.promote(
                    *((cast(ts.FieldType | ts.ScalarType, arg.type)) for arg in node.args)
                )
            except ValueError as ex:
                raise errors.DSLError(node.location, error_msg_preamble) from ex
        else:
            raise AssertionError(f"Unknown math builtin '{func_name}'.")

        return foast.Call(
            func=node.func,
            args=node.args,
            kwargs=node.kwargs,
            location=node.location,
            type=return_type,
        )

    def _visit_reduction(self, node: foast.Call, **kwargs: Any) -> foast.Call:
        field_type = cast(ts.FieldType, node.args[0].type)
        reduction_dim = cast(ts.DimensionType, node.kwargs["axis"].type).dim
        # TODO: This code does not handle ellipses for dimensions. Fix it.
        assert field_type.dims is not ...
        if reduction_dim not in field_type.dims:
            field_dims_str = ", ".join(str(dim) for dim in field_type.dims)
            raise errors.DSLError(
                node.location,
                f"Incompatible field argument in call to '{node.func!s}'. "
                f"Expected a field with dimension '{reduction_dim}', got "
                f"'{field_dims_str}'.",
            )
        return_type = ts.FieldType(
            dims=[dim for dim in field_type.dims if dim != reduction_dim], dtype=field_type.dtype
        )

        return foast.Call(
            func=node.func,
            args=node.args,
            kwargs=node.kwargs,
            location=node.location,
            type=return_type,
        )

    def _visit_neighbor_sum(self, node: foast.Call, **kwargs: Any) -> foast.Call:
        return self._visit_reduction(node, **kwargs)

    def _visit_max_over(self, node: foast.Call, **kwargs: Any) -> foast.Call:
        return self._visit_reduction(node, **kwargs)

    def _visit_min_over(self, node: foast.Call, **kwargs: Any) -> foast.Call:
        return self._visit_reduction(node, **kwargs)

    def _visit_astype(self, node: foast.Call, **kwargs: Any) -> foast.Call:
        value, new_type = node.args
        assert isinstance(
            value.type, (ts.FieldType, ts.ScalarType, ts.TupleType)
        )  # already checked using generic mechanism

        if not isinstance(new_type, foast.Name) or new_type.id.upper() not in [
            kind.name for kind in ts.ScalarKind
        ]:
            raise errors.DSLError(
                node.location,
                f"Invalid call to 'astype': second argument must be a scalar type, got '{new_type}'.",
            )

        return_type = type_info.apply_to_primitive_constituents(
            lambda primitive_type: with_altered_scalar_kind(
                primitive_type, getattr(ts.ScalarKind, new_type.id.upper())
            ),
            value.type,
        )
        assert isinstance(return_type, (ts.TupleType, ts.ScalarType, ts.FieldType))

        return foast.Call(
            func=node.func,
            args=node.args,
            kwargs=node.kwargs,
            type=return_type,
            location=node.location,
        )

    def _visit_as_offset(self, node: foast.Call, **kwargs: Any) -> foast.Call:
        arg_0 = node.args[0].type
        arg_1 = node.args[1].type
        assert isinstance(arg_0, ts.OffsetType)
        assert isinstance(arg_1, ts.FieldType)
        if not type_info.is_integral(arg_1):
            raise errors.DSLError(
                node.location,
                f"Incompatible argument in call to '{node.func!s}': "
                f"expected integer for offset field dtype, got '{arg_1.dtype}'. "
                f"{node.location}",
            )

        if arg_0.source not in arg_1.dims:
            raise errors.DSLError(
                node.location,
                f"Incompatible argument in call to '{node.func!s}': "
                f"'{arg_0.source}' not in list of offset field dimensions '{arg_1.dims}'. "
                f"{node.location}",
            )

        return foast.Call(
            func=node.func, args=node.args, kwargs=node.kwargs, type=arg_0, location=node.location
        )

    def _visit_where(self, node: foast.Call, **kwargs: Any) -> foast.Call:
        mask_type = cast(ts.FieldType, node.args[0].type)
        true_branch_type = node.args[1].type
        false_branch_type = node.args[2].type
        return_type: ts.TupleType | ts.FieldType
        if not type_info.is_logical(mask_type):
            raise errors.DSLError(
                node.location,
                f"Incompatible argument in call to '{node.func!s}': expected "
                f"a field with dtype 'bool', got '{mask_type}'.",
            )

        try:
            # TODO(tehrengruber): the construct_tuple_type function doesn't look correct
            if isinstance(true_branch_type, ts.TupleType) and isinstance(
                false_branch_type, ts.TupleType
            ):
                return_type = ts.TupleType(
                    types=construct_tuple_type(
                        true_branch_type.types, false_branch_type.types, mask_type
                    )
                )
            elif isinstance(true_branch_type, ts.TupleType) or isinstance(
                false_branch_type, ts.TupleType
            ):
                raise errors.DSLError(
                    node.location,
                    f"Return arguments need to be of same type in '{node.func!s}', got "
                    f"'{node.args[1].type}' and '{node.args[2].type}'.",
                )
            else:
                true_branch_fieldtype = cast(ts.FieldType, true_branch_type)
                false_branch_fieldtype = cast(ts.FieldType, false_branch_type)
                promoted_type = type_info.promote(true_branch_fieldtype, false_branch_fieldtype)
                return_type = promote_to_mask_type(mask_type, promoted_type)

        except ValueError as ex:
            raise errors.DSLError(
                node.location, f"Incompatible argument in call to '{node.func!s}'."
            ) from ex

        return foast.Call(
            func=node.func,
            args=node.args,
            kwargs=node.kwargs,
            type=return_type,
            location=node.location,
        )

    def _visit_concat_where(self, node: foast.Call, **kwargs: Any) -> foast.Call:
<<<<<<< HEAD
        mask_type, true_branch_type, false_branch_type = (arg.type for arg in node.args)

        assert isinstance(mask_type, ts.DomainType)
=======
        cond_type, true_branch_type, false_branch_type = (arg.type for arg in node.args)

        assert isinstance(cond_type, ts.DomainType)
>>>>>>> 5f7e251a
        assert all(
            isinstance(el, (ts.FieldType, ts.ScalarType))
            for arg in (true_branch_type, false_branch_type)
            for el in type_info.primitive_constituents(arg)
        )

        @utils.tree_map(
            collection_type=ts.TupleType,
            result_collection_constructor=lambda el: ts.TupleType(types=list(el)),
        )
        def deduce_return_type(
            tb: ts.FieldType | ts.ScalarType, fb: ts.FieldType | ts.ScalarType
        ) -> ts.FieldType:
            if (t_dtype := type_info.extract_dtype(tb)) != (f_dtype := type_info.extract_dtype(fb)):
                raise errors.DSLError(
                    node.location,
                    f"Field arguments must be of same dtype, got '{t_dtype}' != '{f_dtype}'.",
                )
<<<<<<< HEAD
            return_dims = promote_dims(
                mask_type.dims, type_info.extract_dims(type_info.promote(tb, fb))
            )
            return_type = ts.FieldType(dims=return_dims, dtype=t_dtype)
=======
            assert isinstance(cond_type.dims, list)
            promoted_branches = type_info.promote(tb, fb)
            branches_dims = (
                [] if isinstance(promoted_branches, ts.ScalarType) else promoted_branches.dims
            )
            return_dims = promote_dims(cond_type.dims, branches_dims)
            assert isinstance(t_dtype, ts.ScalarType)
            assert isinstance(f_dtype, ts.ScalarType)
            return_type = ts.FieldType(dims=return_dims, dtype=type_info.promote(t_dtype, f_dtype))
>>>>>>> 5f7e251a
            return return_type

        return_type = deduce_return_type(true_branch_type, false_branch_type)

        return foast.Call(
            func=node.func,
            args=node.args,
            kwargs=node.kwargs,
            type=return_type,
            location=node.location,
        )

    def _visit_broadcast(self, node: foast.Call, **kwargs: Any) -> foast.Call:
        arg_type = cast(ts.FieldType | ts.ScalarType, node.args[0].type)
        broadcast_dims_expr = cast(foast.TupleExpr, node.args[1]).elts

        if any([not (isinstance(elt.type, ts.DimensionType)) for elt in broadcast_dims_expr]):
            raise errors.DSLError(
                node.location,
                f"Incompatible broadcast dimension type in '{node.func!s}': expected "
                f"all broadcast dimensions to be of type 'Dimension'.",
            )

        broadcast_dims = [cast(ts.DimensionType, elt.type).dim for elt in broadcast_dims_expr]

        if not set((arg_dims := type_info.extract_dims(arg_type))).issubset(set(broadcast_dims)):
            raise errors.DSLError(
                node.location,
                f"Incompatible broadcast dimensions in '{node.func!s}': expected "
                f"broadcast dimension(s) '{set(arg_dims).difference(set(broadcast_dims))}' missing",
            )

        return_type = ts.FieldType(dims=broadcast_dims, dtype=type_info.extract_dtype(arg_type))

        return foast.Call(
            func=node.func,
            args=node.args,
            kwargs=node.kwargs,
            location=node.location,
            type=return_type,
        )

    def visit_Constant(self, node: foast.Constant, **kwargs: Any) -> foast.Constant:
        try:
            type_ = type_translation.from_value(node.value)
        except ValueError as e:
            raise errors.DSLError(node.location, "Could not deduce type of constant.") from e
        return foast.Constant(value=node.value, location=node.location, type=type_)<|MERGE_RESOLUTION|>--- conflicted
+++ resolved
@@ -595,32 +595,21 @@
             kind=getattr(ts.ScalarKind, builtins.INTEGER_INDEX_BUILTIN.upper())
         )
 
-<<<<<<< HEAD
-=======
         def error_msg(left: ts.TypeSpec, right: ts.TypeSpec) -> str:
             return f"Dimension comparison needs to be between a 'Dimension' and index of type '{index_type}', got '{left}' and '{right}'."
 
->>>>>>> 5f7e251a
         if isinstance(left.type, ts.DimensionType):
             if not right.type == index_type:
                 raise errors.DSLError(
                     right.location,
-<<<<<<< HEAD
-                    f"Expected an {index_type}, but got '{right.type}' instead.",
-=======
                     error_msg(left.type, right.type),
->>>>>>> 5f7e251a
                 )
             return ts.DomainType(dims=[left.type.dim])
         elif isinstance(right.type, ts.DimensionType):
             if not left.type == index_type:
                 raise errors.DSLError(
                     left.location,
-<<<<<<< HEAD
-                    f"Expected an {index_type}, but got '{right.type}' instead.",
-=======
                     error_msg(left.type, right.type),
->>>>>>> 5f7e251a
                 )
             return ts.DomainType(dims=[right.type.dim])
         else:
@@ -663,15 +652,9 @@
             dialect_ast_enums.BinaryOperator.BIT_OR,
             dialect_ast_enums.BinaryOperator.BIT_XOR,
         }
-<<<<<<< HEAD
 
         err_msg = f"Unsupported operand type(s) for {node.op}: '{left.type}' and '{right.type}'."
 
-=======
-
-        err_msg = f"Unsupported operand type(s) for {node.op}: '{left.type}' and '{right.type}'."
-
->>>>>>> 5f7e251a
         if isinstance(left.type, (ts.ScalarType, ts.FieldType)) and isinstance(
             right.type, (ts.ScalarType, ts.FieldType)
         ):
@@ -708,11 +691,6 @@
                     f"{err_msg} Operator "
                     f"must be one of {', '.join((str(op) for op in logical_ops))}.",
                 )
-<<<<<<< HEAD
-=======
-            assert isinstance(right.type.dims, list)
-            assert isinstance(left.type.dims, list)
->>>>>>> 5f7e251a
             return ts.DomainType(dims=promote_dims(left.type.dims, right.type.dims))
         else:
             raise errors.DSLError(node.location, err_msg)
@@ -1018,15 +996,9 @@
         )
 
     def _visit_concat_where(self, node: foast.Call, **kwargs: Any) -> foast.Call:
-<<<<<<< HEAD
-        mask_type, true_branch_type, false_branch_type = (arg.type for arg in node.args)
-
-        assert isinstance(mask_type, ts.DomainType)
-=======
         cond_type, true_branch_type, false_branch_type = (arg.type for arg in node.args)
 
         assert isinstance(cond_type, ts.DomainType)
->>>>>>> 5f7e251a
         assert all(
             isinstance(el, (ts.FieldType, ts.ScalarType))
             for arg in (true_branch_type, false_branch_type)
@@ -1045,22 +1017,10 @@
                     node.location,
                     f"Field arguments must be of same dtype, got '{t_dtype}' != '{f_dtype}'.",
                 )
-<<<<<<< HEAD
             return_dims = promote_dims(
-                mask_type.dims, type_info.extract_dims(type_info.promote(tb, fb))
+                cond_type.dims, type_info.extract_dims(type_info.promote(tb, fb))
             )
             return_type = ts.FieldType(dims=return_dims, dtype=t_dtype)
-=======
-            assert isinstance(cond_type.dims, list)
-            promoted_branches = type_info.promote(tb, fb)
-            branches_dims = (
-                [] if isinstance(promoted_branches, ts.ScalarType) else promoted_branches.dims
-            )
-            return_dims = promote_dims(cond_type.dims, branches_dims)
-            assert isinstance(t_dtype, ts.ScalarType)
-            assert isinstance(f_dtype, ts.ScalarType)
-            return_type = ts.FieldType(dims=return_dims, dtype=type_info.promote(t_dtype, f_dtype))
->>>>>>> 5f7e251a
             return return_type
 
         return_type = deduce_return_type(true_branch_type, false_branch_type)
