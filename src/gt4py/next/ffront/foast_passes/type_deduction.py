# GT4Py - GridTools Framework
#
# Copyright (c) 2014-2024, ETH Zurich
# All rights reserved.
#
# Please, refer to the LICENSE file in the root directory.
# SPDX-License-Identifier: BSD-3-Clause

from typing import Any, Optional, TypeAlias, TypeVar, cast

import gt4py.next.ffront.field_operator_ast as foast
from gt4py.eve import NodeTranslator, NodeVisitor, traits
from gt4py.next import errors, utils
from gt4py.next.common import DimensionKind, promote_dims
from gt4py.next.ffront import (  # noqa
    dialect_ast_enums,
    experimental,
    fbuiltins,
    type_info as ti_ffront,
    type_specifications as ts_ffront,
)
from gt4py.next.ffront.foast_passes.utils import compute_assign_indices
from gt4py.next.iterator import builtins
from gt4py.next.type_system import type_info, type_specifications as ts, type_translation


OperatorNodeT = TypeVar("OperatorNodeT", bound=foast.LocatedNode)


def with_altered_scalar_kind(
    type_spec: ts.TypeSpec, new_scalar_kind: ts.ScalarKind
) -> ts.ScalarType | ts.FieldType:
    """
    Given a scalar or field type, return a type with different scalar kind.

    Examples:
    ---------
    >>> from gt4py.next import Dimension
    >>> scalar_t = ts.ScalarType(kind=ts.ScalarKind.FLOAT64)
    >>> print(with_altered_scalar_kind(scalar_t, ts.ScalarKind.BOOL))
    bool

    >>> field_t = ts.FieldType(
    ...     dims=[Dimension(value="I")], dtype=ts.ScalarType(kind=ts.ScalarKind.FLOAT64)
    ... )
    >>> print(with_altered_scalar_kind(field_t, ts.ScalarKind.FLOAT32))
    Field[[I], float32]
    """
    if isinstance(type_spec, ts.FieldType):
        return ts.FieldType(
            dims=type_spec.dims,
            dtype=with_altered_scalar_kind(type_spec.dtype, new_scalar_kind),
        )
    elif isinstance(type_spec, ts.ScalarType):
        return ts.ScalarType(kind=new_scalar_kind, shape=type_spec.shape)
    else:
        raise ValueError(f"Expected field or scalar type, got '{type_spec}'.")


def construct_tuple_type(
    true_branch_types: list, false_branch_types: list, mask_type: ts.FieldType
) -> list:
    """
    Recursively construct  the return types for the tuple return branch.

    Examples:
    ---------
    >>> from gt4py.next import Dimension
    >>> mask_type = ts.FieldType(
    ...     dims=[Dimension(value="I")], dtype=ts.ScalarType(kind=ts.ScalarKind.BOOL)
    ... )
    >>> true_branch_types = [
    ...     ts.ScalarType(kind=ts.ScalarKind.FLOAT64),
    ...     ts.ScalarType(kind=ts.ScalarKind.FLOAT64),
    ... ]
    >>> false_branch_types = [
    ...     ts.FieldType(
    ...         dims=[Dimension(value="I")], dtype=ts.ScalarType(kind=ts.ScalarKind.FLOAT64)
    ...     ),
    ...     ts.ScalarType(kind=ts.ScalarKind.FLOAT64),
    ... ]
    >>> print(construct_tuple_type(true_branch_types, false_branch_types, mask_type))
    [FieldType(dims=[Dimension(value='I', kind=<DimensionKind.HORIZONTAL: 'horizontal'>)], dtype=ScalarType(kind=<ScalarKind.FLOAT64: 11>, shape=None)), FieldType(dims=[Dimension(value='I', kind=<DimensionKind.HORIZONTAL: 'horizontal'>)], dtype=ScalarType(kind=<ScalarKind.FLOAT64: 11>, shape=None))]
    """
    element_types_new = true_branch_types
    for i, element in enumerate(true_branch_types):
        if isinstance(element, ts.TupleType):
            element_types_new[i] = ts.TupleType(
                types=construct_tuple_type(element.types, false_branch_types[i].types, mask_type)
            )
        else:
            element_types_new[i] = promote_to_mask_type(
                mask_type, type_info.promote(element_types_new[i], false_branch_types[i])
            )
    return element_types_new


def promote_to_mask_type(
    mask_type: ts.FieldType, input_type: ts.FieldType | ts.ScalarType
) -> ts.FieldType:
    """
    Promote mask type with the input type.

    The input type being the result of promoting the left and right types in a conditional clause.

    If the input type is a scalar, the return type takes the dimensions of the mask_type, while retaining the dtype of
    the input type. The behavior is similar when the input type is a field type with fewer dimensions than the mask_type.
    In all other cases, the return type takes the dimensions and dtype of the input type.

    >>> from gt4py.next import Dimension
    >>> I, J = (Dimension(value=dim) for dim in ["I", "J"])
    >>> bool_type = ts.ScalarType(kind=ts.ScalarKind.BOOL)
    >>> dtype = ts.ScalarType(kind=ts.ScalarKind.FLOAT64)
    >>> promote_to_mask_type(ts.FieldType(dims=[I, J], dtype=bool_type), dtype)
    FieldType(dims=[Dimension(value='I', kind=<DimensionKind.HORIZONTAL: 'horizontal'>), Dimension(value='J', kind=<DimensionKind.HORIZONTAL: 'horizontal'>)], dtype=ScalarType(kind=<ScalarKind.FLOAT64: 11>, shape=None))
    >>> promote_to_mask_type(
    ...     ts.FieldType(dims=[I, J], dtype=bool_type), ts.FieldType(dims=[I], dtype=dtype)
    ... )
    FieldType(dims=[Dimension(value='I', kind=<DimensionKind.HORIZONTAL: 'horizontal'>), Dimension(value='J', kind=<DimensionKind.HORIZONTAL: 'horizontal'>)], dtype=ScalarType(kind=<ScalarKind.FLOAT64: 11>, shape=None))
    >>> promote_to_mask_type(
    ...     ts.FieldType(dims=[I], dtype=bool_type), ts.FieldType(dims=[I, J], dtype=dtype)
    ... )
    FieldType(dims=[Dimension(value='I', kind=<DimensionKind.HORIZONTAL: 'horizontal'>), Dimension(value='J', kind=<DimensionKind.HORIZONTAL: 'horizontal'>)], dtype=ScalarType(kind=<ScalarKind.FLOAT64: 11>, shape=None))
    """
    if isinstance(input_type, ts.ScalarType) or not all(
        item in input_type.dims for item in mask_type.dims
    ):
        return_dtype = input_type.dtype if isinstance(input_type, ts.FieldType) else input_type
        return type_info.promote(input_type, ts.FieldType(dims=mask_type.dims, dtype=return_dtype))  # type: ignore
    else:
        return input_type


def deduce_stmt_return_type(
    node: foast.BlockStmt, *, requires_unconditional_return: bool = True
) -> Optional[ts.TypeSpec]:
    """
    Deduce type of value returned inside a block statement.

    If `requires_unconditional_return` is true the function additionally ensures that the block
    statement unconditionally returns and raises an `AssertionError` if not.
    """
    conditional_return_type: Optional[ts.TypeSpec] = None

    for stmt in node.stmts:
        is_unconditional_return = False
        return_type: Optional[ts.TypeSpec]

        if isinstance(stmt, foast.Return):
            is_unconditional_return = True
            return_type = stmt.value.type
        elif isinstance(stmt, foast.IfStmt):
            return_types = (
                deduce_stmt_return_type(stmt.true_branch, requires_unconditional_return=False),
                deduce_stmt_return_type(stmt.false_branch, requires_unconditional_return=False),
            )
            # if both branches return
            if return_types[0] and return_types[1]:
                if return_types[0] == return_types[1]:
                    is_unconditional_return = True
                else:
                    raise errors.DSLError(
                        stmt.location,
                        "If statement contains return statements with inconsistent types:"
                        f"{return_types[0]} != {return_types[1]}",
                    )
            return_type = return_types[0] or return_types[1]
        elif isinstance(stmt, foast.BlockStmt):
            # just forward to nested BlockStmt
            return_type = deduce_stmt_return_type(
                stmt, requires_unconditional_return=requires_unconditional_return
            )
        elif isinstance(stmt, (foast.Assign, foast.TupleTargetAssign)):
            return_type = None
        else:
            raise AssertionError(f"Nodes of type '{type(stmt).__name__}' not supported.")

        if conditional_return_type and return_type and return_type != conditional_return_type:
            raise errors.DSLError(
                stmt.location,
                "If statement contains return statements with inconsistent types:"
                f"{conditional_return_type} != {conditional_return_type}",
            )

        if is_unconditional_return:  # found a statement that always returns
            assert return_type
            return return_type
        elif return_type:
            conditional_return_type = return_type

    if requires_unconditional_return:
        # If the node was constructed by the foast parsing we should never get here, but instead
        # we should have gotten an error there.
        raise AssertionError(
            "Malformed block statement: expected a return statement in this context, "
            "but none was found. Please submit a bug report."
        )

    return None


class FieldOperatorTypeDeductionCompletnessValidator(NodeVisitor):
    """Validate an FOAST expression is fully typed."""

    @classmethod
    def apply(cls, node: foast.LocatedNode) -> None:
        incomplete_nodes: list[foast.LocatedNode] = []
        cls().visit(node, incomplete_nodes=incomplete_nodes)

        if incomplete_nodes:
            raise AssertionError("'FOAST' expression is not fully typed.")

    def visit_LocatedNode(
        self, node: foast.LocatedNode, *, incomplete_nodes: list[foast.LocatedNode]
    ) -> None:
        self.generic_visit(node, incomplete_nodes=incomplete_nodes)

        if hasattr(node, "type") and not type_info.is_concrete(node.type):
            incomplete_nodes.append(node)


class FieldOperatorTypeDeduction(traits.VisitorWithSymbolTableTrait, NodeTranslator):
    """
    Deduce and check types of FOAST expressions and symbols.

    Examples:
    ---------
    >>> import ast
    >>> import typing
    >>> from gt4py.next import Field, Dimension
    >>> from gt4py.next.ffront.source_utils import SourceDefinition, get_closure_vars_from_function
    >>> from gt4py.next.ffront.func_to_foast import FieldOperatorParser
    >>> IDim = Dimension("IDim")
    >>> def example(a: "Field[[IDim], float]", b: "Field[[IDim], float]"):
    ...     return a + b

    >>> source_definition = SourceDefinition.from_function(example)
    >>> closure_vars = get_closure_vars_from_function(example)
    >>> annotations = typing.get_type_hints(example)
    >>> untyped_fieldop = FieldOperatorParser(
    ...     source_definition=source_definition, closure_vars=closure_vars, annotations=annotations
    ... ).visit(ast.parse(source_definition.source).body[0])
    >>> untyped_fieldop.body.stmts[0].value.type
    DeferredType(constraint=None)

    >>> typed_fieldop = FieldOperatorTypeDeduction.apply(untyped_fieldop)
    >>> assert typed_fieldop.body.stmts[0].value.type == ts.FieldType(
    ...     dtype=ts.ScalarType(kind=ts.ScalarKind.FLOAT64), dims=[IDim]
    ... )
    """

    @classmethod
    def apply(cls, node: OperatorNodeT) -> OperatorNodeT:
        typed_foast_node = cls().visit(node)

        FieldOperatorTypeDeductionCompletnessValidator.apply(typed_foast_node)

        return typed_foast_node

    def visit_FunctionDefinition(
        self, node: foast.FunctionDefinition, **kwargs: Any
    ) -> foast.FunctionDefinition:
        new_params = self.visit(node.params, **kwargs)
        new_body = self.visit(node.body, **kwargs)
        new_closure_vars = self.visit(node.closure_vars, **kwargs)
        return_type = deduce_stmt_return_type(new_body)
        if not isinstance(return_type, (ts.DataType, ts.DeferredType, ts.VoidType)):
            raise errors.DSLError(
                node.location,
                f"Function must return 'DataType', 'DeferredType', or 'VoidType', got '{return_type}'.",
            )
        new_type = ts.FunctionType(
            pos_only_args=[],
            pos_or_kw_args={str(new_param.id): new_param.type for new_param in new_params},
            kw_only_args={},
            returns=return_type,
        )
        return foast.FunctionDefinition(
            id=node.id,
            params=new_params,
            body=new_body,
            closure_vars=new_closure_vars,
            type=new_type,
            location=node.location,
        )

    # TODO(tehrengruber): make sure all scalar arguments are lifted to 0-dim field args
    def visit_FieldOperator(self, node: foast.FieldOperator, **kwargs: Any) -> foast.FieldOperator:
        new_definition = self.visit(node.definition, **kwargs)
        return foast.FieldOperator(
            id=node.id,
            definition=new_definition,
            location=node.location,
            type=ts_ffront.FieldOperatorType(definition=new_definition.type),
        )

    def visit_ScanOperator(self, node: foast.ScanOperator, **kwargs: Any) -> foast.ScanOperator:
        new_axis = self.visit(node.axis, **kwargs)
        if not isinstance(new_axis.type, ts.DimensionType):
            raise errors.DSLError(
                node.location, f"Argument 'axis' to scan operator '{node.id}' must be a dimension."
            )
        if not new_axis.type.dim.kind == DimensionKind.VERTICAL:
            raise errors.DSLError(
                node.location,
                f"Argument 'axis' to scan operator '{node.id}' must be a vertical dimension.",
            )
        new_forward = self.visit(node.forward, **kwargs)
        if not new_forward.type.kind == ts.ScalarKind.BOOL:
            raise errors.DSLError(
                node.location, f"Argument 'forward' to scan operator '{node.id}' must be a boolean."
            )
        new_init = self.visit(node.init, **kwargs)
        if not all(
            type_info.is_arithmetic(type_) or type_info.is_logical(type_)
            for type_ in type_info.primitive_constituents(new_init.type)
        ):
            raise errors.DSLError(
                node.location,
                f"Argument 'init' to scan operator '{node.id}' must "
                "be an arithmetic type or a logical type or a composite of arithmetic and logical types.",
            )
        new_definition = self.visit(node.definition, **kwargs)
        new_def_type = new_definition.type
        carry_type = next(iter(new_def_type.pos_or_kw_args.values()))
        if new_init.type != new_def_type.returns:
            raise errors.DSLError(
                node.location,
                f"Argument 'init' to scan operator '{node.id}' must have same type as its return: "
                f"expected '{new_def_type.returns}', got '{new_init.type}'.",
            )
        elif new_init.type != carry_type:
            carry_arg_name = next(iter(new_def_type.pos_or_kw_args.keys()))
            raise errors.DSLError(
                node.location,
                f"Argument 'init' to scan operator '{node.id}' must have same type as '{carry_arg_name}' argument: "
                f"expected '{carry_type}', got '{new_init.type}'.",
            )

        new_type = ts_ffront.ScanOperatorType(axis=new_axis.type.dim, definition=new_def_type)
        return foast.ScanOperator(
            id=node.id,
            axis=new_axis,
            forward=new_forward,
            init=new_init,
            definition=new_definition,
            type=new_type,
            location=node.location,
        )

    def visit_Name(self, node: foast.Name, **kwargs: Any) -> foast.Name:
        symtable = kwargs["symtable"]
        if node.id not in symtable or symtable[node.id].type is None:
            raise errors.DSLError(node.location, f"Undeclared symbol '{node.id}'.")

        symbol = symtable[node.id]
        return foast.Name(id=node.id, type=symbol.type, location=node.location)

    def visit_Assign(self, node: foast.Assign, **kwargs: Any) -> foast.Assign:
        new_value = node.value
        if not type_info.is_concrete(node.value.type):
            new_value = self.visit(node.value, **kwargs)
        new_target = self.visit(node.target, refine_type=new_value.type, **kwargs)
        return foast.Assign(target=new_target, value=new_value, location=node.location)

    def visit_TupleTargetAssign(
        self, node: foast.TupleTargetAssign, **kwargs: Any
    ) -> foast.TupleTargetAssign:
        TargetType: TypeAlias = list[foast.Starred | foast.Symbol]
        values = self.visit(node.value, **kwargs)

        if isinstance(values.type, ts.TupleType):
            num_elts: int = len(values.type.types)
            targets: TargetType = node.targets
            indices: list[tuple[int, int] | int] = compute_assign_indices(targets, num_elts)

            if not any(isinstance(i, tuple) for i in indices) and len(targets) != num_elts:
                raise errors.DSLError(
                    node.location, f"Too many values to unpack (expected {len(targets)})."
                )

            new_targets: TargetType = []
            new_type: ts.DataType
            for i, index in enumerate(indices):
                old_target = targets[i]

                if isinstance(index, tuple):
                    lower, upper = index
                    new_type = ts.TupleType(types=[t for t in values.type.types[lower:upper]])
                    new_target = foast.Starred(
                        id=foast.DataSymbol(
                            id=self.visit(old_target.id).id,
                            location=old_target.location,
                            type=new_type,
                        ),
                        type=new_type,
                        location=old_target.location,
                    )
                else:
                    new_type = values.type.types[index]  # type: ignore[assignment] # see check in next line
                    assert isinstance(new_type, ts.DataType)
                    new_target = self.visit(
                        old_target, refine_type=new_type, location=old_target.location, **kwargs
                    )

                new_target = self.visit(
                    new_target, refine_type=new_type, location=old_target.location, **kwargs
                )
                new_targets.append(new_target)
        else:
            raise errors.DSLError(
                node.location, f"Assignment value must be of type tuple, got '{values.type}'."
            )

        return foast.TupleTargetAssign(targets=new_targets, value=values, location=node.location)

    def visit_IfStmt(self, node: foast.IfStmt, **kwargs: Any) -> foast.IfStmt:
        symtable = kwargs["symtable"]

        new_true_branch = self.visit(node.true_branch, **kwargs)
        new_false_branch = self.visit(node.false_branch, **kwargs)
        new_node = foast.IfStmt(
            condition=self.visit(node.condition, **kwargs),
            true_branch=new_true_branch,
            false_branch=new_false_branch,
            location=node.location,
        )

        if not isinstance(new_node.condition.type, ts.ScalarType):
            raise errors.DSLError(
                node.location,
                f"Condition for 'if' must be scalar, got '{new_node.condition.type}' instead.",
            )

        if new_node.condition.type.kind != ts.ScalarKind.BOOL:
            raise errors.DSLError(
                node.location,
                "Condition for 'if' must be of boolean type, "
                f"got '{new_node.condition.type}' instead.",
            )

        for sym in node.annex.propagated_symbols.keys():
            if (true_type := new_true_branch.annex.symtable[sym].type) != (
                false_type := new_false_branch.annex.symtable[sym].type
            ):
                raise errors.DSLError(
                    node.location,
                    f"Inconsistent types between two branches for variable '{sym}': "
                    f"got types '{true_type}' and '{false_type}.",
                )
            # TODO: properly patch symtable (new node?)
            symtable[sym].type = new_node.annex.propagated_symbols[sym].type = (
                new_true_branch.annex.symtable[sym].type
            )

        return new_node

    def visit_Symbol(
        self, node: foast.Symbol, refine_type: Optional[ts.FieldType] = None, **kwargs: Any
    ) -> foast.Symbol:
        symtable = kwargs["symtable"]
        if refine_type:
            if not type_info.is_concretizable(node.type, to_type=refine_type):
                raise errors.DSLError(
                    node.location,
                    (
                        "Type inconsistency: expression was deduced to be "
                        f"of type '{refine_type}', instead of the expected type '{node.type}'."
                    ),
                )
            new_node: foast.Symbol = foast.Symbol(
                id=node.id, type=refine_type, location=node.location
            )
            symtable[new_node.id] = new_node
            return new_node
        return node

    def visit_Attribute(self, node: foast.Attribute, **kwargs: Any) -> foast.Attribute:
        new_value = self.visit(node.value, **kwargs)
        return foast.Attribute(
            value=new_value,
            attr=node.attr,
            location=node.location,
            type=getattr(new_value.type, node.attr),
        )

    def visit_Subscript(self, node: foast.Subscript, **kwargs: Any) -> foast.Subscript:
        new_value = self.visit(node.value, **kwargs)
        new_type: Optional[ts.TypeSpec] = None
        match new_value.type:
            case ts.TupleType(types=types):
                new_type = types[node.index]
            case ts.OffsetType(source=source, target=(target1, target2)):
                if not target2.kind == DimensionKind.LOCAL:
                    raise errors.DSLError(
                        new_value.location, "Second dimension in offset must be a local dimension."
                    )
                new_type = ts.OffsetType(source=source, target=(target1,))
            case ts.OffsetType(source=source, target=(target,)):
                # for cartesian axes (e.g. I, J) the index of the subscript only
                #  signifies the displacement in the respective dimension,
                #  but does not change the target type.
                if source != target:
                    raise errors.DSLError(
                        new_value.location,
                        "Source and target must be equal for offsets with a single target.",
                    )
                new_type = new_value.type
            case _:
                raise errors.DSLError(
                    new_value.location, "Could not deduce type of subscript expression."
                )

        return foast.Subscript(
            value=new_value, index=node.index, type=new_type, location=node.location
        )

    def visit_BinOp(self, node: foast.BinOp, **kwargs: Any) -> foast.BinOp:
        new_left = self.visit(node.left, **kwargs)
        new_right = self.visit(node.right, **kwargs)
        new_type = self._deduce_binop_type(node, left=new_left, right=new_right)
        return foast.BinOp(
            op=node.op, left=new_left, right=new_right, location=node.location, type=new_type
        )

    def visit_TernaryExpr(self, node: foast.TernaryExpr, **kwargs: Any) -> foast.TernaryExpr:
        new_condition = self.visit(node.condition, **kwargs)
        new_true_expr = self.visit(node.true_expr, **kwargs)
        new_false_expr = self.visit(node.false_expr, **kwargs)
        new_type = self._deduce_ternaryexpr_type(
            node, condition=new_condition, true_expr=new_true_expr, false_expr=new_false_expr
        )
        return foast.TernaryExpr(
            condition=new_condition,
            true_expr=new_true_expr,
            false_expr=new_false_expr,
            location=node.location,
            type=new_type,
        )

    def _deduce_ternaryexpr_type(
        self,
        node: foast.TernaryExpr,
        *,
        condition: foast.Expr,
        true_expr: foast.Expr,
        false_expr: foast.Expr,
    ) -> Optional[ts.TypeSpec]:
        if condition.type != ts.ScalarType(kind=ts.ScalarKind.BOOL):
            raise errors.DSLError(
                condition.location,
                f"Condition is of type '{condition.type}', should be of type 'bool'.",
            )

        if true_expr.type != false_expr.type:
            raise errors.DSLError(
                node.location,
                f"Left and right types are not the same: '{true_expr.type}' and '{false_expr.type}'",
            )
        return true_expr.type

    def visit_Compare(self, node: foast.Compare, **kwargs: Any) -> foast.Compare:
        new_left = self.visit(node.left, **kwargs)
        new_right = self.visit(node.right, **kwargs)
        new_type = self._deduce_compare_type(node, left=new_left, right=new_right)
        return foast.Compare(
            op=node.op, left=new_left, right=new_right, location=node.location, type=new_type
        )

    def _deduce_arithmetic_compare_type(
        self, node: foast.Compare, *, left: foast.Expr, right: foast.Expr, **kwargs: Any
    ) -> Optional[ts.TypeSpec]:
        # e.g. `1 < 2`
        self._check_operand_dtypes_match(node, left=left, right=right)

        try:
            # transform operands to have bool dtype and use regular promotion
            #  mechanism to handle dimension promotion
            return type_info.promote(
                with_altered_scalar_kind(left.type, ts.ScalarKind.BOOL),
                with_altered_scalar_kind(right.type, ts.ScalarKind.BOOL),
            )
        except ValueError as ex:
            raise errors.DSLError(
                node.location,
                f"Could not promote '{left.type}' and '{right.type}' to common type"
                f" in call to '{node.op}'.",
            ) from ex

    def _deduce_dimension_compare_type(
        self, node: foast.Compare, *, left: foast.Expr, right: foast.Expr, **kwargs: Any
    ) -> Optional[ts.TypeSpec]:
        # e.g. `IDim > 1`
        index_type = ts.ScalarType(
            kind=getattr(ts.ScalarKind, builtins.INTEGER_INDEX_BUILTIN.upper())
        )

        if isinstance(left.type, ts.DimensionType):
            if not right.type == index_type:
                raise errors.DSLError(
                    right.location,
                    f"Expected an {index_type}, but got '{right.type}' instead.",
                )
            return ts.DomainType(dims=[left.type.dim])
        elif isinstance(right.type, ts.DimensionType):
            if not left.type == index_type:
                raise errors.DSLError(
                    left.location,
                    f"Expected an {index_type}, but got '{right.type}' instead.",
                )
            return ts.DomainType(dims=[right.type.dim])
        else:
            raise AssertionError()

    def _deduce_compare_type(
        self, node: foast.Compare, *, left: foast.Expr, right: foast.Expr, **kwargs: Any
    ) -> Optional[ts.TypeSpec]:
        # e.g. `1 < 1`
        if all(type_info.is_arithmetic(arg) for arg in (left.type, right.type)):
            return self._deduce_arithmetic_compare_type(node, left=left, right=right)
        # e.g. `IDim > 1`
        if any(isinstance(arg, ts.DimensionType) for arg in (left.type, right.type)):
            return self._deduce_dimension_compare_type(node, left=left, right=right)

        raise errors.DSLError(
            left.location,
            "Comparison operators can only be used between arithmetic types "
            "(scalars, fields) or between a dimension and an index type "
            "({builtins.INTEGER_INDEX_BUILTIN}).",
        )

    def _deduce_binop_type(
        self, node: foast.BinOp, *, left: foast.Expr, right: foast.Expr, **kwargs: Any
    ) -> Optional[ts.TypeSpec]:
        # e.g. `IDim+1`
        if (
            isinstance(left.type, ts.DimensionType)
            and isinstance(right.type, ts.ScalarType)
            and type_info.is_integral(right.type)
        ):
            return ts.OffsetType(source=left.type.dim, target=(left.type.dim,))
        if isinstance(left.type, ts.OffsetType):
            raise errors.DSLError(
                node.location, f"Type '{left.type}' can not be used in operator '{node.op}'."
            )

        logical_ops = {
            dialect_ast_enums.BinaryOperator.BIT_AND,
            dialect_ast_enums.BinaryOperator.BIT_OR,
            dialect_ast_enums.BinaryOperator.BIT_XOR,
        }

        err_msg = f"Unsupported operand type(s) for {node.op}: '{left.type}' and '{right.type}'."

        if isinstance(left.type, (ts.ScalarType, ts.FieldType)) and isinstance(
            right.type, (ts.ScalarType, ts.FieldType)
        ):
            is_compatible = (
                type_info.is_logical if node.op in logical_ops else type_info.is_arithmetic
            )
            for arg in (left, right):
                if not is_compatible(arg.type):
                    raise errors.DSLError(arg.location, err_msg)

            if node.op == dialect_ast_enums.BinaryOperator.POW:
                return left.type

            if node.op == dialect_ast_enums.BinaryOperator.MOD and not type_info.is_integral(
                right.type
            ):
                raise errors.DSLError(
                    arg.location,
                    f"Type '{right.type}' can not be used in operator '{node.op}', it only accepts 'int'.",
                )

            try:
                return type_info.promote(left.type, right.type)
            except ValueError as ex:
                raise errors.DSLError(
                    node.location,
                    f"Could not promote '{left.type}' and '{right.type}' to common type"
                    f" in call to '{node.op}'.",
                ) from ex
        elif isinstance(left.type, ts.DomainType) and isinstance(right.type, ts.DomainType):
            if node.op not in logical_ops:
                raise errors.DSLError(
                    node.location,
                    f"{err_msg} Operator "
                    f"must be one of {', '.join((str(op) for op in logical_ops))}.",
                )
<<<<<<< HEAD
=======
            assert isinstance(right.type.dims, list)
            assert isinstance(left.type.dims, list)
>>>>>>> dfd2b146
            return ts.DomainType(dims=promote_dims(left.type.dims, right.type.dims))
        else:
            raise errors.DSLError(node.location, err_msg)

    def _check_operand_dtypes_match(
        self, node: foast.BinOp | foast.Compare, left: foast.Expr, right: foast.Expr
    ) -> None:
        # check dtypes match
        if not type_info.extract_dtype(left.type) == type_info.extract_dtype(right.type):
            raise errors.DSLError(
                node.location,
                f"Incompatible datatypes in operator '{node.op}': '{left.type}' and '{right.type}'.",
            )

    def visit_UnaryOp(self, node: foast.UnaryOp, **kwargs: Any) -> foast.UnaryOp:
        new_operand = self.visit(node.operand, **kwargs)
        is_compatible = (
            type_info.is_logical
            if node.op
            in [dialect_ast_enums.UnaryOperator.NOT, dialect_ast_enums.UnaryOperator.INVERT]
            else type_info.is_arithmetic
        )
        if not is_compatible(new_operand.type):
            raise errors.DSLError(
                node.location,
                f"Incompatible type for unary operator '{node.op}': '{new_operand.type}'.",
            )
        return foast.UnaryOp(
            op=node.op, operand=new_operand, location=node.location, type=new_operand.type
        )

    def visit_TupleExpr(self, node: foast.TupleExpr, **kwargs: Any) -> foast.TupleExpr:
        new_elts = self.visit(node.elts, **kwargs)
        new_type = ts.TupleType(types=[element.type for element in new_elts])
        return foast.TupleExpr(elts=new_elts, type=new_type, location=node.location)

    def visit_Call(self, node: foast.Call, **kwargs: Any) -> foast.Call:
        new_func = self.visit(node.func, **kwargs)
        new_args = self.visit(node.args, **kwargs)
        new_kwargs = self.visit(node.kwargs, **kwargs)

        func_type = new_func.type
        arg_types = [arg.type for arg in new_args]
        kwarg_types = {name: arg.type for name, arg in new_kwargs.items()}

        if isinstance(
            new_func.type,
            (ts.FunctionType, ts_ffront.FieldOperatorType, ts_ffront.ScanOperatorType),
        ):
            # Since we use the `id` attribute in the latter part of the toolchain ensure we
            # have the proper format here.
            if not isinstance(
                new_func,
                (foast.FunctionDefinition, foast.FieldOperator, foast.ScanOperator, foast.Name),
            ):
                raise errors.DSLError(node.location, "Functions can only be called directly.")
        elif isinstance(new_func.type, ts.FieldType):
            pass
        else:
            raise errors.DSLError(
                node.location,
                f"Expression of type '{new_func.type}' is not callable, must be a 'Function', 'FieldOperator', 'ScanOperator' or 'Field'.",
            )

        # ensure signature is valid
        try:
            type_info.accepts_args(
                func_type, with_args=arg_types, with_kwargs=kwarg_types, raise_exception=True
            )
        except ValueError as err:
            raise errors.DSLError(
                node.location, f"Invalid argument types in call to '{new_func}'.\n{err}"
            ) from err

        return_type = type_info.return_type(func_type, with_args=arg_types, with_kwargs=kwarg_types)

        new_node = foast.Call(
            func=new_func,
            args=new_args,
            kwargs=new_kwargs,
            location=node.location,
            type=return_type,
        )

        if (
            isinstance(new_func.type, ts.FunctionType)
            and isinstance(new_func, foast.Name)
            and new_func.id in fbuiltins.MATH_BUILTIN_NAMES
        ):
            return self._visit_math_built_in(new_node, **kwargs)
        elif (
            isinstance(new_func.type, ts.FunctionType)
            and not type_info.is_concrete(return_type)
            and isinstance(new_func, foast.Name)
            and new_func.id
            in (fbuiltins.FUN_BUILTIN_NAMES + experimental.EXPERIMENTAL_FUN_BUILTIN_NAMES)
        ):
            visitor = getattr(self, f"_visit_{new_func.id}")
            return visitor(new_node, **kwargs)

        return new_node

    def _visit_math_built_in(self, node: foast.Call, **kwargs: Any) -> foast.Call:
        func_name = cast(foast.Name, node.func).id

        # validate arguments
        error_msg_preamble = f"Incompatible argument in call to '{func_name}'."
        error_msg_for_validator = {
            type_info.is_arithmetic: "an arithmetic",
            type_info.is_floating_point: "a floating point",
        }
        if func_name in fbuiltins.UNARY_MATH_NUMBER_BUILTIN_NAMES:
            arg_validator = type_info.is_arithmetic
        elif func_name in fbuiltins.UNARY_MATH_FP_BUILTIN_NAMES:
            arg_validator = type_info.is_floating_point
        elif func_name in fbuiltins.UNARY_MATH_FP_PREDICATE_BUILTIN_NAMES:
            arg_validator = type_info.is_floating_point
        elif func_name in fbuiltins.BINARY_MATH_NUMBER_BUILTIN_NAMES:
            arg_validator = type_info.is_arithmetic
        else:
            raise AssertionError(f"Unknown math builtin '{func_name}'.")

        error_msgs = []
        for i, arg in enumerate(node.args):
            if not arg_validator(arg.type):
                error_msgs.append(
                    f"Expected {i}-th argument to be {error_msg_for_validator[arg_validator]} type, got '{arg.type}'."
                )
        if error_msgs:
            raise errors.DSLError(
                node.location,
                "\n".join([error_msg_preamble] + [f"  - {error}" for error in error_msgs]),
            )

        if func_name == "power" and all(type_info.is_integral(arg.type) for arg in node.args):
            print(f"Warning: return type of '{func_name}' might be inconsistent (not implemented).")

        # deduce return type
        return_type: Optional[ts.FieldType | ts.ScalarType] = None
        if (
            func_name
            in fbuiltins.UNARY_MATH_NUMBER_BUILTIN_NAMES + fbuiltins.UNARY_MATH_FP_BUILTIN_NAMES
        ):
            return_type = cast(ts.FieldType | ts.ScalarType, node.args[0].type)
        elif func_name in fbuiltins.UNARY_MATH_FP_PREDICATE_BUILTIN_NAMES:
            return_type = with_altered_scalar_kind(
                cast(ts.FieldType | ts.ScalarType, node.args[0].type), ts.ScalarKind.BOOL
            )
        elif func_name in fbuiltins.BINARY_MATH_NUMBER_BUILTIN_NAMES:
            try:
                return_type = type_info.promote(
                    *((cast(ts.FieldType | ts.ScalarType, arg.type)) for arg in node.args)
                )
            except ValueError as ex:
                raise errors.DSLError(node.location, error_msg_preamble) from ex
        else:
            raise AssertionError(f"Unknown math builtin '{func_name}'.")

        return foast.Call(
            func=node.func,
            args=node.args,
            kwargs=node.kwargs,
            location=node.location,
            type=return_type,
        )

    def _visit_reduction(self, node: foast.Call, **kwargs: Any) -> foast.Call:
        field_type = cast(ts.FieldType, node.args[0].type)
        reduction_dim = cast(ts.DimensionType, node.kwargs["axis"].type).dim
        # TODO: This code does not handle ellipses for dimensions. Fix it.
        assert field_type.dims is not ...
        if reduction_dim not in field_type.dims:
            field_dims_str = ", ".join(str(dim) for dim in field_type.dims)
            raise errors.DSLError(
                node.location,
                f"Incompatible field argument in call to '{node.func!s}'. "
                f"Expected a field with dimension '{reduction_dim}', got "
                f"'{field_dims_str}'.",
            )
        return_type = ts.FieldType(
            dims=[dim for dim in field_type.dims if dim != reduction_dim], dtype=field_type.dtype
        )

        return foast.Call(
            func=node.func,
            args=node.args,
            kwargs=node.kwargs,
            location=node.location,
            type=return_type,
        )

    def _visit_neighbor_sum(self, node: foast.Call, **kwargs: Any) -> foast.Call:
        return self._visit_reduction(node, **kwargs)

    def _visit_max_over(self, node: foast.Call, **kwargs: Any) -> foast.Call:
        return self._visit_reduction(node, **kwargs)

    def _visit_min_over(self, node: foast.Call, **kwargs: Any) -> foast.Call:
        return self._visit_reduction(node, **kwargs)

    def _visit_astype(self, node: foast.Call, **kwargs: Any) -> foast.Call:
        value, new_type = node.args
        assert isinstance(
            value.type, (ts.FieldType, ts.ScalarType, ts.TupleType)
        )  # already checked using generic mechanism

        if not isinstance(new_type, foast.Name) or new_type.id.upper() not in [
            kind.name for kind in ts.ScalarKind
        ]:
            raise errors.DSLError(
                node.location,
                f"Invalid call to 'astype': second argument must be a scalar type, got '{new_type}'.",
            )

        return_type = type_info.apply_to_primitive_constituents(
            lambda primitive_type: with_altered_scalar_kind(
                primitive_type, getattr(ts.ScalarKind, new_type.id.upper())
            ),
            value.type,
        )
        assert isinstance(return_type, (ts.TupleType, ts.ScalarType, ts.FieldType))

        return foast.Call(
            func=node.func,
            args=node.args,
            kwargs=node.kwargs,
            type=return_type,
            location=node.location,
        )

    def _visit_as_offset(self, node: foast.Call, **kwargs: Any) -> foast.Call:
        arg_0 = node.args[0].type
        arg_1 = node.args[1].type
        assert isinstance(arg_0, ts.OffsetType)
        assert isinstance(arg_1, ts.FieldType)
        if not type_info.is_integral(arg_1):
            raise errors.DSLError(
                node.location,
                f"Incompatible argument in call to '{node.func!s}': "
                f"expected integer for offset field dtype, got '{arg_1.dtype}'. "
                f"{node.location}",
            )

        if arg_0.source not in arg_1.dims:
            raise errors.DSLError(
                node.location,
                f"Incompatible argument in call to '{node.func!s}': "
                f"'{arg_0.source}' not in list of offset field dimensions '{arg_1.dims}'. "
                f"{node.location}",
            )

        return foast.Call(
            func=node.func, args=node.args, kwargs=node.kwargs, type=arg_0, location=node.location
        )

    def _visit_where(self, node: foast.Call, **kwargs: Any) -> foast.Call:
        mask_type = cast(ts.FieldType, node.args[0].type)
        true_branch_type = node.args[1].type
        false_branch_type = node.args[2].type
        return_type: ts.TupleType | ts.FieldType
        if not type_info.is_logical(mask_type):
            raise errors.DSLError(
                node.location,
                f"Incompatible argument in call to '{node.func!s}': expected "
                f"a field with dtype 'bool', got '{mask_type}'.",
            )

        try:
            # TODO(tehrengruber): the construct_tuple_type function doesn't look correct
            if isinstance(true_branch_type, ts.TupleType) and isinstance(
                false_branch_type, ts.TupleType
            ):
                return_type = ts.TupleType(
                    types=construct_tuple_type(
                        true_branch_type.types, false_branch_type.types, mask_type
                    )
                )
            elif isinstance(true_branch_type, ts.TupleType) or isinstance(
                false_branch_type, ts.TupleType
            ):
                raise errors.DSLError(
                    node.location,
                    f"Return arguments need to be of same type in '{node.func!s}', got "
                    f"'{node.args[1].type}' and '{node.args[2].type}'.",
                )
            else:
                true_branch_fieldtype = cast(ts.FieldType, true_branch_type)
                false_branch_fieldtype = cast(ts.FieldType, false_branch_type)
                promoted_type = type_info.promote(true_branch_fieldtype, false_branch_fieldtype)
                return_type = promote_to_mask_type(mask_type, promoted_type)

        except ValueError as ex:
            raise errors.DSLError(
                node.location, f"Incompatible argument in call to '{node.func!s}'."
            ) from ex

        return foast.Call(
            func=node.func,
            args=node.args,
            kwargs=node.kwargs,
            type=return_type,
            location=node.location,
        )

    def _visit_concat_where(self, node: foast.Call, **kwargs: Any) -> foast.Call:
        mask_type, true_branch_type, false_branch_type = (arg.type for arg in node.args)

        assert isinstance(mask_type, ts.DomainType)
        assert all(
            isinstance(el, (ts.FieldType, ts.ScalarType))
            for arg in (true_branch_type, false_branch_type)
            for el in type_info.primitive_constituents(arg)
        )

        @utils.tree_map(
            collection_type=ts.TupleType,
            result_collection_constructor=lambda el: ts.TupleType(types=list(el)),
        )
        def deduce_return_type(
            tb: ts.FieldType | ts.ScalarType, fb: ts.FieldType | ts.ScalarType
        ) -> ts.FieldType:
            if (t_dtype := type_info.extract_dtype(tb)) != (f_dtype := type_info.extract_dtype(fb)):
                raise errors.DSLError(
                    node.location,
                    f"Field arguments must be of same dtype, got '{t_dtype}' != '{f_dtype}'.",
                )
<<<<<<< HEAD
            return_dims = promote_dims(
                mask_type.dims, type_info.extract_dims(type_info.promote(tb, fb))
            )
            return_type = ts.FieldType(dims=return_dims, dtype=t_dtype)
=======
            assert isinstance(mask_type.dims, list)
            promoted_branches = type_info.promote(tb, fb)
            branches_dims = (
                [] if isinstance(promoted_branches, ts.ScalarType) else promoted_branches.dims
            )
            return_dims = promote_dims(mask_type.dims, branches_dims)
            assert isinstance(t_dtype, ts.ScalarType)
            assert isinstance(f_dtype, ts.ScalarType)
            return_type = ts.FieldType(dims=return_dims, dtype=type_info.promote(t_dtype, f_dtype))
>>>>>>> dfd2b146
            return return_type

        return_type = deduce_return_type(true_branch_type, false_branch_type)

        return foast.Call(
            func=node.func,
            args=node.args,
            kwargs=node.kwargs,
            type=return_type,
            location=node.location,
        )

    def _visit_broadcast(self, node: foast.Call, **kwargs: Any) -> foast.Call:
        arg_type = cast(ts.FieldType | ts.ScalarType, node.args[0].type)
        broadcast_dims_expr = cast(foast.TupleExpr, node.args[1]).elts

        if any([not (isinstance(elt.type, ts.DimensionType)) for elt in broadcast_dims_expr]):
            raise errors.DSLError(
                node.location,
                f"Incompatible broadcast dimension type in '{node.func!s}': expected "
                f"all broadcast dimensions to be of type 'Dimension'.",
            )

        broadcast_dims = [cast(ts.DimensionType, elt.type).dim for elt in broadcast_dims_expr]

        if not set((arg_dims := type_info.extract_dims(arg_type))).issubset(set(broadcast_dims)):
            raise errors.DSLError(
                node.location,
                f"Incompatible broadcast dimensions in '{node.func!s}': expected "
                f"broadcast dimension(s) '{set(arg_dims).difference(set(broadcast_dims))}' missing",
            )

        return_type = ts.FieldType(dims=broadcast_dims, dtype=type_info.extract_dtype(arg_type))

        return foast.Call(
            func=node.func,
            args=node.args,
            kwargs=node.kwargs,
            location=node.location,
            type=return_type,
        )

    def visit_Constant(self, node: foast.Constant, **kwargs: Any) -> foast.Constant:
        try:
            type_ = type_translation.from_value(node.value)
        except ValueError as e:
            raise errors.DSLError(node.location, "Could not deduce type of constant.") from e
        return foast.Constant(value=node.value, location=node.location, type=type_)<|MERGE_RESOLUTION|>--- conflicted
+++ resolved
@@ -688,11 +688,6 @@
                     f"{err_msg} Operator "
                     f"must be one of {', '.join((str(op) for op in logical_ops))}.",
                 )
-<<<<<<< HEAD
-=======
-            assert isinstance(right.type.dims, list)
-            assert isinstance(left.type.dims, list)
->>>>>>> dfd2b146
             return ts.DomainType(dims=promote_dims(left.type.dims, right.type.dims))
         else:
             raise errors.DSLError(node.location, err_msg)
@@ -1019,22 +1014,10 @@
                     node.location,
                     f"Field arguments must be of same dtype, got '{t_dtype}' != '{f_dtype}'.",
                 )
-<<<<<<< HEAD
             return_dims = promote_dims(
                 mask_type.dims, type_info.extract_dims(type_info.promote(tb, fb))
             )
             return_type = ts.FieldType(dims=return_dims, dtype=t_dtype)
-=======
-            assert isinstance(mask_type.dims, list)
-            promoted_branches = type_info.promote(tb, fb)
-            branches_dims = (
-                [] if isinstance(promoted_branches, ts.ScalarType) else promoted_branches.dims
-            )
-            return_dims = promote_dims(mask_type.dims, branches_dims)
-            assert isinstance(t_dtype, ts.ScalarType)
-            assert isinstance(f_dtype, ts.ScalarType)
-            return_type = ts.FieldType(dims=return_dims, dtype=type_info.promote(t_dtype, f_dtype))
->>>>>>> dfd2b146
             return return_type
 
         return_type = deduce_return_type(true_branch_type, false_branch_type)
