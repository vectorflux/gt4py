--- conflicted
+++ resolved
@@ -251,28 +251,7 @@
             raise NotImplementedError(f"Unary operator '{node.op}' is not supported.")
 
     def visit_BinOp(self, node: foast.BinOp, **kwargs: Any) -> itir.FunCall:
-        if (
-            node.op == dialect_ast_enums.BinaryOperator.BIT_AND
-            and isinstance(node.left.type, ts.DomainType)
-            and isinstance(node.right.type, ts.DomainType)
-        ):
-            return im.and_(self.visit(node.left), self.visit(node.right))
-        if (
-            node.op == dialect_ast_enums.BinaryOperator.BIT_OR
-            and isinstance(node.left.type, ts.DomainType)
-            and isinstance(node.right.type, ts.DomainType)
-        ):
-            return im.or_(self.visit(node.left), self.visit(node.right))
-        if (
-            node.op == dialect_ast_enums.BinaryOperator.BIT_XOR
-            and isinstance(node.left.type, ts.DomainType)
-            and isinstance(node.right.type, ts.DomainType)
-        ):
-            raise NotImplementedError(
-                f"Binary operator '{node.op}' is not supported for '{node.right.type}' and '{node.right.type}'."
-            )
-        else:
-            return self._lower_and_map(node.op.value, node.left, node.right)
+        return self._lower_and_map(node.op.value, node.left, node.right)
 
     def visit_TernaryExpr(self, node: foast.TernaryExpr, **kwargs: Any) -> itir.FunCall:
         assert (
@@ -284,7 +263,6 @@
         )
 
     def visit_Compare(self, node: foast.Compare, **kwargs: Any) -> itir.FunCall:
-        # TODO: double-check if we need the changes in the original PR
         return self._lower_and_map(node.op.value, node.left, node.right)
 
     def _visit_shift(self, node: foast.Call, **kwargs: Any) -> itir.Expr:
@@ -506,13 +484,8 @@
     """
     Mapping includes making the operation an `as_fieldop` (first kind of mapping), but also `itir.map_`ing lists.
     """
-    # TODO double-check that this code is consistent with the changes in the original PR
     if all(
-<<<<<<< HEAD
-        isinstance(t, (ts.ScalarType, ts.DimensionType))
-=======
         isinstance(t, (ts.ScalarType, ts.DimensionType, ts.DomainType))
->>>>>>> 12008031
         for arg_type in original_arg_types
         for t in type_info.primitive_constituents(arg_type)
     ):
