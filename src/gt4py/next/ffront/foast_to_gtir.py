# GT4Py - GridTools Framework
#
# Copyright (c) 2014-2024, ETH Zurich
# All rights reserved.
#
# Please, refer to the LICENSE file in the root directory.
# SPDX-License-Identifier: BSD-3-Clause


import dataclasses
from typing import Any, Callable, Optional

from gt4py import eve
from gt4py.eve import utils as eve_utils
from gt4py.eve.extended_typing import Never
from gt4py.next import common
from gt4py.next.ffront import (
    dialect_ast_enums,
    experimental as experimental_builtins,
    fbuiltins,
    field_operator_ast as foast,
    foast_introspection,
    lowering_utils,
    stages as ffront_stages,
    type_specifications as ts_ffront,
)
from gt4py.next.ffront.stages import AOT_FOP, FOP
from gt4py.next.iterator import ir as itir
from gt4py.next.iterator.ir_utils import ir_makers as im
from gt4py.next.otf import toolchain, workflow
from gt4py.next.type_system import type_info, type_specifications as ts


def foast_to_gtir(inp: ffront_stages.FoastOperatorDefinition) -> itir.Expr:
    """
    Lower a FOAST field operator node to GTIR.

    See the docstring of `FieldOperatorLowering` for details.
    """
    return FieldOperatorLowering.apply(inp.foast_node)


def foast_to_gtir_factory(cached: bool = True) -> workflow.Workflow[FOP, itir.Expr]:
    """Wrap `foast_to_gtir` into a chainable and, optionally, cached workflow step."""
    wf = foast_to_gtir
    if cached:
        wf = workflow.CachedStep(step=wf, hash_function=ffront_stages.fingerprint_stage)
    return wf


def adapted_foast_to_gtir_factory(**kwargs: Any) -> workflow.Workflow[AOT_FOP, itir.Expr]:
    """Wrap the `foast_to_gtir` workflow step into an adapter to fit into backend transform workflows."""
    return toolchain.StripArgsAdapter(foast_to_gtir_factory(**kwargs))


def promote_to_list(node_type: ts.TypeSpec) -> Callable[[itir.Expr], itir.Expr]:
    if not type_info.contains_local_field(node_type):
        return lambda x: im.op_as_fieldop("make_const_list")(x)
    return lambda x: x


@dataclasses.dataclass
class FieldOperatorLowering(eve.PreserveLocationVisitor, eve.NodeTranslator):
    """
    Lower FieldOperator AST (FOAST) to GTIR.

    Most expressions are lowered to `as_fieldop`ed stencils.
    Pure scalar expressions are kept as scalar operations as they might appear outside of the
    stencil context. In arithmetic operations that involve a field and a scalar, the scalar is
    implicitly broadcasted to a field in the `as_fieldop` call.

    Examples
    --------
    >>> from gt4py.next.ffront.func_to_foast import FieldOperatorParser
    >>> from gt4py.next import Field, Dimension, float64
    >>>
    >>> IDim = Dimension("IDim")
    >>> def fieldop(inp: Field[[IDim], "float64"]):
    ...     return inp
    >>>
    >>> parsed = FieldOperatorParser.apply_to_function(fieldop)
    >>> lowered = FieldOperatorLowering.apply(parsed)
    >>> type(lowered)
    <class 'gt4py.next.iterator.ir.FunctionDefinition'>
    >>> lowered.id
    SymbolName('fieldop')
    >>> lowered.params  # doctest: +ELLIPSIS
    [Sym(id=SymbolName('inp'))]
    """

    uid_generator: eve_utils.UIDGenerator = dataclasses.field(
        default_factory=eve_utils.UIDGenerator
    )

    @classmethod
    def apply(cls, node: foast.LocatedNode) -> itir.Expr:
        return cls().visit(node)

    def visit_FunctionDefinition(
        self, node: foast.FunctionDefinition, **kwargs: Any
    ) -> itir.FunctionDefinition:
        params = self.visit(node.params)
        return itir.FunctionDefinition(
            id=node.id, params=params, expr=self.visit_BlockStmt(node.body, inner_expr=None)
        )  # `expr` is a lifted stencil

    def visit_FieldOperator(
        self, node: foast.FieldOperator, **kwargs: Any
    ) -> itir.FunctionDefinition:
        func_definition: itir.FunctionDefinition = self.visit(node.definition, **kwargs)

        return itir.FunctionDefinition(
            id=func_definition.id, params=func_definition.params, expr=func_definition.expr
        )

    def visit_ScanOperator(
        self, node: foast.ScanOperator, **kwargs: Any
    ) -> itir.FunctionDefinition:
        # note: we don't need the axis here as this is handled by the program
        #  decorator
        assert isinstance(node.type, ts_ffront.ScanOperatorType)

        # We are lowering node.forward and node.init to iterators, but here we expect values -> `deref`.
        # In iterator IR we didn't properly specify if this is legal,
        # however after lift-inlining the expressions are transformed back to literals.
        forward = self.visit(node.forward, **kwargs)
        init = self.visit(node.init, **kwargs)

        # lower definition function
        func_definition: itir.FunctionDefinition = self.visit(node.definition, **kwargs)
        new_body = func_definition.expr

        stencil_args: list[itir.Expr] = []
        assert not node.type.definition.pos_only_args and not node.type.definition.kw_only_args
        for param in func_definition.params[1:]:
            new_body = im.let(param.id, im.deref(param.id))(new_body)
            stencil_args.append(im.ref(param.id))

        definition = itir.Lambda(params=func_definition.params, expr=new_body)

        body = im.as_fieldop(im.scan(definition, forward, init))(*stencil_args)

        return itir.FunctionDefinition(id=node.id, params=definition.params[1:], expr=body)

    def visit_Stmt(self, node: foast.Stmt, **kwargs: Any) -> Never:
        raise AssertionError("Statements must always be visited in the context of a function.")

    def visit_Return(
        self, node: foast.Return, *, inner_expr: Optional[itir.Expr], **kwargs: Any
    ) -> itir.Expr:
        return self.visit(node.value, **kwargs)

    def visit_BlockStmt(
        self, node: foast.BlockStmt, *, inner_expr: Optional[itir.Expr], **kwargs: Any
    ) -> itir.Expr:
        for stmt in reversed(node.stmts):
            inner_expr = self.visit(stmt, inner_expr=inner_expr, **kwargs)
        assert inner_expr
        return inner_expr

    def visit_IfStmt(
        self, node: foast.IfStmt, *, inner_expr: Optional[itir.Expr], **kwargs: Any
    ) -> itir.Expr:
        assert (
            isinstance(node.condition.type, ts.ScalarType)
            and node.condition.type.kind == ts.ScalarKind.BOOL
        )

        cond = self.visit(node.condition, **kwargs)

        return_kind = foast_introspection.deduce_stmt_return_kind(node)

        common_symbols: dict[str, foast.Symbol] = node.annex.propagated_symbols

        if return_kind is foast_introspection.StmtReturnKind.NO_RETURN:
            # FIXME[#1582](havogt): document why this case should be handled in this way, not by the more general CONDITIONAL_RETURN

            # pack the common symbols into a tuple
            common_symrefs = im.make_tuple(*(im.ref(sym) for sym in common_symbols.keys()))

            # apply both branches and extract the common symbols through the prepared tuple
            true_branch = self.visit(node.true_branch, inner_expr=common_symrefs, **kwargs)
            false_branch = self.visit(node.false_branch, inner_expr=common_symrefs, **kwargs)

            # unpack the common symbols' tuple for `inner_expr`
            for i, sym in enumerate(common_symbols.keys()):
                inner_expr = im.let(sym, im.tuple_get(i, im.ref("__if_stmt_result")))(inner_expr)

            # here we assume neither branch returns
            return im.let("__if_stmt_result", im.if_(cond, true_branch, false_branch))(inner_expr)
        elif return_kind is foast_introspection.StmtReturnKind.CONDITIONAL_RETURN:
            common_syms = tuple(im.sym(sym) for sym in common_symbols.keys())
            common_symrefs = tuple(im.ref(sym) for sym in common_symbols.keys())

            # wrap the inner expression in a lambda function. note that this increases the
            # operation count if both branches are evaluated.
            inner_expr_name = self.uid_generator.sequential_id(prefix="__inner_expr")
            inner_expr_evaluator = im.lambda_(*common_syms)(inner_expr)
            inner_expr = im.call(inner_expr_name)(*common_symrefs)

            true_branch = self.visit(node.true_branch, inner_expr=inner_expr, **kwargs)
            false_branch = self.visit(node.false_branch, inner_expr=inner_expr, **kwargs)

            return im.let(inner_expr_name, inner_expr_evaluator)(
                im.if_(cond, true_branch, false_branch)
            )

        assert return_kind is foast_introspection.StmtReturnKind.UNCONDITIONAL_RETURN

        # note that we do not duplicate `inner_expr` here since if both branches
        #  return, `inner_expr` is ignored.
        true_branch = self.visit(node.true_branch, inner_expr=inner_expr, **kwargs)
        false_branch = self.visit(node.false_branch, inner_expr=inner_expr, **kwargs)

        return im.if_(cond, true_branch, false_branch)

    def visit_Assign(
        self, node: foast.Assign, *, inner_expr: Optional[itir.Expr], **kwargs: Any
    ) -> itir.Expr:
        return im.let(self.visit(node.target, **kwargs), self.visit(node.value, **kwargs))(
            inner_expr
        )

    def visit_Symbol(self, node: foast.Symbol, **kwargs: Any) -> itir.Sym:
        return im.sym(node.id)

    def visit_Name(self, node: foast.Name, **kwargs: Any) -> itir.SymRef | itir.AxisLiteral:
        if isinstance(node.type, ts.DimensionType):
            return itir.AxisLiteral(value=node.type.dim.value, kind=node.type.dim.kind)
        return im.ref(node.id)

<<<<<<< HEAD
    def visit_Attribute(self, node: foast.Attribute, **kwargs):
        if isinstance(node.type, ts.DimensionType):
            return itir.AxisLiteral(value=node.type.dim.value, kind=node.type.dim.kind)
        raise AssertionError()
=======
    def visit_Attribute(self, node: foast.Attribute, **kwargs: Any) -> itir.AxisLiteral:
        if isinstance(node.type, ts.DimensionType):
            return itir.AxisLiteral(value=node.type.dim.value, kind=node.type.dim.kind)
        raise AssertionError(
            "Unexpected attribute access. At this point all accesses should have been removed by `ClosureVarFolding`."
        )
>>>>>>> 3b2fa2c2

    def visit_Subscript(self, node: foast.Subscript, **kwargs: Any) -> itir.Expr:
        return im.tuple_get(node.index, self.visit(node.value, **kwargs))

    def visit_TupleExpr(self, node: foast.TupleExpr, **kwargs: Any) -> itir.Expr:
        return im.make_tuple(*[self.visit(el, **kwargs) for el in node.elts])

    def visit_UnaryOp(self, node: foast.UnaryOp, **kwargs: Any) -> itir.Expr:
        # TODO(tehrengruber): extend iterator ir to support unary operators
        dtype = type_info.extract_dtype(node.type)
        assert isinstance(dtype, ts.ScalarType)
        if node.op in [dialect_ast_enums.UnaryOperator.NOT, dialect_ast_enums.UnaryOperator.INVERT]:
            if dtype.kind != ts.ScalarKind.BOOL:
                raise NotImplementedError(f"'{node.op}' is only supported on 'bool' arguments.")
            return self._lower_and_map("not_", node.operand)
        if node.op in [dialect_ast_enums.UnaryOperator.USUB]:
            return self._lower_and_map("neg", node.operand)
        if node.op in [dialect_ast_enums.UnaryOperator.UADD]:
            return self.visit(node.operand)
        else:
            raise NotImplementedError(f"Unary operator '{node.op}' is not supported.")

    def visit_BinOp(self, node: foast.BinOp, **kwargs: Any) -> itir.FunCall:
        return self._lower_and_map(node.op.value, node.left, node.right)

    def visit_TernaryExpr(self, node: foast.TernaryExpr, **kwargs: Any) -> itir.FunCall:
        assert (
            isinstance(node.condition.type, ts.ScalarType)
            and node.condition.type.kind == ts.ScalarKind.BOOL
        )
        return im.if_(
            self.visit(node.condition), self.visit(node.true_expr), self.visit(node.false_expr)
        )

    def visit_Compare(self, node: foast.Compare, **kwargs: Any) -> itir.FunCall:
        return self._lower_and_map(node.op.value, node.left, node.right)

    def _visit_shift(self, node: foast.Call, **kwargs: Any) -> itir.Expr:
        current_expr = self.visit(node.func, **kwargs)

        for arg in node.args:
            match arg:
                # `field(Off[idx])`
                case foast.Subscript(value=foast.Name(id=offset_name), index=int(offset_index)):
                    current_expr = im.as_fieldop(
                        im.lambda_("__it")(im.deref(im.shift(offset_name, offset_index)("__it")))
                    )(current_expr)
                # `field(Dim + idx)`
                case foast.BinOp(
                    op=dialect_ast_enums.BinaryOperator.ADD
                    | dialect_ast_enums.BinaryOperator.SUB,
                    left=foast.Name(id=dimension),  # TODO(tehrengruber): use type of lhs
                    right=foast.Constant(value=offset_index),
                ):
                    if arg.op == dialect_ast_enums.BinaryOperator.SUB:
                        offset_index *= -1
                    current_expr = im.as_fieldop(
                        # TODO(SF-N): we rely on the naming-convention that the cartesian dimensions
                        #  are passed suffixed with `off`, e.g. the `K` is passed as `Koff` in the
                        #  offset provider. This is a rather unclean solution and should be
                        #  improved.
                        im.lambda_("__it")(
                            im.deref(
                                im.shift(
                                    common.dimension_to_implicit_offset(dimension), offset_index
                                )("__it")
                            )
                        )
                    )(current_expr)
                # `field(Off)`
                case foast.Name(id=offset_name):
                    # only a single unstructured shift is supported so returning here is fine even though we
                    # are in a loop.
                    assert len(node.args) == 1 and len(arg.type.target) > 1  # type: ignore[attr-defined] # ensured by pattern
                    return im.as_fieldop_neighbors(
                        str(offset_name), self.visit(node.func, **kwargs)
                    )
                # `field(as_offset(Off, offset_field))`
                case foast.Call(func=foast.Name(id="as_offset")):
                    func_args = arg
                    # TODO(tehrengruber): Discuss representation. We could use the type system to
                    #  deduce the offset dimension instead of (e.g. to allow aliasing).
                    offset_dim = func_args.args[0]
                    assert isinstance(offset_dim, foast.Name)
                    offset_field = self.visit(func_args.args[1], **kwargs)
                    current_expr = im.as_fieldop(
                        im.lambda_("__it", "__offset")(
                            im.deref(im.shift(offset_dim.id, im.deref("__offset"))("__it"))
                        )
                    )(current_expr, offset_field)
                case _:
                    raise FieldOperatorLoweringError("Unexpected shift arguments!")

        return current_expr

    def visit_Call(self, node: foast.Call, **kwargs: Any) -> itir.Expr:
        if type_info.type_class(node.func.type) is ts.FieldType:
            return self._visit_shift(node, **kwargs)
        elif isinstance(node.func, foast.Name) and node.func.id in fbuiltins.MATH_BUILTIN_NAMES:
            return self._visit_math_built_in(node, **kwargs)
        elif isinstance(node.func, foast.Name) and node.func.id in (
            fbuiltins.FUN_BUILTIN_NAMES + experimental_builtins.EXPERIMENTAL_FUN_BUILTIN_NAMES
        ):
            visitor = getattr(self, f"_visit_{node.func.id}")
            return visitor(node, **kwargs)
        elif isinstance(node.func, foast.Name) and node.func.id in fbuiltins.TYPE_BUILTIN_NAMES:
            return self._visit_type_constr(node, **kwargs)
        elif isinstance(
            node.func.type,
            (ts.FunctionType, ts_ffront.FieldOperatorType, ts_ffront.ScanOperatorType),
        ):
            # ITIR has no support for keyword arguments. Instead, we concatenate both positional
            # and keyword arguments and use the unique order as given in the function signature.
            lowered_args, lowered_kwargs = type_info.canonicalize_arguments(
                node.func.type,
                self.visit(node.args, **kwargs),
                self.visit(node.kwargs, **kwargs),
                use_signature_ordering=True,
            )
            result = im.call(self.visit(node.func, **kwargs))(
                *lowered_args, *lowered_kwargs.values()
            )

            return result

        raise AssertionError(
            f"Call to object of type '{type(node.func.type).__name__}' not understood."
        )

    def _visit_astype(self, node: foast.Call, **kwargs: Any) -> itir.Expr:
        assert len(node.args) == 2 and isinstance(node.args[1], foast.Name)
        obj, new_type = self.visit(node.args[0], **kwargs), node.args[1].id

        def create_cast(expr: itir.Expr, t: tuple[ts.TypeSpec]) -> itir.FunCall:
            return _map(im.lambda_("val")(im.cast_("val", str(new_type))), (expr,), t)

        if not isinstance(node.type, ts.TupleType):  # to keep the IR simpler
            return create_cast(obj, (node.args[0].type,))

        return lowering_utils.process_elements(
            create_cast, obj, node.type, arg_types=(node.args[0].type,)
        )

    def _visit_where(self, node: foast.Call, **kwargs: Any) -> itir.FunCall:
        if not isinstance(node.type, ts.TupleType):  # to keep the IR simpler
            return self._lower_and_map("if_", *node.args)

        cond_ = self.visit(node.args[0])
        cond_symref_name = f"__cond_{eve_utils.content_hash(cond_)}"

        def create_if(
            true_: itir.Expr, false_: itir.Expr, arg_types: tuple[ts.TypeSpec, ts.TypeSpec]
        ) -> itir.FunCall:
            return _map(
                "if_",
                (im.ref(cond_symref_name), true_, false_),
                (node.args[0].type, *arg_types),
            )

        result = lowering_utils.process_elements(
            create_if,
            (self.visit(node.args[1]), self.visit(node.args[2])),
            node.type,
            arg_types=(node.args[1].type, node.args[2].type),
        )

        return im.let(cond_symref_name, cond_)(result)

    def _visit_concat_where(self, node: foast.Call, **kwargs: Any) -> itir.FunCall:
        domain, true_branch, false_branch = self.visit(node.args)
        return lowering_utils.process_elements(
            lambda tb, fb: im.call("concat_where")(domain, tb, fb),
            (true_branch, false_branch),
            node.type,
        )
        # TODO: use this case again. breaks domain inference in fused_velocity_advection_stencil_1_to_7
        #  because some tuple elements are never accessed and the collapse tuple
        #  does not propagate across concat where
        #return im.concat_where(domain, true_branch, false_branch)

    def _visit_broadcast(self, node: foast.Call, **kwargs: Any) -> itir.FunCall:
        return im.call("broadcast")(*self.visit(node.args, **kwargs))

    def _visit_math_built_in(self, node: foast.Call, **kwargs: Any) -> itir.FunCall:
        return self._lower_and_map(self.visit(node.func, **kwargs), *node.args)

    def _make_reduction_expr(
        self, node: foast.Call, op: str | itir.SymRef, init_expr: itir.Expr, **kwargs: Any
    ) -> itir.Expr:
        # TODO(havogt): deal with nested reductions of the form neighbor_sum(neighbor_sum(field(off1)(off2)))
        it = self.visit(node.args[0], **kwargs)
        assert isinstance(node.kwargs["axis"].type, ts.DimensionType)
        val = im.reduce(op, init_expr)
        return im.op_as_fieldop(val)(it)

    def _visit_neighbor_sum(self, node: foast.Call, **kwargs: Any) -> itir.Expr:
        dtype = type_info.extract_dtype(node.type)
        return self._make_reduction_expr(node, "plus", self._make_literal("0", dtype), **kwargs)

    def _visit_max_over(self, node: foast.Call, **kwargs: Any) -> itir.Expr:
        dtype = type_info.extract_dtype(node.type)
        assert isinstance(dtype, ts.ScalarType)
        min_value, _ = type_info.arithmetic_bounds(dtype)
        init_expr = self._make_literal(str(min_value), dtype)
        return self._make_reduction_expr(node, "maximum", init_expr, **kwargs)

    def _visit_min_over(self, node: foast.Call, **kwargs: Any) -> itir.Expr:
        dtype = type_info.extract_dtype(node.type)
        assert isinstance(dtype, ts.ScalarType)
        _, max_value = type_info.arithmetic_bounds(dtype)
        init_expr = self._make_literal(str(max_value), dtype)
        return self._make_reduction_expr(node, "minimum", init_expr, **kwargs)

    def _visit_type_constr(self, node: foast.Call, **kwargs: Any) -> itir.Expr:
        el = node.args[0]
        node_kind = self.visit(node.type).kind.name.lower()
        source_type = {**fbuiltins.BUILTINS, "string": str}[el.type.__str__().lower()]
        target_type = fbuiltins.BUILTINS[node_kind]

        if isinstance(el, foast.Constant):
            val = source_type(el.value)
        elif isinstance(el, foast.UnaryOp) and isinstance(el.operand, foast.Constant):
            operand = source_type(el.operand.value)
            val = eval(f"lambda arg: {el.op}arg")(operand)
        else:
            raise FieldOperatorLoweringError(
                f"Type cast only supports literal arguments, {node.type} not supported."
            )
        val = target_type(val)

        return im.literal(str(val), node_kind)

    def _make_literal(self, val: Any, type_: ts.TypeSpec) -> itir.Expr:
        if isinstance(type_, ts.TupleType):
            return im.make_tuple(
                *(self._make_literal(val, type_) for val, type_ in zip(val, type_.types))
            )
        if isinstance(type_, ts.ScalarType):
            typename = type_.kind.name.lower()
            return im.literal(str(val), typename)
        raise ValueError(f"Unsupported literal type '{type_}'.")

    def visit_Constant(self, node: foast.Constant, **kwargs: Any) -> itir.Expr:
        return self._make_literal(node.value, node.type)

    def _lower_and_map(self, op: itir.Lambda | str, *args: Any, **kwargs: Any) -> itir.FunCall:
        return _map(
            op, tuple(self.visit(arg, **kwargs) for arg in args), tuple(arg.type for arg in args)
        )


def _map(
    op: itir.Lambda | str,
    lowered_args: tuple,
    original_arg_types: tuple[ts.TypeSpec, ...],
) -> itir.FunCall:
    """
    Mapping includes making the operation an `as_fieldop` (first kind of mapping), but also `itir.map_`ing lists.
    """
    if all(
        isinstance(t, (ts.ScalarType, ts.DimensionType, ts.DomainType))
        for arg_type in original_arg_types
        for t in type_info.primitive_constituents(arg_type)
    ):
        return im.call(op)(*lowered_args)  # scalar operation
    if any(type_info.contains_local_field(arg_type) for arg_type in original_arg_types):
        lowered_args = tuple(
            promote_to_list(arg_type)(larg)
            for arg_type, larg in zip(original_arg_types, lowered_args)
        )
        op = im.map_(op)

    return im.op_as_fieldop(op)(*lowered_args)


class FieldOperatorLoweringError(Exception): ...<|MERGE_RESOLUTION|>--- conflicted
+++ resolved
@@ -229,19 +229,12 @@
             return itir.AxisLiteral(value=node.type.dim.value, kind=node.type.dim.kind)
         return im.ref(node.id)
 
-<<<<<<< HEAD
-    def visit_Attribute(self, node: foast.Attribute, **kwargs):
-        if isinstance(node.type, ts.DimensionType):
-            return itir.AxisLiteral(value=node.type.dim.value, kind=node.type.dim.kind)
-        raise AssertionError()
-=======
     def visit_Attribute(self, node: foast.Attribute, **kwargs: Any) -> itir.AxisLiteral:
         if isinstance(node.type, ts.DimensionType):
             return itir.AxisLiteral(value=node.type.dim.value, kind=node.type.dim.kind)
         raise AssertionError(
             "Unexpected attribute access. At this point all accesses should have been removed by `ClosureVarFolding`."
         )
->>>>>>> 3b2fa2c2
 
     def visit_Subscript(self, node: foast.Subscript, **kwargs: Any) -> itir.Expr:
         return im.tuple_get(node.index, self.visit(node.value, **kwargs))
