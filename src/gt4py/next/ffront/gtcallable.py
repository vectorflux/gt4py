# GT4Py - GridTools Framework
#
# Copyright (c) 2014-2024, ETH Zurich
# All rights reserved.
#
# Please, refer to the LICENSE file in the root directory.
# SPDX-License-Identifier: BSD-3-Clause

import abc
import typing
from typing import Any, Optional

from gt4py.next.iterator import ir as itir
from gt4py.next.type_system import type_specifications as ts


@typing.runtime_checkable
class GTCallable(typing.Protocol):
    """
    Typing Protocol (abstract base class) defining the interface for subroutines.

    Any class implementing the methods defined in this protocol can be called
    from ``ffront`` programs or operators.
    """

    def __gt_closure_vars__(self) -> Optional[dict[str, Any]]:
        """
        Return all external variables referenced inside the callable.

        Note that in addition to the callable itself all captured variables
        are also lowered such that they can be used in the lowered callable.
        """
        return None

    @abc.abstractmethod
    def __gt_type__(self) -> ts.CallableType:
        """
        Return symbol type, i.e. signature and return type.

        The type is used internally to populate the closure vars of the
        various dialects root nodes (i.e. FOAST Field Operator, PAST Program)
        """
        ...

    @abc.abstractmethod
    def __gt_itir__(self) -> itir.FunctionDefinition:
        """
        Return iterator IR function definition representing the callable.

        Used internally by the Program decorator to populate the function
        definitions of the iterator IR.
        """
        ...

    # FIXME[#1582](tehrengruber): remove after refactoring to GTIR
    @abc.abstractmethod
    def __gt_gtir__(self) -> itir.FunctionDefinition:
        """
        Return iterator IR function definition representing the callable.
<<<<<<< HEAD

=======
>>>>>>> 692c14b7
        Used internally by the Program decorator to populate the function
        definitions of the iterator IR.
        """
        ...

    # TODO(tehrengruber): For embedded execution a `__call__` method and for
    #  "truly" embedded execution arguably also a `from_function` method is
    #  required. Since field operators currently have a `__gt_type__` with a
    #  Field return value, but it's `__call__` method being void (result via
    #  out arg) there is no good / consistent definition on what signature a
    #  protocol implementer is expected to provide. Skipping for now.<|MERGE_RESOLUTION|>--- conflicted
+++ resolved
@@ -57,10 +57,6 @@
     def __gt_gtir__(self) -> itir.FunctionDefinition:
         """
         Return iterator IR function definition representing the callable.
-<<<<<<< HEAD
-
-=======
->>>>>>> 692c14b7
         Used internally by the Program decorator to populate the function
         definitions of the iterator IR.
         """
