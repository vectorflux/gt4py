# GT4Py - GridTools Framework
#
# Copyright (c) 2014-2024, ETH Zurich
# All rights reserved.
#
# Please, refer to the LICENSE file in the root directory.
# SPDX-License-Identifier: BSD-3-Clause

from gt4py.next.iterator.dispatcher import Dispatcher


builtin_dispatch = Dispatcher()


class BackendNotSelectedError(RuntimeError):
    def __init__(self) -> None:
        super().__init__("Backend not selected")


@builtin_dispatch
def as_fieldop(*args):
    raise BackendNotSelectedError()


@builtin_dispatch
def index(*args):
    raise BackendNotSelectedError()


@builtin_dispatch
def deref(*args):
    raise BackendNotSelectedError()


@builtin_dispatch
def can_deref(*args):
    raise BackendNotSelectedError()


@builtin_dispatch
def shift(*args):
    raise BackendNotSelectedError()


@builtin_dispatch
def neighbors(*args):
    raise BackendNotSelectedError()


@builtin_dispatch
def map_(*args):
    raise BackendNotSelectedError()


@builtin_dispatch
def make_const_list(*args):
    raise BackendNotSelectedError()


@builtin_dispatch
def list_get(*args):
    raise BackendNotSelectedError()


@builtin_dispatch
def lift(*args):
    raise BackendNotSelectedError()


@builtin_dispatch
def reduce(*args):
    raise BackendNotSelectedError()


@builtin_dispatch
def scan(*args):
    raise BackendNotSelectedError()


@builtin_dispatch
def cartesian_domain(*args):
    raise BackendNotSelectedError()


@builtin_dispatch
def unstructured_domain(*args):
    raise BackendNotSelectedError()


@builtin_dispatch
def named_range(*args):
    raise BackendNotSelectedError()


@builtin_dispatch
def if_(*args):
    raise BackendNotSelectedError()


@builtin_dispatch
def cast_(*args):
    raise BackendNotSelectedError()


@builtin_dispatch
def not_(*args):
    raise BackendNotSelectedError()


@builtin_dispatch
def and_(*args):
    raise BackendNotSelectedError()


@builtin_dispatch
def or_(*args):
    raise BackendNotSelectedError()


@builtin_dispatch
def xor_(*args):
    raise BackendNotSelectedError()


@builtin_dispatch
def minus(*args):
    raise BackendNotSelectedError()


@builtin_dispatch
def plus(*args):
    raise BackendNotSelectedError()


@builtin_dispatch
def multiplies(*args):
    raise BackendNotSelectedError()


@builtin_dispatch
def divides(*args):
    raise BackendNotSelectedError()


@builtin_dispatch
def floordiv(*args):
    raise BackendNotSelectedError()


@builtin_dispatch
def eq(*args):
    raise BackendNotSelectedError()


@builtin_dispatch
def greater(*args):
    raise BackendNotSelectedError()


@builtin_dispatch
def less(*args):
    raise BackendNotSelectedError()


@builtin_dispatch
def less_equal(*args):
    raise BackendNotSelectedError()


@builtin_dispatch
def greater_equal(*args):
    raise BackendNotSelectedError()


@builtin_dispatch
def not_eq(*args):
    raise BackendNotSelectedError()


@builtin_dispatch
def make_tuple(*args):
    raise BackendNotSelectedError()


@builtin_dispatch
def tuple_get(*args):
    raise BackendNotSelectedError()


@builtin_dispatch
def abs(*args):  # noqa: A001 [builtin-variable-shadowing]
    raise BackendNotSelectedError()


@builtin_dispatch
def sin(*args):
    raise BackendNotSelectedError()


@builtin_dispatch
def cos(*args):
    raise BackendNotSelectedError()


@builtin_dispatch
def tan(*args):
    raise BackendNotSelectedError()


@builtin_dispatch
def arcsin(*args):
    raise BackendNotSelectedError()


@builtin_dispatch
def arccos(*args):
    raise BackendNotSelectedError()


@builtin_dispatch
def arctan(*args):
    raise BackendNotSelectedError()


@builtin_dispatch
def sinh(*args):
    raise BackendNotSelectedError()


@builtin_dispatch
def cosh(*args):
    raise BackendNotSelectedError()


@builtin_dispatch
def tanh(*args):
    raise BackendNotSelectedError()


@builtin_dispatch
def arcsinh(*args):
    raise BackendNotSelectedError()


@builtin_dispatch
def arccosh(*args):
    raise BackendNotSelectedError()


@builtin_dispatch
def arctanh(*args):
    raise BackendNotSelectedError()


@builtin_dispatch
def sqrt(*args):
    raise BackendNotSelectedError()


@builtin_dispatch
def exp(*args):
    raise BackendNotSelectedError()


@builtin_dispatch
def log(*args):
    raise BackendNotSelectedError()


@builtin_dispatch
def gamma(*args):
    raise BackendNotSelectedError()


@builtin_dispatch
def cbrt(*args):
    raise BackendNotSelectedError()


@builtin_dispatch
def floor(*args):
    raise BackendNotSelectedError()


@builtin_dispatch
def ceil(*args):
    raise BackendNotSelectedError()


@builtin_dispatch
def trunc(*args):
    raise BackendNotSelectedError()


@builtin_dispatch
def neg(*args):
    raise BackendNotSelectedError()


@builtin_dispatch
def isfinite(*args):
    raise BackendNotSelectedError()


@builtin_dispatch
def isinf(*args):
    raise BackendNotSelectedError()


@builtin_dispatch
def isnan(*args):
    raise BackendNotSelectedError()


@builtin_dispatch
def minimum(*args):
    raise BackendNotSelectedError()


@builtin_dispatch
def maximum(*args):
    raise BackendNotSelectedError()


@builtin_dispatch
def fmod(*args):
    raise BackendNotSelectedError()


@builtin_dispatch
def mod(*args):
    raise BackendNotSelectedError()


@builtin_dispatch
def power(*args):
    raise BackendNotSelectedError()


@builtin_dispatch
def int(*args):  # noqa: A001 [builtin-variable-shadowing]
    raise BackendNotSelectedError()


@builtin_dispatch
def int8(*args):
    raise BackendNotSelectedError()


@builtin_dispatch
def uint8(*args):
    raise BackendNotSelectedError()


@builtin_dispatch
def int16(*args):
    raise BackendNotSelectedError()


@builtin_dispatch
def uint16(*args):
    raise BackendNotSelectedError()


@builtin_dispatch
def int32(*args):
    raise BackendNotSelectedError()


@builtin_dispatch
def uint32(*args):
    raise BackendNotSelectedError()


@builtin_dispatch
def int64(*args):
    raise BackendNotSelectedError()


@builtin_dispatch
def uint64(*args):
    raise BackendNotSelectedError()


@builtin_dispatch
def float(*args):  # noqa: A001 [builtin-variable-shadowing]
    raise BackendNotSelectedError()


@builtin_dispatch
def float32(*args):
    raise BackendNotSelectedError()


@builtin_dispatch
def float64(*args):
    raise BackendNotSelectedError()


@builtin_dispatch
def bool(*args):  # noqa: A001 [builtin-variable-shadowing]
    raise BackendNotSelectedError()


@builtin_dispatch
def concat_where(*args):
    raise BackendNotSelectedError()

<<<<<<< HEAD
=======

>>>>>>> c8e06bd0
@builtin_dispatch
def in_(*args):
    raise BackendNotSelectedError()


UNARY_MATH_NUMBER_BUILTINS = {"abs", "neg"}
UNARY_LOGICAL_BUILTINS = {"not_"}
UNARY_MATH_FP_BUILTINS = {
    "sin",
    "cos",
    "tan",
    "arcsin",
    "arccos",
    "arctan",
    "sinh",
    "cosh",
    "tanh",
    "arcsinh",
    "arccosh",
    "arctanh",
    "sqrt",
    "exp",
    "log",
    "gamma",
    "cbrt",
    "floor",
    "ceil",
    "trunc",
}
UNARY_MATH_FP_PREDICATE_BUILTINS = {"isfinite", "isinf", "isnan"}
BINARY_MATH_NUMBER_BUILTINS = {
    "plus",
    "minus",
    "multiplies",
    "divides",
    "mod",
    "floordiv",  # TODO see https://github.com/GridTools/gt4py/issues/1136
    "minimum",
    "maximum",
    "fmod",
}
BINARY_MATH_COMPARISON_BUILTINS = {"eq", "less", "greater", "greater_equal", "less_equal", "not_eq"}
BINARY_LOGICAL_BUILTINS = {"and_", "or_", "xor_"}


#: builtin / dtype used to construct integer indices, like domain bounds
INTEGER_INDEX_BUILTIN = "int32"
INTEGER_TYPE_BUILTINS = {
    "int8",
    "uint8",
    "int16",
    "uint16",
    "int32",
    "uint32",
    "int64",
    "uint64",
}
FLOATING_POINT_TYPE_BUILTINS = {"float32", "float64"}
TYPE_BUILTINS = {*INTEGER_TYPE_BUILTINS, *FLOATING_POINT_TYPE_BUILTINS, "bool"}

ARITHMETIC_BUILTINS = {
    *UNARY_MATH_NUMBER_BUILTINS,
    *UNARY_LOGICAL_BUILTINS,
    *UNARY_MATH_FP_BUILTINS,
    *UNARY_MATH_FP_PREDICATE_BUILTINS,
    *BINARY_MATH_NUMBER_BUILTINS,
    "power",
    *BINARY_MATH_COMPARISON_BUILTINS,
    *BINARY_LOGICAL_BUILTINS,
}

BUILTINS = {
    "as_fieldop",  # `as_fieldop(stencil, domain)` creates field_operator from stencil (domain is optional, but for now required for embedded execution)
    "can_deref",
    "cartesian_domain",
    "cast_",
    "deref",
    "if_",
    "index",  # `index(dim)` creates a dim-field that has the current index at each point
    "shift",
    "list_get",
    "lift",
    "make_const_list",
    "make_tuple",
    "map_",
    "named_range",
    "neighbors",
    "reduce",
    "scan",
    "tuple_get",
    "unstructured_domain",
    "concat_where",
    "in_",
    *ARITHMETIC_BUILTINS,
    *TYPE_BUILTINS,
}

__all__ = [*BUILTINS]<|MERGE_RESOLUTION|>--- conflicted
+++ resolved
@@ -406,10 +406,7 @@
 def concat_where(*args):
     raise BackendNotSelectedError()
 
-<<<<<<< HEAD
-=======
-
->>>>>>> c8e06bd0
+
 @builtin_dispatch
 def in_(*args):
     raise BackendNotSelectedError()
