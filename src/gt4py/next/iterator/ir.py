# GT4Py - GridTools Framework
#
# Copyright (c) 2014-2024, ETH Zurich
# All rights reserved.
#
# Please, refer to the LICENSE file in the root directory.
# SPDX-License-Identifier: BSD-3-Clause

from typing import ClassVar, List, Optional, Union

import gt4py.eve as eve
from gt4py.eve import Coerced, SymbolName, SymbolRef
from gt4py.eve.concepts import SourceLocation
from gt4py.eve.traits import SymbolTableTrait, ValidatedSymbolTableTrait
from gt4py.eve.utils import noninstantiable
from gt4py.next import common
from gt4py.next.iterator.builtins import BUILTINS
from gt4py.next.type_system import type_specifications as ts


DimensionKind = common.DimensionKind


@noninstantiable
class Node(eve.Node):
    location: Optional[SourceLocation] = eve.field(default=None, repr=False, compare=False)

    # TODO(tehrengruber): include in comparison if value is not None
    type: Optional[ts.TypeSpec] = eve.field(default=None, repr=False, compare=False)

    def __str__(self) -> str:
        from gt4py.next.iterator.pretty_printer import pformat

        return pformat(self)

    def __hash__(self) -> int:
        return hash(
            (
                type(self),
                *(
                    tuple(v) if isinstance(v, list) else v
                    for (k, v) in self.iter_children_items()
                    if k not in ["location", "type"]
                ),
            )
        )


class Sym(Node):  # helper
    id: Coerced[SymbolName]


@noninstantiable
class Expr(Node): ...


class Literal(Expr):
    value: str
    type: ts.ScalarType


class NoneLiteral(Expr):
    _none_literal: int = 0


class OffsetLiteral(Expr):
    value: Union[int, str]


class AxisLiteral(Expr):
    # TODO(havogt): Refactor to use declare Axis/Dimension at the Program level.
    # Now every use of the literal has to provide the kind, where usually we only care of the name.
    value: str
    kind: common.DimensionKind = common.DimensionKind.HORIZONTAL


class SymRef(Expr):
    id: Coerced[SymbolRef]


class Lambda(Expr, SymbolTableTrait):
    params: List[Sym]
    expr: Expr


class FunCall(Expr):
    fun: Expr  # VType[Callable]
    args: List[Expr]


class FunctionDefinition(Node, SymbolTableTrait):
    id: Coerced[SymbolName]
    params: List[Sym]
    expr: Expr


<<<<<<< HEAD
UNARY_MATH_NUMBER_BUILTINS = {"abs"}
UNARY_LOGICAL_BUILTINS = {"not_"}
UNARY_MATH_FP_BUILTINS = {
    "sin",
    "cos",
    "tan",
    "arcsin",
    "arccos",
    "arctan",
    "sinh",
    "cosh",
    "tanh",
    "arcsinh",
    "arccosh",
    "arctanh",
    "sqrt",
    "exp",
    "log",
    "gamma",
    "cbrt",
    "floor",
    "ceil",
    "trunc",
}
UNARY_MATH_FP_PREDICATE_BUILTINS = {"isfinite", "isinf", "isnan"}
BINARY_MATH_NUMBER_BUILTINS = {
    "minimum",
    "maximum",
    "fmod",
    "plus",
    "minus",
    "multiplies",
    "divides",
    "mod",
    "floordiv",  # TODO see https://github.com/GridTools/gt4py/issues/1136
}
BINARY_MATH_COMPARISON_BUILTINS = {"eq", "less", "greater", "greater_equal", "less_equal", "not_eq"}
BINARY_LOGICAL_BUILTINS = {"and_", "or_", "xor_"}

ARITHMETIC_BUILTINS = {
    *UNARY_MATH_NUMBER_BUILTINS,
    *UNARY_LOGICAL_BUILTINS,
    *UNARY_MATH_FP_BUILTINS,
    *UNARY_MATH_FP_PREDICATE_BUILTINS,
    *BINARY_MATH_NUMBER_BUILTINS,
    "power",
    *BINARY_MATH_COMPARISON_BUILTINS,
    *BINARY_LOGICAL_BUILTINS,
}

#: builtin / dtype used to construct integer indices, like domain bounds
INTEGER_INDEX_BUILTIN = "int32"
INTEGER_BUILTINS = {"int32", "int64"}
FLOATING_POINT_BUILTINS = {"float32", "float64"}
TYPEBUILTINS = {*INTEGER_BUILTINS, *FLOATING_POINT_BUILTINS, "bool"}

BUILTINS = {
    "tuple_get",
    "cast_",
    "cartesian_domain",
    "unstructured_domain",
    "make_tuple",
    "shift",
    "neighbors",
    "named_range",
    "list_get",
    "map_",
    "make_const_list",
    "lift",
    "reduce",
    "deref",
    "can_deref",
    "scan",
    "if_",
    "index",  # `index(dim)` creates a dim-field that has the current index at each point
    "as_fieldop",  # `as_fieldop(stencil, domain)` creates field_operator from stencil (domain is optional, but for now required for embedded execution)
    "concat_where",
    "in",
    "inf",  # TODO: discuss
    "neg_inf",  # TODO: discuss
    *ARITHMETIC_BUILTINS,
    *TYPEBUILTINS,
}


=======
>>>>>>> a21b1bf2
class Stmt(Node): ...


class SetAt(Stmt):  # from JAX array.at[...].set()
    expr: Expr  # only `as_fieldop(stencil)(inp0, ...)` in first refactoring
    domain: Expr
    target: Expr  # `make_tuple` or SymRef


class IfStmt(Stmt):
    cond: Expr
    true_branch: list[Stmt]
    false_branch: list[Stmt]


class Temporary(Node):
    id: Coerced[eve.SymbolName]
    domain: Optional[Expr] = None
    dtype: Optional[ts.ScalarType | ts.TupleType] = None


class Program(Node, ValidatedSymbolTableTrait):
    id: Coerced[SymbolName]
    function_definitions: List[FunctionDefinition]
    params: List[Sym]
    declarations: List[Temporary]
    body: List[Stmt]
    implicit_domain: bool = False

    _NODE_SYMBOLS_: ClassVar[List[Sym]] = [
        Sym(id=name) for name in sorted(BUILTINS)
    ]  # sorted for serialization stability


# TODO(fthaler): just use hashable types in nodes (tuples instead of lists)
Sym.__hash__ = Node.__hash__  # type: ignore[method-assign]
Expr.__hash__ = Node.__hash__  # type: ignore[method-assign]
Literal.__hash__ = Node.__hash__  # type: ignore[method-assign]
NoneLiteral.__hash__ = Node.__hash__  # type: ignore[method-assign]
OffsetLiteral.__hash__ = Node.__hash__  # type: ignore[method-assign]
AxisLiteral.__hash__ = Node.__hash__  # type: ignore[method-assign]
SymRef.__hash__ = Node.__hash__  # type: ignore[method-assign]
Lambda.__hash__ = Node.__hash__  # type: ignore[method-assign]
FunCall.__hash__ = Node.__hash__  # type: ignore[method-assign]
FunctionDefinition.__hash__ = Node.__hash__  # type: ignore[method-assign]
Program.__hash__ = Node.__hash__  # type: ignore[method-assign]
SetAt.__hash__ = Node.__hash__  # type: ignore[method-assign]
IfStmt.__hash__ = Node.__hash__  # type: ignore[method-assign]<|MERGE_RESOLUTION|>--- conflicted
+++ resolved
@@ -94,94 +94,6 @@
     expr: Expr
 
 
-<<<<<<< HEAD
-UNARY_MATH_NUMBER_BUILTINS = {"abs"}
-UNARY_LOGICAL_BUILTINS = {"not_"}
-UNARY_MATH_FP_BUILTINS = {
-    "sin",
-    "cos",
-    "tan",
-    "arcsin",
-    "arccos",
-    "arctan",
-    "sinh",
-    "cosh",
-    "tanh",
-    "arcsinh",
-    "arccosh",
-    "arctanh",
-    "sqrt",
-    "exp",
-    "log",
-    "gamma",
-    "cbrt",
-    "floor",
-    "ceil",
-    "trunc",
-}
-UNARY_MATH_FP_PREDICATE_BUILTINS = {"isfinite", "isinf", "isnan"}
-BINARY_MATH_NUMBER_BUILTINS = {
-    "minimum",
-    "maximum",
-    "fmod",
-    "plus",
-    "minus",
-    "multiplies",
-    "divides",
-    "mod",
-    "floordiv",  # TODO see https://github.com/GridTools/gt4py/issues/1136
-}
-BINARY_MATH_COMPARISON_BUILTINS = {"eq", "less", "greater", "greater_equal", "less_equal", "not_eq"}
-BINARY_LOGICAL_BUILTINS = {"and_", "or_", "xor_"}
-
-ARITHMETIC_BUILTINS = {
-    *UNARY_MATH_NUMBER_BUILTINS,
-    *UNARY_LOGICAL_BUILTINS,
-    *UNARY_MATH_FP_BUILTINS,
-    *UNARY_MATH_FP_PREDICATE_BUILTINS,
-    *BINARY_MATH_NUMBER_BUILTINS,
-    "power",
-    *BINARY_MATH_COMPARISON_BUILTINS,
-    *BINARY_LOGICAL_BUILTINS,
-}
-
-#: builtin / dtype used to construct integer indices, like domain bounds
-INTEGER_INDEX_BUILTIN = "int32"
-INTEGER_BUILTINS = {"int32", "int64"}
-FLOATING_POINT_BUILTINS = {"float32", "float64"}
-TYPEBUILTINS = {*INTEGER_BUILTINS, *FLOATING_POINT_BUILTINS, "bool"}
-
-BUILTINS = {
-    "tuple_get",
-    "cast_",
-    "cartesian_domain",
-    "unstructured_domain",
-    "make_tuple",
-    "shift",
-    "neighbors",
-    "named_range",
-    "list_get",
-    "map_",
-    "make_const_list",
-    "lift",
-    "reduce",
-    "deref",
-    "can_deref",
-    "scan",
-    "if_",
-    "index",  # `index(dim)` creates a dim-field that has the current index at each point
-    "as_fieldop",  # `as_fieldop(stencil, domain)` creates field_operator from stencil (domain is optional, but for now required for embedded execution)
-    "concat_where",
-    "in",
-    "inf",  # TODO: discuss
-    "neg_inf",  # TODO: discuss
-    *ARITHMETIC_BUILTINS,
-    *TYPEBUILTINS,
-}
-
-
-=======
->>>>>>> a21b1bf2
 class Stmt(Node): ...
 
 
