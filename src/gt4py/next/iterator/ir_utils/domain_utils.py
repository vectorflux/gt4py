# GT4Py - GridTools Framework
#
# Copyright (c) 2014-2024, ETH Zurich
# All rights reserved.
#
# Please, refer to the LICENSE file in the root directory.
# SPDX-License-Identifier: BSD-3-Clause

from __future__ import annotations

import dataclasses
import functools
from typing import Any, Literal, Mapping, Optional

from gt4py.next import common
from gt4py.next.iterator import builtins, ir as itir
from gt4py.next.iterator.ir_utils import ir_makers as im
from gt4py.next.iterator.transforms import trace_shifts
from gt4py.next.iterator.transforms.constant_folding import ConstantFolding


def _max_domain_sizes_by_location_type(offset_provider: Mapping[str, Any]) -> dict[str, int]:
    """
    Extract horizontal domain sizes from an `offset_provider`.

    Considers the shape of the neighbor table to get the size of each `source_dim` and the maximum
    value inside the neighbor table to get the size of each `codomain`.
    """
    sizes = dict[str, int]()
    for provider in offset_provider.values():
        if common.is_neighbor_connectivity(provider):
            conn_type = provider.__gt_type__()
            sizes[conn_type.source_dim.value] = max(
                sizes.get(conn_type.source_dim.value, 0), provider.ndarray.shape[0]
            )
            sizes[conn_type.codomain.value] = max(
                sizes.get(conn_type.codomain.value, 0),
                provider.ndarray.max() + 1,  # type: ignore[attr-defined] # TODO(havogt): improve typing for NDArrayObject
            )
    return sizes


@dataclasses.dataclass
class SymbolicRange:
    start: itir.Expr
    stop: itir.Expr

    def translate(self, distance: int) -> SymbolicRange:
        return SymbolicRange(im.plus(self.start, distance), im.plus(self.stop, distance))


@dataclasses.dataclass
class SymbolicDomain:
    grid_type: Literal["unstructured_domain", "cartesian_domain"]
    ranges: dict[
        common.Dimension, SymbolicRange
    ]  # TODO(havogt): remove `AxisLiteral` by `Dimension` everywhere

    @classmethod
    def from_expr(cls, node: itir.Node) -> SymbolicDomain:
        assert isinstance(node, itir.FunCall) and node.fun in [
            im.ref("unstructured_domain"),
            im.ref("cartesian_domain"),
        ]

        ranges: dict[common.Dimension, SymbolicRange] = {}
        for named_range in node.args:
            assert (
                isinstance(named_range, itir.FunCall)
                and isinstance(named_range.fun, itir.SymRef)
                and named_range.fun.id == "named_range"
            )
            axis_literal, lower_bound, upper_bound = named_range.args
            assert isinstance(axis_literal, itir.AxisLiteral)

            ranges[common.Dimension(value=axis_literal.value, kind=axis_literal.kind)] = (
                SymbolicRange(lower_bound, upper_bound)
            )
        return cls(node.fun.id, ranges)  # type: ignore[attr-defined]  # ensure by assert above

    def as_expr(self) -> itir.FunCall:
        converted_ranges: dict[common.Dimension, tuple[itir.Expr, itir.Expr]] = {
            key: (value.start, value.stop) for key, value in self.ranges.items()
        }
        return im.domain(self.grid_type, converted_ranges)

    def translate(
        self: SymbolicDomain,
        shift: tuple[
            itir.OffsetLiteral
            | Literal[trace_shifts.Sentinel.VALUE, trace_shifts.Sentinel.ALL_NEIGHBORS],
            ...,
        ],
        offset_provider: common.OffsetProvider | common.OffsetProviderType,
        #: A dictionary mapping axes names to their length. See
        #: func:`gt4py.next.iterator.transforms.infer_domain.infer_expr` for more details.
        symbolic_domain_sizes: Optional[dict[str, str]] = None,
    ) -> SymbolicDomain:
        offset_provider_type = common.offset_provider_to_type(offset_provider)

        dims = list(self.ranges.keys())
        new_ranges = {dim: self.ranges[dim] for dim in dims}
        if len(shift) == 0:
            return self
        if len(shift) == 2:
            off, val = shift
            assert isinstance(off, itir.OffsetLiteral) and isinstance(off.value, str)
            connectivity_type = offset_provider_type[off.value]

            if isinstance(connectivity_type, common.Dimension):
                if val is trace_shifts.Sentinel.VALUE:
                    raise NotImplementedError("Dynamic offsets not supported.")
                assert isinstance(val, itir.OffsetLiteral) and isinstance(val.value, int)
                current_dim = connectivity_type
                # cartesian offset
                new_ranges[current_dim] = SymbolicRange.translate(
                    self.ranges[current_dim], val.value
                )
            elif isinstance(connectivity_type, common.NeighborConnectivityType):
                # unstructured shift
                assert (
                    isinstance(val, itir.OffsetLiteral) and isinstance(val.value, int)
                ) or val in [
                    trace_shifts.Sentinel.ALL_NEIGHBORS,
                    trace_shifts.Sentinel.VALUE,
                ]
                horizontal_sizes: dict[str, itir.Expr]
                if symbolic_domain_sizes is not None:
                    horizontal_sizes = {
                        k: im.ensure_expr(v) for k, v in symbolic_domain_sizes.items()
                    }
                else:
                    # note: ugly but cheap re-computation, but should disappear
                    assert common.is_offset_provider(offset_provider)
                    horizontal_sizes = {
                        k: im.literal(str(v), builtins.INTEGER_INDEX_BUILTIN)
                        for k, v in _max_domain_sizes_by_location_type(offset_provider).items()
                    }

                old_dim = connectivity_type.source_dim
                new_dim = connectivity_type.codomain

                assert new_dim not in new_ranges or old_dim == new_dim

                new_range = SymbolicRange(
                    im.literal("0", builtins.INTEGER_INDEX_BUILTIN),
                    horizontal_sizes[new_dim.value],
                )
                new_ranges = dict(
                    (dim, range_) if dim != old_dim else (new_dim, new_range)
                    for dim, range_ in new_ranges.items()
                )
            else:
                raise AssertionError()
            return SymbolicDomain(self.grid_type, new_ranges)
        elif len(shift) > 2:
            return self.translate(shift[0:2], offset_provider, symbolic_domain_sizes).translate(
                shift[2:], offset_provider, symbolic_domain_sizes
            )
        else:
            raise AssertionError("Number of shifts must be a multiple of 2.")


def domain_union(*domains: SymbolicDomain) -> SymbolicDomain:
    """Return the (set) union of a list of domains."""
    new_domain_ranges = {}
    assert all(domain.grid_type == domains[0].grid_type for domain in domains)
    assert all(domain.ranges.keys() == domains[0].ranges.keys() for domain in domains)
    for dim in domains[0].ranges.keys():
        start = functools.reduce(
            lambda current_expr, el_expr: im.minimum(current_expr, el_expr),
            [domain.ranges[dim].start for domain in domains],
        )
        stop = functools.reduce(
            lambda current_expr, el_expr: im.maximum(current_expr, el_expr),
            [domain.ranges[dim].stop for domain in domains],
        )
        # constant fold expression to keep the tree small
        start, stop = ConstantFolding.apply(start), ConstantFolding.apply(stop)  # type: ignore[assignment]  # always an itir.Expr
        new_domain_ranges[dim] = SymbolicRange(start, stop)

    return SymbolicDomain(domains[0].grid_type, new_domain_ranges)


def domain_intersection(*domains: SymbolicDomain) -> SymbolicDomain:
    """Return the (set) intersection of a list of domains."""
    new_domain_ranges = {}
    assert all(domain.grid_type == domains[0].grid_type for domain in domains)
    for dim in domains[0].ranges.keys():
        start = functools.reduce(
            lambda current_expr, el_expr: im.call("maximum")(current_expr, el_expr),
            [domain.ranges[dim].start for domain in domains],
        )
        stop = functools.reduce(
            lambda current_expr, el_expr: im.call("minimum")(current_expr, el_expr),
            [domain.ranges[dim].stop for domain in domains],
        )
        # constant fold expression to keep the tree small
        start, stop = ConstantFolding.apply(start), ConstantFolding.apply(stop)  # type: ignore[assignment]  # always an itir.Expr
        new_domain_ranges[dim] = SymbolicRange(start, stop)

    return SymbolicDomain(domains[0].grid_type, new_domain_ranges)


def domain_complement(domain: SymbolicDomain) -> SymbolicDomain:
    """Return the (set) complement of a domain."""
    dims_dict = {}
    for dim in domain.ranges.keys():
        lb, ub = domain.ranges[dim].start, domain.ranges[dim].stop
        # `]-inf, a[` -> `[a, inf[`
        if lb == itir.InfinityLiteral.NEGATIVE:
            dims_dict[dim] = SymbolicRange(start=ub, stop=itir.InfinityLiteral.POSITIVE)
        # `[a, inf]` -> `]-inf, a]`
        elif ub == itir.InfinityLiteral.POSITIVE:
            dims_dict[dim] = SymbolicRange(start=itir.InfinityLiteral.NEGATIVE, stop=lb)
        else:
            raise ValueError("Invalid domain ranges")
    return SymbolicDomain(domain.grid_type, dims_dict)


def promote_to_same_dimensions(
    domain_small: SymbolicDomain, domain_large: SymbolicDomain
) -> SymbolicDomain:
    """Return an extended domain based on a smaller input domain and a larger domain containing the target dimensions."""
    dims_dict = {}
    for dim in domain_large.ranges.keys():
        if dim in domain_small.ranges.keys():
            lb, ub = domain_small.ranges[dim].start, domain_small.ranges[dim].stop
            dims_dict[dim] = SymbolicRange(lb, ub)
        else:
            dims_dict[dim] = SymbolicRange(
                itir.InfinityLiteral.NEGATIVE, itir.InfinityLiteral.POSITIVE
            )
<<<<<<< HEAD
    return SymbolicDomain(domain_small.grid_type, dims_dict)  # TODO: fix for unstructured
=======
    return SymbolicDomain(domain_small.grid_type, dims_dict)  # TODO: fix for unstructured


def is_finite(range_or_domain: SymbolicRange | SymbolicDomain) -> bool:
    """
    Return whether a range is unbounded in (at least) one direction.

    The expression is required to be constant folded before for the result to be reliable.
    """
    if isinstance(range_ := range_or_domain, SymbolicRange):
        # TODO: assert no infinity literal in here
        if any(v in [itir.InfinityLiteral.POSITIVE, itir.InfinityLiteral.NEGATIVE] for v in [range_.start, range_.stop]):
            return False
        return True
    elif isinstance(domain := range_or_domain, SymbolicDomain):
        return all(is_finite(range_) for range_ in domain.ranges.values())
    raise ValueError("Expected a SymbolicRange or SymbolicDomain.")
>>>>>>> ac0625f9
<|MERGE_RESOLUTION|>--- conflicted
+++ resolved
@@ -231,9 +231,6 @@
             dims_dict[dim] = SymbolicRange(
                 itir.InfinityLiteral.NEGATIVE, itir.InfinityLiteral.POSITIVE
             )
-<<<<<<< HEAD
-    return SymbolicDomain(domain_small.grid_type, dims_dict)  # TODO: fix for unstructured
-=======
     return SymbolicDomain(domain_small.grid_type, dims_dict)  # TODO: fix for unstructured
 
 
@@ -250,5 +247,4 @@
         return True
     elif isinstance(domain := range_or_domain, SymbolicDomain):
         return all(is_finite(range_) for range_ in domain.ranges.values())
-    raise ValueError("Expected a SymbolicRange or SymbolicDomain.")
->>>>>>> ac0625f9
+    raise ValueError("Expected a SymbolicRange or SymbolicDomain.")