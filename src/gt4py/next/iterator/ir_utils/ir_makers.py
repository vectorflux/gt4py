# GT4Py - GridTools Framework
#
# Copyright (c) 2014-2024, ETH Zurich
# All rights reserved.
#
# Please, refer to the LICENSE file in the root directory.
# SPDX-License-Identifier: BSD-3-Clause

import typing
from typing import Any, Callable, Optional, Union

from gt4py._core import definitions as core_defs
from gt4py.next import common
from gt4py.next.iterator import builtins, ir as itir
from gt4py.next.type_system import type_specifications as ts, type_translation


def sym(sym_or_name: Union[str, itir.Sym], type_: str | ts.TypeSpec | None = None) -> itir.Sym:
    """
    Convert to Sym if necessary.

    Examples
    --------
    >>> sym("a")
    Sym(id=SymbolName('a'))

    >>> sym(itir.Sym(id="b"))
    Sym(id=SymbolName('b'))

    >>> a = sym("a", "float32")
    >>> a.id, a.type
    (SymbolName('a'), ScalarType(kind=<ScalarKind.FLOAT32: 10>, shape=None))
    """
    if isinstance(sym_or_name, itir.Sym):
        assert not type_
        return sym_or_name
    return itir.Sym(id=sym_or_name, type=ensure_type(type_))


def ref(
    ref_or_name: Union[str, itir.SymRef],
    type_: str | ts.TypeSpec | None = None,
    annex: dict[str, Any] | None = None,
) -> itir.SymRef:
    """
    Convert to SymRef if necessary.

    Examples
    --------
    >>> ref("a")
    SymRef(id=SymbolRef('a'))

    >>> ref(itir.SymRef(id="b"))
    SymRef(id=SymbolRef('b'))

    >>> a = ref("a", "float32")
    >>> a.id, a.type
    (SymbolRef('a'), ScalarType(kind=<ScalarKind.FLOAT32: 10>, shape=None))
    """
    if isinstance(ref_or_name, itir.SymRef):
        assert not type_
        assert not annex
        return ref_or_name
    ref = itir.SymRef(id=ref_or_name, type=ensure_type(type_))
    if annex is not None:
        for key, value in annex.items():
            setattr(ref.annex, key, value)
    return ref


def ensure_expr(literal_or_expr: Union[str, core_defs.Scalar, itir.Expr]) -> itir.Expr:
    """
    Convert literals into a SymRef or Literal and let expressions pass unchanged.

    Examples
    --------
    >>> ensure_expr("a")
    SymRef(id=SymbolRef('a'))

    >>> ensure_expr(3)
    Literal(value='3', type=ScalarType(kind=<ScalarKind.INT32: 6>, shape=None))

    >>> ensure_expr(itir.OffsetLiteral(value="i"))
    OffsetLiteral(value='i')
    """
    if isinstance(literal_or_expr, str):
        return ref(literal_or_expr)
    elif core_defs.is_scalar_type(literal_or_expr):
        return literal_from_value(literal_or_expr)
    elif literal_or_expr is None:
        return itir.NoneLiteral()
    assert isinstance(literal_or_expr, itir.Expr), literal_or_expr
    return literal_or_expr


def ensure_offset(str_or_offset: Union[str, int, itir.OffsetLiteral]) -> itir.OffsetLiteral:
    """
    Convert Python literals into an OffsetLiteral and let OffsetLiterals pass unchanged.

    Examples
    --------
    >>> ensure_offset("V2E")
    OffsetLiteral(value='V2E')

    >>> ensure_offset(itir.OffsetLiteral(value="J"))
    OffsetLiteral(value='J')
    """
    if isinstance(str_or_offset, (str, int)):
        return itir.OffsetLiteral(value=str_or_offset)
    return str_or_offset


def ensure_type(type_: str | ts.TypeSpec | None) -> ts.TypeSpec | None:
    if isinstance(type_, str):
        return ts.ScalarType(kind=getattr(ts.ScalarKind, type_.upper()))
    assert isinstance(type_, ts.TypeSpec) or type_ is None
    return type_


class lambda_:
    """
    Create a lambda from params and an expression.

    Examples
    --------
    >>> lambda_("a")(deref("a"))  # doctest: +ELLIPSIS
    Lambda(params=[Sym(id=SymbolName('a'))], expr=FunCall(fun=SymRef(id=SymbolRef('deref')), args=[SymRef(id=SymbolRef('a'))]))
    """

    def __init__(self, *args):
        self.args = args

    def __call__(self, expr):
        return itir.Lambda(params=[sym(arg) for arg in self.args], expr=ensure_expr(expr))


class call:
    """
    Create a FunCall from an expression and arguments.

    Examples
    --------
    >>> call("plus")(1, 1)
    FunCall(fun=SymRef(id=SymbolRef('plus')), args=[Literal(value='1', type=ScalarType(kind=<ScalarKind.INT32: 6>, shape=None)), Literal(value='1', type=ScalarType(kind=<ScalarKind.INT32: 6>, shape=None))])
    """

    def __init__(self, expr):
        self.fun = ensure_expr(expr)

    def __call__(self, *exprs):
        return itir.FunCall(fun=self.fun, args=[ensure_expr(expr) for expr in exprs])


def deref(expr):
    """Create a deref FunCall, shorthand for ``call("deref")(expr)``."""
    return call("deref")(expr)


def plus(left, right):
    """Create a plus FunCall, shorthand for ``call("plus")(left, right)``."""
    return call("plus")(left, right)


def minus(left, right):
    """Create a minus FunCall, shorthand for ``call("minus")(left, right)``."""
    return call("minus")(left, right)


def multiplies_(left, right):
    """Create a multiplies FunCall, shorthand for ``call("multiplies")(left, right)``."""
    return call("multiplies")(left, right)


def divides_(left, right):
    """Create a divides FunCall, shorthand for ``call("divides")(left, right)``."""
    return call("divides")(left, right)


def and_(left, right):
    """Create an and_ FunCall, shorthand for ``call("and_")(left, right)``."""
    return call("and_")(left, right)


def or_(left, right):
    """Create an or_ FunCall, shorthand for ``call("or_")(left, right)``."""
    return call("or_")(left, right)


def xor_(left, right):
    """Create an xor_ FunCall, shorthand for ``call("xor_")(left, right)``."""
    return call("xor_")(left, right)


def greater(left, right):
    """Create a greater FunCall, shorthand for ``call("greater")(left, right)``."""
    return call("greater")(left, right)


def less(left, right):
    """Create a less FunCall, shorthand for ``call("less")(left, right)``."""
    return call("less")(left, right)


def less_equal(left, right):
    """Create a less_equal FunCall, shorthand for ``call("less_equal")(left, right)``."""
    return call("less_equal")(left, right)


def greater_equal(left, right):
    """Create a greater_equal FunCall, shorthand for ``call("greater_equal")(left, right)``."""
    return call("greater_equal")(left, right)


def not_eq(left, right):
    """Create a not_eq FunCall, shorthand for ``call("not_eq")(left, right)``."""
    return call("not_eq")(left, right)


def eq(left, right):
    """Create a eq FunCall, shorthand for ``call("eq")(left, right)``."""
    return call("eq")(left, right)


def not_(expr):
    """Create a not_ FunCall, shorthand for ``call("not_")(expr)``."""
    return call("not_")(expr)


def make_tuple(*args):
    """Create a make_tuple FunCall, shorthand for ``call("make_tuple")(*args)``."""
    return call("make_tuple")(*args)


def tuple_get(index: str | int | itir.Literal, tuple_expr):
    """Create a tuple_get FunCall, shorthand for ``call("tuple_get")(index, tuple_expr)``."""
    if not isinstance(index, itir.Literal):
        index = literal(str(index), builtins.INTEGER_INDEX_BUILTIN)
    return call("tuple_get")(index, tuple_expr)


def if_(cond, true_val, false_val):
    """Create a if_ FunCall, shorthand for ``call("if_")(expr)``."""
    return call("if_")(cond, true_val, false_val)


def concat_where(cond, true_field, false_field):
    """Create a concat_where FunCall, shorthand for ``call("concat_where")(expr)``."""
<<<<<<< HEAD
=======

>>>>>>> 45ccbbc9
    return call("concat_where")(cond, true_field, false_field)


def lift(expr):
    """Create a lift FunCall, shorthand for ``call(call("lift")(expr))``."""
    return call(call("lift")(expr))


class let:
    """
    Create a lambda expression that works as a let.

    Examples
    --------
    >>> str(let("a", "b")("a"))  # doctest: +ELLIPSIS
    '(λ(a) → a)(b)'
    >>> str(let(("a", 1), ("b", 2))(plus("a", "b")))
    '(λ(a, b) → a + b)(1, 2)'
    """

    @typing.overload
    def __init__(self, var: str | itir.Sym, init_form: itir.Expr | str): ...

    @typing.overload
    def __init__(self, *args: tuple[str | itir.Sym, itir.Expr | str]): ...

    def __init__(self, *args):
        if all(isinstance(arg, tuple) and len(arg) == 2 for arg in args):
            assert isinstance(args, tuple)
            assert all(isinstance(arg, tuple) and len(arg) == 2 for arg in args)
            self.vars = [var for var, _ in args]
            self.init_forms = [init_form for _, init_form in args]
        elif len(args) == 2:
            self.vars = [args[0]]
            self.init_forms = [args[1]]
        else:
            raise TypeError(
                "Invalid arguments: expected a variable name and an init form or a list thereof."
            )

    def __call__(self, form) -> itir.FunCall:
        return call(lambda_(*self.vars)(form))(*self.init_forms)


def shift(offset, value=None):
    """
    Create a shift call.

    Examples
    --------
    >>> shift("i", 0)("a")
    FunCall(fun=FunCall(fun=SymRef(id=SymbolRef('shift')), args=[OffsetLiteral(value='i'), OffsetLiteral(value=0)]), args=[SymRef(id=SymbolRef('a'))])

    >>> shift("V2E")("b")
    FunCall(fun=FunCall(fun=SymRef(id=SymbolRef('shift')), args=[OffsetLiteral(value='V2E')]), args=[SymRef(id=SymbolRef('b'))])
    """
    offset = ensure_offset(offset)
    args = [offset]
    if value is not None:
        if isinstance(value, int):
            value = ensure_offset(value)
        elif isinstance(value, str):
            value = ref(value)
        args.append(value)
    return call(call("shift")(*args))


def literal(value: str, typename: str) -> itir.Literal:
    return itir.Literal(value=value, type=ensure_type(typename))


def literal_from_value(val: core_defs.Scalar) -> itir.Literal:
    """
    Make a literal node from a value.

    >>> literal_from_value(1.0)
    Literal(value='1.0', type=ScalarType(kind=<ScalarKind.FLOAT64: 11>, shape=None))
    >>> literal_from_value(1)
    Literal(value='1', type=ScalarType(kind=<ScalarKind.INT32: 6>, shape=None))
    >>> literal_from_value(2147483648)
    Literal(value='2147483648', type=ScalarType(kind=<ScalarKind.INT64: 8>, shape=None))
    >>> literal_from_value(True)
    Literal(value='True', type=ScalarType(kind=<ScalarKind.BOOL: 1>, shape=None))
    """
    if not isinstance(val, core_defs.Scalar):  # type: ignore[arg-type] # mypy bug #11673
        raise ValueError(f"Value must be a scalar, got '{type(val).__name__}'.")

    # At the time this has been written the iterator module has its own type system that is
    # uncoupled from the one used in the frontend. However since we decided to eventually replace
    # it with the frontend type system we already use it here (avoiding unnecessary code
    # duplication).
    type_spec = type_translation.from_value(val)
    assert isinstance(type_spec, ts.ScalarType)

    typename = type_spec.kind.name.lower()
    assert typename in builtins.TYPE_BUILTINS

    return literal(str(val), typename)


def literal_from_tuple_value(
    val: core_defs.Scalar | tuple[core_defs.Scalar | tuple, ...],
) -> itir.FunCall | itir.Literal:
    """
    Create a `make_tuple` with literals from a tuple of values.

    >>> str(literal_from_tuple_value((1.0, (2.0, 3.0))))
    '{1.0, {2.0, 3.0}}'
    """
    if isinstance(val, tuple):
        return make_tuple(*(literal_from_tuple_value(v) for v in val))
    return literal_from_value(val)


def neighbors(offset, it):
    offset = ensure_offset(offset)
    return call("neighbors")(offset, it)


def lifted_neighbors(offset, it) -> itir.Expr:
    """
    Create a lifted neighbors call.

    Examples
    --------
    >>> str(lifted_neighbors("off", "a"))
    '(↑(λ(it) → neighbors(offₒ, it)))(a)'
    """
    return lift(lambda_("it")(neighbors(offset, "it")))(it)


def as_fieldop_neighbors(
    offset: str | itir.OffsetLiteral, it: str | itir.Expr, domain: Optional[itir.FunCall] = None
) -> itir.Expr:
    """
    Create a fieldop for neighbors call.

    Examples
    --------
    >>> str(as_fieldop_neighbors("off", "a"))
    '(⇑(λ(it) → neighbors(offₒ, it)))(a)'
    """
    return as_fieldop(lambda_("it")(neighbors(offset, "it")), domain)(it)


def promote_to_const_iterator(expr: str | itir.Expr) -> itir.Expr:
    """
    Create a lifted nullary lambda that captures `expr`.

    Examples
    --------
    >>> str(promote_to_const_iterator("foo"))
    '(↑(λ() → foo))()'
    """
    return lift(lambda_()(expr))()


def promote_to_lifted_stencil(op: str | itir.SymRef | Callable) -> Callable[..., itir.FunCall]:
    """
    Promotes a function `op` from values to iterators.

    `op` is a function from values to value.

    Returns:
        A lifted stencil, a function from iterators to iterator.

    Examples
    --------
    >>> str(promote_to_lifted_stencil("op")("a", "b"))
    '(↑(λ(__arg0, __arg1) → op(·__arg0, ·__arg1)))(a, b)'
    """
    if isinstance(op, (str, itir.SymRef, itir.Lambda)):
        op = call(op)

    def _impl(*its: itir.Expr) -> itir.FunCall:
        args = [
            f"__arg{i}" for i in range(len(its))
        ]  # TODO: `op` must not contain `SymRef(id="__argX")`
        return lift(lambda_(*args)(op(*[deref(arg) for arg in args])))(*its)

    return _impl


def domain(
    grid_type: Union[common.GridType, str],
    ranges: dict[common.Dimension, tuple[itir.Expr, itir.Expr]],
) -> itir.FunCall:
    """
    >>> IDim = common.Dimension(value="IDim", kind=common.DimensionKind.HORIZONTAL)
    >>> JDim = common.Dimension(value="JDim", kind=common.DimensionKind.HORIZONTAL)
    >>> str(domain(common.GridType.CARTESIAN, {IDim: (0, 10), JDim: (0, 20)}))
    'c⟨ IDimₕ: [0, 10[, JDimₕ: [0, 20[ ⟩'
    >>> str(domain(common.GridType.UNSTRUCTURED, {IDim: (0, 10), JDim: (0, 20)}))
    'u⟨ IDimₕ: [0, 10[, JDimₕ: [0, 20[ ⟩'
    """
    if isinstance(grid_type, common.GridType):
        grid_type = f"{grid_type!s}_domain"
    expr = call(grid_type)(
        *[
            call("named_range")(
                itir.AxisLiteral(value=d.value, kind=d.kind),
                r[0],
                r[1],
            )
            for d, r in ranges.items()
        ]
    )
    expr.type = ts.DomainType(dims=list(ranges.keys()))
    return expr


def as_fieldop(expr: itir.Expr | str, domain: Optional[itir.Expr] = None) -> Callable:
    """
    Create an `as_fieldop` call.

    Examples
    --------
    >>> str(as_fieldop(lambda_("it1", "it2")(plus(deref("it1"), deref("it2"))))("field1", "field2"))
    '(⇑(λ(it1, it2) → ·it1 + ·it2))(field1, field2)'
    """
    from gt4py.next.iterator.ir_utils import common_pattern_matcher as cpm, domain_utils

    result = call(
        call("as_fieldop")(
            *(
                (
                    expr,
                    domain,
                )
                if domain
                else (expr,)
            )
        )
    )

    def _populate_domain_annex_wrapper(*args, **kwargs):
        node = result(*args, **kwargs)
        # note: if the domain is not a direct construction, e.g. because it is only a reference
        # to a domain defined in a let, don't populate the annex, since we can not create a
        # symbolic domain for it.
        if domain and cpm.is_call_to(domain, ("cartesian_domain", "unstructured_domain")):
            node.annex.domain = domain_utils.SymbolicDomain.from_expr(domain)
        return node

    return _populate_domain_annex_wrapper


def op_as_fieldop(
    op: str | itir.SymRef | itir.Lambda | Callable, domain: Optional[itir.FunCall] = None
) -> Callable[..., itir.FunCall]:
    """
    Promotes a function `op` to a field_operator.

    Args:
        op: a function from values to value.
        domain: the domain of the returned field.

    Returns:
        A function from Fields to Field.

    Examples:
        >>> str(op_as_fieldop("op")("a", "b"))
        '(⇑(λ(__arg0, __arg1) → op(·__arg0, ·__arg1)))(a, b)'
    """
    if isinstance(op, (str, itir.SymRef, itir.Lambda)):
        op = call(op)

    def _impl(*its: itir.Expr) -> itir.FunCall:
        args = [
            f"__arg{i}" for i in range(len(its))
        ]  # TODO: `op` must not contain `SymRef(id="__argX")`
        return as_fieldop(lambda_(*args)(op(*[deref(arg) for arg in args])), domain)(*its)

    return _impl


def cast_as_fieldop(type_: str, domain: Optional[itir.FunCall] = None):
    """
    Promotes the function `cast_` to a field_operator.

    Args:
        type_: the target type to be passed as argument to `cast_` function.
        domain: the domain of the returned field.

    Returns:
        A function from Fields to Field.

    Examples:
        >>> str(cast_as_fieldop("float32")("a"))
        '(⇑(λ(__arg0) → cast_(·__arg0, float32)))(a)'
    """

    def _impl(it: itir.Expr) -> itir.FunCall:
        return op_as_fieldop(lambda v: call("cast_")(v, type_), domain)(it)

    return _impl


def index(dim: common.Dimension) -> itir.FunCall:
    """
    Create a call to the `index` builtin, shorthand for `call("index")(axis)`,
    after converting the given dimension to `itir.AxisLiteral`.

    Args:
        dim: the dimension corresponding to the index axis.

    Returns:
        A function that constructs a Field of indices in the given dimension.
    """
    return call("index")(itir.AxisLiteral(value=dim.value, kind=dim.kind))


def map_(op):
    """Create a `map_` call."""
    return call(call("map_")(op))


def reduce(op, expr):
    """Create a `reduce` call."""
    return call(call("reduce")(op, expr))


def scan(expr, forward, init):
    """Create a `scan` call."""
    return call("scan")(expr, forward, init)


def list_get(list_idx, list_):
    """Create a `list_get` call."""
    return call("list_get")(list_idx, list_)


def maximum(expr1, expr2):
    """Create a `maximum` call."""
    return call("maximum")(expr1, expr2)


def minimum(expr1, expr2):
    """Create a `minimum` call."""
    return call("minimum")(expr1, expr2)


def cast_(expr, dtype: ts.ScalarType | str):
    """Create a `cast_` call."""
    if isinstance(dtype, ts.ScalarType):
        dtype = dtype.kind.name.lower()
    return call("cast_")(expr, dtype)


def can_deref(expr):
    """Create a `can_deref` call."""
    return call("can_deref")(expr)


def compose(a: itir.SymRef | itir.Lambda, b: itir.SymRef | itir.Lambda) -> itir.Lambda:
    # TODO(havogt): `a`, `b` must not contain `SymRef(id="_comp")` for a `Sym` in a parent scope
    return lambda_("__comp")(call(a)(call(b)("__comp")))<|MERGE_RESOLUTION|>--- conflicted
+++ resolved
@@ -245,10 +245,7 @@
 
 def concat_where(cond, true_field, false_field):
     """Create a concat_where FunCall, shorthand for ``call("concat_where")(expr)``."""
-<<<<<<< HEAD
-=======
-
->>>>>>> 45ccbbc9
+
     return call("concat_where")(cond, true_field, false_field)
 
 
