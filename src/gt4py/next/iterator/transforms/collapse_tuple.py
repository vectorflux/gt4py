# GT4Py - GridTools Framework
#
# Copyright (c) 2014-2024, ETH Zurich
# All rights reserved.
#
# Please, refer to the LICENSE file in the root directory.
# SPDX-License-Identifier: BSD-3-Clause

from __future__ import annotations

import dataclasses
import enum
import functools
import operator
from typing import Optional

from gt4py import eve
from gt4py.eve import utils as eve_utils
from gt4py.next import common
from gt4py.next.iterator import ir
from gt4py.next.iterator.ir_utils import (
    common_pattern_matcher as cpm,
    ir_makers as im,
    misc as ir_misc,
)
from gt4py.next.iterator.transforms.inline_lambdas import InlineLambdas, inline_lambda
from gt4py.next.iterator.type_system import inference as itir_type_inference
from gt4py.next.type_system import type_info, type_specifications as ts


def _with_altered_arg(node: ir.FunCall, arg_idx: int, new_arg: ir.Expr):
    """Given a itir.FunCall return a new call with one of its argument replaced."""
    return ir.FunCall(
        fun=node.fun, args=[arg if i != arg_idx else new_arg for i, arg in enumerate(node.args)]
    )


def _is_trivial_make_tuple_call(node: ir.Expr):
    """Return if node is a `make_tuple` call with all elements `SymRef`s, `Literal`s or tuples thereof."""
    if not cpm.is_call_to(node, "make_tuple"):
        return False
    if not all(
        isinstance(arg, (ir.SymRef, ir.Literal)) or _is_trivial_make_tuple_call(arg)
        for arg in node.args
    ):
        return False
    return True


# TODO(tehrengruber): Conceptually the structure of this pass makes sense: Visit depth first,
#  transform each node until no transformations apply anymore, whenever a node is to be transformed
#  go through all available transformation and apply them. However the final result here still
#  reads a little convoluted and is also different to how we write other transformations. We
#  should revisit the pattern here and try to find a more general mechanism.
@dataclasses.dataclass(frozen=True)
class CollapseTuple(eve.PreserveLocationVisitor, eve.NodeTranslator):
    """
    Simplifies `make_tuple`, `tuple_get` calls.

      - `make_tuple(tuple_get(0, t), tuple_get(1, t), ..., tuple_get(N-1,t))` -> `t`
      - `tuple_get(i, make_tuple(e_0, e_1, ..., e_i, ..., e_N))` -> `e_i`
    """

    # TODO(tehrengruber): This Flag mechanism is a little low level. What we actually want
    #   is something like a pass manager, where for each pattern we have a corresponding
    #   transformation, etc.
    class Flag(enum.Flag):
        #: `make_tuple(tuple_get(0, t), tuple_get(1, t), ..., tuple_get(N-1,t))` -> `t`
        COLLAPSE_MAKE_TUPLE_TUPLE_GET = enum.auto()
        #: `tuple_get(i, make_tuple(e_0, e_1, ..., e_i, ..., e_N))` -> `e_i`
        COLLAPSE_TUPLE_GET_MAKE_TUPLE = enum.auto()
        #: `tuple_get(i, let(...)(make_tuple()))` -> `let(...)(tuple_get(i, make_tuple()))`
        PROPAGATE_TUPLE_GET = enum.auto()
        #: `{1, 2}` -> `(λ(_tuple_el_1, _tuple_el_2) → {_tuple_el_1, _tuple_el_2})(1, 2)`
        LETIFY_MAKE_TUPLE_ELEMENTS = enum.auto()
        #: `let(tup, {trivial_expr1, trivial_expr2})(foo(tup))`
        #:  -> `foo({trivial_expr1, trivial_expr2})`
        INLINE_TRIVIAL_MAKE_TUPLE = enum.auto()
        #: `(if cond then {1, 2} else {3, 4})[0]` -> `if cond then {1, 2}[0] else {3, 4}[0]`
        PROPAGATE_TO_IF_ON_TUPLES = enum.auto()
        #: `let((a, let(b, 1)(a_val)))(a)`-> `let(b, 1)(let(a, a_val)(a))`
        PROPAGATE_NESTED_LET = enum.auto()
        #: `let(a, 1)(a)` -> `1`
        INLINE_TRIVIAL_LET = enum.auto()

        @classmethod
        def all(self) -> CollapseTuple.Flag:
            return functools.reduce(operator.or_, self.__members__.values())

    ignore_tuple_size: bool
    flags: Flag = Flag.all()  # noqa: RUF009 [function-call-in-dataclass-default-argument]

    PRESERVED_ANNEX_ATTRS = ("type",)

    # we use one UID generator per instance such that the generated ids are
    # stable across multiple runs (required for caching to properly work)
    _letify_make_tuple_uids: eve_utils.UIDGenerator = dataclasses.field(
        init=False, repr=False, default_factory=lambda: eve_utils.UIDGenerator(prefix="_tuple_el")
    )

    @classmethod
    def apply(
        cls,
        node: ir.Node,
        *,
        ignore_tuple_size: bool = False,
        remove_letified_make_tuple_elements: bool = True,
        offset_provider: Optional[common.OffsetProvider] = None,
        is_local_view: Optional[bool] = None,
        # manually passing flags is mostly for allowing separate testing of the modes
        flags: Optional[Flag] = None,
        # allow sym references without a symbol declaration, mostly for testing
        allow_undeclared_symbols: bool = False,
    ) -> ir.Node:
        """
        Simplifies `make_tuple`, `tuple_get` calls.

        Arguments:
            node: The node to transform.

        Keyword arguments:
            ignore_tuple_size: Apply the transformation even if length of the inner tuple is greater
                than the length of the outer tuple.
            remove_letified_make_tuple_elements: Run `InlineLambdas` as a post-processing step
                to remove left-overs from `LETIFY_MAKE_TUPLE_ELEMENTS` transformation.
                `(λ(_tuple_el_1, _tuple_el_2) → {_tuple_el_1, _tuple_el_2})(1, 2)` -> {1, 2}`
        """
        flags = flags or cls.flags
        offset_provider = offset_provider or {}

        if isinstance(node, (ir.Program, ir.FencilDefinition)):
            is_local_view = False
        assert is_local_view in [
            True,
            False,
        ], "Parameter 'is_local_view' mandatory if node is not a 'Program'."

        if not ignore_tuple_size:
            node = itir_type_inference.infer(
                node,
                offset_provider=offset_provider,
                allow_undeclared_symbols=allow_undeclared_symbols,
            )

        new_node = cls(
            ignore_tuple_size=ignore_tuple_size,
            flags=flags,
        ).visit(node, is_local_view=is_local_view)

        # inline to remove left-overs from LETIFY_MAKE_TUPLE_ELEMENTS. this is important
        # as otherwise two equal expressions containing a tuple will not be equal anymore
        # and the CSE pass can not remove them.
        # TODO(tehrengruber): test case for `scan(lambda carry: {1, 2})`
        #  (see solve_nonhydro_stencil_52_like_z_q_tup)
        if remove_letified_make_tuple_elements:
            new_node = InlineLambdas.apply(
                new_node, opcount_preserving=True, force_inline_lambda_args=False
            )

        return new_node

    def visit_FunCall(self, node: ir.FunCall, **kwargs) -> ir.Node:
        if cpm.is_call_to(node, "as_fieldop"):
            kwargs = {**kwargs, "is_local_view": True}

        node = self.generic_visit(node, **kwargs)
        return self.fp_transform(node, **kwargs)

    def fp_transform(self, node: ir.Node, **kwargs) -> ir.Node:
        while True:
            new_node = self.transform(node, **kwargs)
            if new_node is None:
                break
            assert new_node != node
            node = new_node
        return node

    def transform(self, node: ir.Node, **kwargs) -> Optional[ir.Node]:
        if not isinstance(node, ir.FunCall):
            return None

        for transformation in self.Flag:
            if self.flags & transformation:
                assert isinstance(transformation.name, str)
                method = getattr(self, f"transform_{transformation.name.lower()}")
                result = method(node, **kwargs)
                if result is not None:
                    return result
        return None

    def transform_collapse_make_tuple_tuple_get(
        self, node: ir.FunCall, **kwargs
    ) -> Optional[ir.Node]:
        if node.fun == ir.SymRef(id="make_tuple") and all(
            isinstance(arg, ir.FunCall) and arg.fun == ir.SymRef(id="tuple_get")
            for arg in node.args
        ):
            # `make_tuple(tuple_get(0, t), tuple_get(1, t), ..., tuple_get(N-1,t))` -> `t`
            assert isinstance(node.args[0], ir.FunCall)
            first_expr = node.args[0].args[1]

            for i, v in enumerate(node.args):
                assert isinstance(v, ir.FunCall)
                assert isinstance(v.args[0], ir.Literal)
                if not (int(v.args[0].value) == i and ir_misc.is_equal(v.args[1], first_expr)):
                    # tuple argument differs, just continue with the rest of the tree
                    return None

<<<<<<< HEAD
            # this occurs in case of a scan returning a tuple, e.g.:
            #  `tuple_get(0, as_fieldop(scan(...)(...))(...))`
            if isinstance(first_expr.type, ts.DeferredType):
                return None

=======
>>>>>>> eea1fb63
            assert self.ignore_tuple_size or isinstance(
                first_expr.type, (ts.TupleType, ts.DeferredType)
            )
            if self.ignore_tuple_size or (
                isinstance(first_expr.type, ts.TupleType)
                and len(first_expr.type.types) == len(node.args)
            ):
                return first_expr
        return None

    def transform_collapse_tuple_get_make_tuple(
        self, node: ir.FunCall, **kwargs
    ) -> Optional[ir.Node]:
        if (
            node.fun == ir.SymRef(id="tuple_get")
            and isinstance(node.args[1], ir.FunCall)
            and node.args[1].fun == ir.SymRef(id="make_tuple")
            and isinstance(node.args[0], ir.Literal)
        ):
            # `tuple_get(i, make_tuple(e_0, e_1, ..., e_i, ..., e_N))` -> `e_i`
            assert type_info.is_integer(node.args[0].type)
            make_tuple_call = node.args[1]
            idx = int(node.args[0].value)
            assert idx < len(
                make_tuple_call.args
            ), f"Index {idx} is out of bounds for tuple of size {len(make_tuple_call.args)}"
            return node.args[1].args[idx]
        return None

    def transform_propagate_tuple_get(self, node: ir.FunCall, **kwargs) -> Optional[ir.Node]:
        if node.fun == ir.SymRef(id="tuple_get") and isinstance(node.args[0], ir.Literal):
            # TODO(tehrengruber): extend to general symbols as long as the tail call in the let
            #   does not capture
            # `tuple_get(i, let(...)(make_tuple()))` -> `let(...)(tuple_get(i, make_tuple()))`
            if cpm.is_let(node.args[1]):
                idx, let_expr = node.args
                return im.call(
                    im.lambda_(*let_expr.fun.params)(  # type: ignore[attr-defined]  # ensured by is_let
                        self.fp_transform(im.tuple_get(idx.value, let_expr.fun.expr), **kwargs)  # type: ignore[attr-defined]  # ensured by is_let
                    )
                )(
                    *let_expr.args  # type: ignore[attr-defined]  # ensured by is_let
                )
            elif cpm.is_call_to(node.args[1], "if_"):
                idx = node.args[0]
                cond, true_branch, false_branch = node.args[1].args
                return im.if_(
                    cond,
                    self.fp_transform(im.tuple_get(idx.value, true_branch), **kwargs),
                    self.fp_transform(im.tuple_get(idx.value, false_branch), **kwargs),
                )
        return None

    def transform_letify_make_tuple_elements(self, node: ir.FunCall, **kwargs) -> Optional[ir.Node]:
        if node.fun == ir.SymRef(id="make_tuple"):
            # `make_tuple(expr1, expr1)`
            # -> `let((_tuple_el_1, expr1), (_tuple_el_2, expr2))(make_tuple(_tuple_el_1, _tuple_el_2))`
            bound_vars: dict[str, ir.Expr] = {}
            new_args: list[ir.Expr] = []
            for arg in node.args:
                if cpm.is_call_to(node, "make_tuple") and not _is_trivial_make_tuple_call(node):
                    el_name = self._letify_make_tuple_uids.sequential_id()
                    new_args.append(im.ref(el_name))
                    bound_vars[el_name] = arg
                else:
                    new_args.append(arg)

            if bound_vars:
                return self.fp_transform(
                    im.let(*bound_vars.items())(im.call(node.fun)(*new_args)), **kwargs
                )
        return None

    def transform_inline_trivial_make_tuple(self, node: ir.FunCall, **kwargs) -> Optional[ir.Node]:
        if cpm.is_let(node):
            # `let(tup, make_tuple(trivial_expr1, trivial_expr2))(foo(tup))`
            #  -> `foo(make_tuple(trivial_expr1, trivial_expr2))`
            eligible_params = [_is_trivial_make_tuple_call(arg) for arg in node.args]
            if any(eligible_params):
                return self.visit(inline_lambda(node, eligible_params=eligible_params), **kwargs)
        return None

    def transform_propagate_to_if_on_tuples(self, node: ir.FunCall, **kwargs) -> Optional[ir.Node]:
        # TODO(tehrengruber): This significantly increases the size of the tree. Skip transformation
        #  in local-view for now. Revisit.
        if not cpm.is_call_to(node, "if_") and not kwargs["is_local_view"]:
            # TODO(tehrengruber): Only inline if type of branch value is a tuple.
            # Examples:
            # `(if cond then {1, 2} else {3, 4})[0]` -> `if cond then {1, 2}[0] else {3, 4}[0]`
            # `let (b, if cond then {1, 2} else {3, 4})) b[0]`
            #  -> `if cond then let(b, {1, 2})(b[0]) else let(b, {3, 4})(b[0])`
            for i, arg in enumerate(node.args):
                if cpm.is_call_to(arg, "if_"):
                    cond, true_branch, false_branch = arg.args
                    new_true_branch = self.fp_transform(
                        _with_altered_arg(node, i, true_branch), **kwargs
                    )
                    new_false_branch = self.fp_transform(
                        _with_altered_arg(node, i, false_branch), **kwargs
                    )
                    return im.if_(cond, new_true_branch, new_false_branch)
        return None

    def transform_propagate_nested_let(self, node: ir.FunCall, **kwargs) -> Optional[ir.Node]:
        if cpm.is_let(node):
            # `let((a, let(b, 1)(a_val)))(a)`-> `let(b, 1)(let(a, a_val)(a))`
            outer_vars = {}
            inner_vars = {}
            original_inner_expr = node.fun.expr  # type: ignore[attr-defined]  # ensured by is_let
            for arg_sym, arg in zip(node.fun.params, node.args):  # type: ignore[attr-defined]  # ensured by is_let
                assert arg_sym not in inner_vars  # TODO(tehrengruber): fix collisions
                if cpm.is_let(arg):
                    for sym, val in zip(arg.fun.params, arg.args):  # type: ignore[attr-defined]  # ensured by is_let
                        assert sym not in outer_vars  # TODO(tehrengruber): fix collisions
                        outer_vars[sym] = val
                    inner_vars[arg_sym] = arg.fun.expr  # type: ignore[attr-defined]  # ensured by is_let
                else:
                    inner_vars[arg_sym] = arg
            if outer_vars:
                return self.fp_transform(
                    im.let(*outer_vars.items())(
                        self.fp_transform(
                            im.let(*inner_vars.items())(original_inner_expr), **kwargs
                        )
                    ),
                    **kwargs,
                )
        return None

    def transform_inline_trivial_let(self, node: ir.FunCall, **kwargs) -> Optional[ir.Node]:
        if cpm.is_let(node) and isinstance(node.fun.expr, ir.SymRef):  # type: ignore[attr-defined]  # ensured by is_let
            # `let(a, 1)(a)` -> `1`
            for arg_sym, arg in zip(node.fun.params, node.args):  # type: ignore[attr-defined]  # ensured by is_let
                if isinstance(node.fun.expr, ir.SymRef) and node.fun.expr.id == arg_sym.id:  # type: ignore[attr-defined]  # ensured by is_let
                    return arg
        return None<|MERGE_RESOLUTION|>--- conflicted
+++ resolved
@@ -206,14 +206,6 @@
                     # tuple argument differs, just continue with the rest of the tree
                     return None
 
-<<<<<<< HEAD
-            # this occurs in case of a scan returning a tuple, e.g.:
-            #  `tuple_get(0, as_fieldop(scan(...)(...))(...))`
-            if isinstance(first_expr.type, ts.DeferredType):
-                return None
-
-=======
->>>>>>> eea1fb63
             assert self.ignore_tuple_size or isinstance(
                 first_expr.type, (ts.TupleType, ts.DeferredType)
             )
