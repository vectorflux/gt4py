--- conflicted
+++ resolved
@@ -21,43 +21,12 @@
 
 from gt4py import eve
 from gt4py.eve import utils as eve_utils
-from gt4py.next.iterator import ir, type_system as itir_type_inference
+from gt4py.next.iterator import ir
+from gt4py.next.iterator.type_system import inference as itir_type_inference
 from gt4py.next.iterator.ir_utils import ir_makers as im, misc as ir_misc
 from gt4py.next.iterator.ir_utils.common_pattern_matcher import is_if_call, is_let
 from gt4py.next.iterator.transforms.inline_lambdas import InlineLambdas, inline_lambda
-<<<<<<< HEAD
 from gt4py.next.type_system import type_info, type_specifications as ts
-=======
-from gt4py.next.type_system import type_info
-
-
-class UnknownLength:
-    pass
-
-
-def _get_tuple_size(elem: ir.Node, use_global_information: bool) -> int | type[UnknownLength]:
-    if use_global_information:
-        type_ = elem.annex.type
-        # global inference should always give a length, fail otherwise
-        assert isinstance(type_, it_type_inference.Val) and isinstance(
-            type_.dtype, it_type_inference.Tuple
-        )
-    else:
-        # use local type inference if no global information is available
-        assert isinstance(elem, ir.Node)
-        type_ = it_type_inference.infer(elem)
-
-        if not (
-            isinstance(type_, it_type_inference.Val)
-            and isinstance(type_.dtype, it_type_inference.Tuple)
-        ):
-            return UnknownLength
-
-    if not type_.dtype.has_known_length:
-        return UnknownLength
-
-    return len(type_.dtype)
->>>>>>> 9f441426
 
 
 def _with_altered_arg(node: ir.FunCall, arg_idx: int, new_arg: ir.Expr):
