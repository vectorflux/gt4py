--- conflicted
+++ resolved
@@ -144,11 +144,7 @@
     ignore_tuple_size: bool
     flags: Flag = Flag.all()  # noqa: RUF009 [function-call-in-dataclass-default-argument]
 
-<<<<<<< HEAD
     PRESERVED_ANNEX_ATTRS = ("type", "domain")
-=======
-    PRESERVED_ANNEX_ATTRS = ("type",)
->>>>>>> 21e7f646
 
     @classmethod
     def apply(
@@ -196,17 +192,11 @@
                 allow_undeclared_symbols=allow_undeclared_symbols,
             )
 
-<<<<<<< HEAD
-        new_node = cls(ignore_tuple_size=ignore_tuple_size, flags=flags, uids=uids).visit(
-            node, within_stencil=within_stencil
-        )
-=======
         new_node = cls(
             ignore_tuple_size=ignore_tuple_size,
             flags=flags,
             uids=uids,
         ).visit(node, within_stencil=within_stencil)
->>>>>>> 21e7f646
 
         # inline to remove left-overs from LETIFY_MAKE_TUPLE_ELEMENTS. this is important
         # as otherwise two equal expressions containing a tuple will not be equal anymore
