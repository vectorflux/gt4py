# GT4Py - GridTools Framework
#
# Copyright (c) 2014-2024, ETH Zurich
# All rights reserved.
#
# Please, refer to the LICENSE file in the root directory.
# SPDX-License-Identifier: BSD-3-Clause

from gt4py.eve import NodeTranslator, PreserveLocationVisitor
from gt4py.next.iterator import builtins, embedded, ir
from gt4py.next.iterator.ir_utils import common_pattern_matcher as cpm, ir_makers as im


class ConstantFolding(PreserveLocationVisitor, NodeTranslator):
<<<<<<< HEAD
    PRESERVED_ANNEX_ATTRS = ("domain",)
=======
    PRESERVED_ANNEX_ATTRS = (
        "type",
        "domain",
    )

>>>>>>> d916ae57
    @classmethod
    def apply(cls, node: ir.Node) -> ir.Node:
        return cls().visit(node)

    def visit_FunCall(self, node: ir.FunCall) -> ir.Node:
        # visit depth-first such that nested constant expressions (e.g. `(1+2)+3`) are properly folded
        new_node = self.generic_visit(node)

        if (
            cpm.is_call_to(new_node, ("minimum", "maximum"))
            and new_node.args[0] == new_node.args[1]
        ):  # `minimum(a, a)` -> `a`
            return new_node.args[0]

        if cpm.is_call_to(new_node, "minimum"):
            # `minimum(neg_inf, neg_inf)` -> `neg_inf`
            if isinstance(new_node.args[0], ir.NegInfinityLiteral) or isinstance(
                new_node.args[1], ir.NegInfinityLiteral
            ):
                return ir.NegInfinityLiteral()
            # `minimum(inf, a)` -> `a`
            elif isinstance(new_node.args[0], ir.InfinityLiteral):
                return new_node.args[1]
            # `minimum(a, inf)` -> `a`
            elif isinstance(new_node.args[1], ir.InfinityLiteral):
                return new_node.args[0]

        if cpm.is_call_to(new_node, "maximum"):
            # `minimum(inf, inf)` -> `inf`
            if isinstance(new_node.args[0], ir.InfinityLiteral) or isinstance(
                new_node.args[1], ir.InfinityLiteral
            ):
                return ir.InfinityLiteral()
            # `minimum(neg_inf, a)` -> `a`
            elif isinstance(new_node.args[0], ir.NegInfinityLiteral):
                return new_node.args[1]
            # `minimum(a, neg_inf)` -> `a`
            elif isinstance(new_node.args[1], ir.NegInfinityLiteral):
                return new_node.args[0]
        if cpm.is_call_to(new_node, ("less", "less_equal")):
            if isinstance(new_node.args[0], ir.NegInfinityLiteral) or isinstance(
                new_node.args[1], ir.InfinityLiteral
            ):
                return im.literal_from_value(True)
            if isinstance(new_node.args[0], ir.InfinityLiteral) or isinstance(
                new_node.args[1], ir.NegInfinityLiteral
            ):
                return im.literal_from_value(False)
        if cpm.is_call_to(new_node, ("greater", "greater_equal")):
            if isinstance(new_node.args[0], ir.NegInfinityLiteral) or isinstance(
                new_node.args[1], ir.InfinityLiteral
            ):
                return im.literal_from_value(False)
            if isinstance(new_node.args[0], ir.InfinityLiteral) or isinstance(
                new_node.args[1], ir.NegInfinityLiteral
            ):
                return im.literal_from_value(True)
        if (
            isinstance(new_node.fun, ir.SymRef)
            and new_node.fun.id == "if_"
            and isinstance(new_node.args[0], ir.Literal)
        ):  # `if_(True, true_branch, false_branch)` -> `true_branch`
            if new_node.args[0].value == "True":
                new_node = new_node.args[1]
            else:
                new_node = new_node.args[2]

        if (
            isinstance(new_node, ir.FunCall)
            and isinstance(new_node.fun, ir.SymRef)
            and len(new_node.args) > 0
            and all(isinstance(arg, ir.Literal) for arg in new_node.args)
        ):  # `1 + 1` -> `2`
            try:
                if new_node.fun.id in builtins.ARITHMETIC_BUILTINS:
                    fun = getattr(embedded, str(new_node.fun.id))
                    arg_values = [
                        getattr(embedded, str(arg.type))(arg.value)  # type: ignore[attr-defined] # arg type already established in if condition
                        for arg in new_node.args
                    ]
                    new_node = im.literal_from_value(fun(*arg_values))
            except ValueError:
                pass  # happens for SymRefs which are not inf or neg_inf

        return new_node<|MERGE_RESOLUTION|>--- conflicted
+++ resolved
@@ -12,15 +12,11 @@
 
 
 class ConstantFolding(PreserveLocationVisitor, NodeTranslator):
-<<<<<<< HEAD
-    PRESERVED_ANNEX_ATTRS = ("domain",)
-=======
     PRESERVED_ANNEX_ATTRS = (
         "type",
         "domain",
     )
 
->>>>>>> d916ae57
     @classmethod
     def apply(cls, node: ir.Node) -> ir.Node:
         return cls().visit(node)
