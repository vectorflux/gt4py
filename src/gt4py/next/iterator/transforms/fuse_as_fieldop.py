# GT4Py - GridTools Framework
#
# Copyright (c) 2014-2024, ETH Zurich
# All rights reserved.
#
# Please, refer to the LICENSE file in the root directory.
# SPDX-License-Identifier: BSD-3-Clause

import dataclasses
from typing import Optional

from gt4py import eve
from gt4py.eve import utils as eve_utils
from gt4py.next import common
from gt4py.next.iterator import ir as itir
from gt4py.next.iterator.ir_utils import (
    common_pattern_matcher as cpm,
    domain_utils,
    ir_makers as im,
)
from gt4py.next.iterator.transforms import (
    inline_center_deref_lift_vars,
    inline_lambdas,
    inline_lifts,
    merge_let,
    trace_shifts,
)
from gt4py.next.iterator.type_system import inference as type_inference
from gt4py.next.type_system import type_info, type_specifications as ts


def _merge_arguments(
    args1: dict[str, itir.Expr], arg2: dict[str, itir.Expr]
) -> dict[str, itir.Expr]:
    new_args = {**args1}
    for stencil_param, stencil_arg in arg2.items():
        if stencil_param not in new_args:
            new_args[stencil_param] = stencil_arg
        else:
            assert new_args[stencil_param] == stencil_arg
    return new_args


def _canonicalize_as_fieldop(expr: itir.FunCall) -> itir.FunCall:
    """
    Canonicalize applied `as_fieldop`s.

    In case the stencil argument is a `deref` wrap it into a lambda such that we have a unified
    format to work with (e.g. each parameter has a name without the need to special case).
    """
    assert cpm.is_applied_as_fieldop(expr)

    stencil = expr.fun.args[0]  # type: ignore[attr-defined]
    domain = expr.fun.args[1] if len(expr.fun.args) > 1 else None  # type: ignore[attr-defined]
    if cpm.is_ref_to(stencil, "deref"):
        stencil = im.lambda_("arg")(im.deref("arg"))
        new_expr = im.as_fieldop(stencil, domain)(*expr.args)

        return new_expr

    return expr


def _is_tuple_expr_of_literals(expr: itir.Expr):
    if cpm.is_call_to(expr, "make_tuple"):
        return all(_is_tuple_expr_of_literals(arg) for arg in expr.args)
    if cpm.is_call_to(expr, "tuple_get"):
        return _is_tuple_expr_of_literals(expr.args[1])
    return isinstance(expr, itir.Literal)


def _inline_as_fieldop_arg(
    arg: itir.Expr, *, uids: eve_utils.UIDGenerator
) -> tuple[itir.Expr, dict[str, itir.Expr]]:
    assert cpm.is_applied_as_fieldop(arg)
    arg = _canonicalize_as_fieldop(arg)

    stencil, *_ = arg.fun.args  # type: ignore[attr-defined]  # ensured by `is_applied_as_fieldop`
    inner_args: list[itir.Expr] = arg.args
    extracted_args: dict[str, itir.Expr] = {}  # mapping from outer-stencil param to arg

    stencil_params: list[itir.Sym] = []
    stencil_body: itir.Expr = stencil.expr

    for inner_param, inner_arg in zip(stencil.params, inner_args, strict=True):
        if isinstance(inner_arg, itir.SymRef):
            if inner_arg.id in extracted_args:
                assert extracted_args[inner_arg.id] == inner_arg
                alias = stencil_params[list(extracted_args.keys()).index(inner_arg.id)]
                stencil_body = im.let(inner_param, im.ref(alias.id))(stencil_body)
            else:
                stencil_params.append(inner_param)
            extracted_args[inner_arg.id] = inner_arg
        elif isinstance(inner_arg, itir.Literal):
            # note: only literals, not all scalar expressions are required as it doesn't make sense
            # for them to be computed per grid point.
            stencil_body = im.let(inner_param, im.promote_to_const_iterator(inner_arg))(
                stencil_body
            )
        else:
            # a scalar expression, a previously not inlined `as_fieldop` call or an opaque
            # expression e.g. containing a tuple
            stencil_params.append(inner_param)
            new_outer_stencil_param = uids.sequential_id(prefix="__iasfop")
            extracted_args[new_outer_stencil_param] = inner_arg

    return im.lift(im.lambda_(*stencil_params)(stencil_body))(
        *extracted_args.keys()
    ), extracted_args


def _unwrap_scan(stencil: itir.Lambda | itir.FunCall):
    """
    If given a scan, extract stencil part of its scan pass and a back-transformation into a scan.

    If a regular stencil is given the stencil is left as-is and the back-transformation is the
    identity function. This function allows treating a scan stencil like a regular stencil during
    a transformation avoiding the complexity introduced by the different IR format.

    >>> scan = im.call("scan")(
    ...     im.lambda_("state", "arg")(im.plus("state", im.deref("arg"))), True, 0.0
    ... )
    >>> stencil, back_trafo = _unwrap_scan(scan)
    >>> str(stencil)
    'λ(arg) → state + ·arg'
    >>> assert back_trafo(stencil) == scan

    In case a regular stencil is given it is returned as-is:

    >>> deref_stencil = im.lambda_("it")(im.deref("it"))
    >>> stencil, back_trafo = _unwrap_scan(deref_stencil)
    >>> assert stencil == deref_stencil
    """
    if cpm.is_call_to(stencil, "scan"):
        scan_pass, direction, init = stencil.args
        assert isinstance(scan_pass, itir.Lambda)
        # remove scan pass state to be used by caller
        state_param = scan_pass.params[0]
        stencil_like = im.lambda_(*scan_pass.params[1:])(scan_pass.expr)

        def restore_scan(transformed_stencil_like: itir.Lambda):
            new_scan_pass = im.lambda_(state_param, *transformed_stencil_like.params)(
                im.call(transformed_stencil_like)(
                    *(param.id for param in transformed_stencil_like.params)
                )
            )
            return im.call("scan")(new_scan_pass, direction, init)

        return stencil_like, restore_scan

    assert isinstance(stencil, itir.Lambda)
    return stencil, lambda s: s


def fuse_as_fieldop(
    expr: itir.Expr, eligible_args: list[bool], *, uids: eve_utils.UIDGenerator
) -> itir.Expr:
    assert cpm.is_applied_as_fieldop(expr)

    stencil: itir.Lambda = expr.fun.args[0]  # type: ignore[attr-defined]  # ensured by is_applied_as_fieldop
    assert isinstance(expr.fun.args[0], itir.Lambda) or cpm.is_call_to(stencil, "scan")  # type: ignore[attr-defined]  # ensured by is_applied_as_fieldop
    stencil, restore_scan = _unwrap_scan(stencil)

    domain = expr.fun.args[1] if len(expr.fun.args) > 1 else None  # type: ignore[attr-defined]  # ensured by is_applied_as_fieldop

    args: list[itir.Expr] = expr.args

    new_args: dict[str, itir.Expr] = {}
    new_stencil_body: itir.Expr = stencil.expr

    for eligible, stencil_param, arg in zip(eligible_args, stencil.params, args, strict=True):
        if eligible:
            if cpm.is_applied_as_fieldop(arg):
                pass
            elif cpm.is_call_to(arg, "if_"):
                # TODO(tehrengruber): revisit if we want to inline if_
                arg = im.op_as_fieldop("if_")(*arg.args)
            elif _is_tuple_expr_of_literals(arg):
                arg = im.op_as_fieldop(im.lambda_()(arg))()
            else:
                raise NotImplementedError()

            inline_expr, extracted_args = _inline_as_fieldop_arg(arg, uids=uids)

            new_stencil_body = im.let(stencil_param, inline_expr)(new_stencil_body)

            new_args = _merge_arguments(new_args, extracted_args)
        else:
<<<<<<< HEAD
            # just a safety check
            type_inference.reinfer(arg)
            assert isinstance(arg.type, ts.TypeSpec)
            dtype = type_info.apply_to_primitive_constituents(type_info.extract_dtype, arg.type)
            assert not isinstance(dtype, it_ts.ListType)

=======
            # just a safety check if typing information is available
            if arg.type and not isinstance(arg.type, ts.DeferredType):
                assert isinstance(arg.type, ts.TypeSpec)
                dtype = type_info.apply_to_primitive_constituents(type_info.extract_dtype, arg.type)
                assert not isinstance(dtype, ts.ListType)
>>>>>>> 72ca50d0
            new_param: str
            if isinstance(
                arg, itir.SymRef
            ):  # use name from outer scope (optional, just to get a nice IR)
                new_param = arg.id
                new_stencil_body = im.let(stencil_param.id, arg.id)(new_stencil_body)
            else:
                new_param = stencil_param.id
            new_args = _merge_arguments(new_args, {new_param: arg})

    stencil = im.lambda_(*new_args.keys())(new_stencil_body)
    stencil = restore_scan(stencil)

    # simplify stencil directly to keep the tree small
    new_stencil = inline_lambdas.InlineLambdas.apply(
        stencil, opcount_preserving=True, force_inline_lift_args=False
    )
    new_stencil = inline_center_deref_lift_vars.InlineCenterDerefLiftVars.apply(
        new_stencil, is_stencil=True, uids=uids
    )  # to keep the tree small
    new_stencil = merge_let.MergeLet().visit(new_stencil)
    new_stencil = inline_lambdas.InlineLambdas.apply(
        new_stencil, opcount_preserving=True, force_inline_lift_args=True
    )
    new_stencil = inline_lifts.InlineLifts().visit(new_stencil)

    new_node = im.as_fieldop(new_stencil, domain)(*new_args.values())

    return new_node


def _arg_inline_predicate(node: itir.Expr, shifts):
    if _is_tuple_expr_of_literals(node):
        return True
    # TODO(tehrengruber): write test case ensuring scan is not tried to be inlined (e.g. test_call_scan_operator_from_field_operator)
    if (
        is_applied_fieldop := cpm.is_applied_as_fieldop(node)
        and not cpm.is_call_to(node.fun.args[0], "scan")  # type: ignore[attr-defined]  # ensured by cpm.is_applied_as_fieldop
    ) or cpm.is_call_to(node, "if_"):
        # always inline arg if it is an applied fieldop with only a single arg
        if is_applied_fieldop and len(node.args) == 1:
            return True
        # argument is never used, will be removed when inlined
        if len(shifts) == 0:
            return True
        # applied fieldop with list return type must always be inlined as no backend supports this
        type_inference.reinfer(node)
        assert isinstance(node.type, ts.TypeSpec)
        dtype = type_info.apply_to_primitive_constituents(type_info.extract_dtype, node.type)
        if isinstance(dtype, it_ts.ListType):
            return True
        # only accessed at the center location
        if shifts in [set(), {()}]:
            return True
        # TODO(tehrengruber): Disabled as the InlineCenterDerefLiftVars does not support this yet
        #  and it would increase the size of the tree otherwise.
        # if len(shifts) == 1 and not any(
        #     trace_shifts.Sentinel.ALL_NEIGHBORS in access for access in shifts
        # ):
        #     return True  # noqa: ERA001 [commented-out-code]

    return False


def _make_tuple_element_inline_predicate(node: itir.Expr):
    if cpm.is_applied_as_fieldop(node):  # field, or tuple of fields
        return True
    if isinstance(node.type, ts.FieldType) and isinstance(node, itir.SymRef):
        return True
    return False


@dataclasses.dataclass
class FuseAsFieldOp(eve.NodeTranslator):
    """
    Merge multiple `as_fieldop` calls into one.

    >>> from gt4py import next as gtx
    >>> from gt4py.next.iterator.ir_utils import ir_makers as im
    >>> IDim = gtx.Dimension("IDim")
    >>> field_type = ts.FieldType(dims=[IDim], dtype=ts.ScalarType(kind=ts.ScalarKind.INT32))
    >>> d = im.domain("cartesian_domain", {IDim: (0, 1)})
    >>> nested_as_fieldop = im.op_as_fieldop("plus", d)(
    ...     im.op_as_fieldop("multiplies", d)(
    ...         im.ref("inp1", field_type), im.ref("inp2", field_type)
    ...     ),
    ...     im.ref("inp3", field_type),
    ... )
    >>> print(nested_as_fieldop)
    as_fieldop(λ(__arg0, __arg1) → ·__arg0 + ·__arg1, c⟨ IDimₕ: [0, 1[ ⟩)(
      as_fieldop(λ(__arg0, __arg1) → ·__arg0 × ·__arg1, c⟨ IDimₕ: [0, 1[ ⟩)(inp1, inp2), inp3
    )
    >>> print(
    ...     FuseAsFieldOp.apply(
    ...         nested_as_fieldop, offset_provider_type={}, allow_undeclared_symbols=True
    ...     )
    ... )
    as_fieldop(λ(inp1, inp2, inp3) → ·inp1 × ·inp2 + ·inp3, c⟨ IDimₕ: [0, 1[ ⟩)(inp1, inp2, inp3)
    """  # noqa: RUF002  # ignore ambiguous multiplication character

    PRESERVED_ANNEX_ATTRS = ("domain",)

    uids: eve_utils.UIDGenerator

    @classmethod
    def apply(
        cls,
        node: itir.Program,
        *,
        offset_provider_type: common.OffsetProviderType,
        uids: Optional[eve_utils.UIDGenerator] = None,
        allow_undeclared_symbols=False,
        within_set_at_expr: Optional[bool] = None,
    ):
        node = type_inference.infer(
            node,
            offset_provider_type=offset_provider_type,
            allow_undeclared_symbols=allow_undeclared_symbols,
        )

        if within_set_at_expr is None:
            within_set_at_expr = not isinstance(node, itir.Program)

        if not uids:
            uids = eve_utils.UIDGenerator()

        return cls(uids=uids).visit(node, within_set_at_expr=within_set_at_expr)

    def visit(self, node, **kwargs):
        if not kwargs.get("within_set_at_expr"):
            return node
        new_node = super().visit(node, **kwargs)
        if isinstance(node, itir.Expr) and hasattr(node.annex, "domain"):
            new_node.annex.domain = node.annex.domain
        return new_node

    def visit_SetAt(self, node: itir.SetAt, **kwargs):
        return itir.SetAt(
            expr=self.visit(node.expr, **kwargs | {"within_set_at_expr": True}),
            domain=node.domain,
            target=node.target,
        )

    def visit_FunCall(self, node: itir.FunCall, **kwargs):
        # inline all fields with list dtype. This needs to happen before the children are visited
        # such that the `as_fieldop` can be fused.
        # TODO(tehrengruber): what should we do in case the field with list dtype is a let itself?
        #  This could duplicate other expressions which we did not intend to duplicate.
        # TODO(tehrengruber): Write test-case. E.g. Adding two sparse fields. Sara observed this
        #  with a cast to a sparse field, but this is likely already covered.
        if cpm.is_let(node):
            for arg in node.args:
                type_inference.reinfer(arg)
            eligible_args = [
                isinstance(arg.type, ts.FieldType) and isinstance(arg.type.dtype, it_ts.ListType)
                for arg in node.args
            ]
            if any(eligible_args):
                node = inline_lambdas.inline_lambda(node, eligible_params=eligible_args)
                return self.visit(node, **kwargs)

        if cpm.is_applied_as_fieldop(node):  # don't descend in stencil
            node = im.as_fieldop(*node.fun.args)(*self.generic_visit(node.args, **kwargs))  # type: ignore[attr-defined]  # ensured by cpm.is_applied_as_fieldop
        elif kwargs.get("recurse", True):
            node = self.generic_visit(node, **kwargs)

        if cpm.is_call_to(node, "make_tuple"):
            for arg in node.args:
                type_inference.reinfer(arg)
                assert not isinstance(arg.type, ts.FieldType) or (
                    hasattr(arg.annex, "domain")
                    and isinstance(arg.annex.domain, domain_utils.SymbolicDomain)
                )

            eligible_args = [_make_tuple_element_inline_predicate(arg) for arg in node.args]
            field_args = [arg for i, arg in enumerate(node.args) if eligible_args[i]]
            distinct_domains = set(arg.annex.domain.as_expr() for arg in field_args)
            if len(distinct_domains) != len(field_args):
                new_els: list[itir.Expr | None] = [None for _ in node.args]
                field_args_by_domain: dict[itir.FunCall, list[tuple[int, itir.Expr]]] = {}
                for i, arg in enumerate(node.args):
                    if eligible_args[i]:
                        assert isinstance(arg.annex.domain, domain_utils.SymbolicDomain)
                        domain = arg.annex.domain.as_expr()
                        field_args_by_domain.setdefault(domain, [])
                        field_args_by_domain[domain].append((i, arg))
                    else:
                        new_els[i] = arg  # keep as is

                if len(field_args_by_domain) == 1 and len(
                    next(iter(field_args_by_domain.values()))
                ) == len(node.args):
                    # if we only have a single domain covering all args we don't need to create an
                    # unnecessary let
                    ((domain, inner_field_args),) = field_args_by_domain.items()
                    new_node = im.op_as_fieldop(lambda *args: im.make_tuple(*args), domain)(
                        *(arg for _, arg in inner_field_args)
                    )
                    new_node = self.visit(new_node, **{**kwargs, "recurse": False})
                else:
                    let_vars = {}
                    for domain, inner_field_args in field_args_by_domain.items():
                        if len(inner_field_args) > 1:
                            var = self.uids.sequential_id(prefix="__fasfop")
                            fused_args = im.op_as_fieldop(
                                lambda *args: im.make_tuple(*args), domain
                            )(*(arg for _, arg in inner_field_args))
                            type_inference.reinfer(arg)
                            # don't recurse into nested args, but only consider newly created `as_fieldop`
                            # note: this will always inline as long as we inline center accessed
                            let_vars[var] = self.visit(fused_args, **{**kwargs, "recurse": False})
                            for outer_tuple_idx, (inner_tuple_idx, _) in enumerate(
                                inner_field_args
                            ):
                                new_el = im.tuple_get(outer_tuple_idx, var)
                                new_el.annex.domain = domain_utils.SymbolicDomain.from_expr(domain)
                                new_els[inner_tuple_idx] = new_el
                        else:
                            i, arg = inner_field_args[0]
                            new_els[i] = arg
                    assert not any(el is None for el in new_els)
                    assert let_vars
                    new_node = im.let(*let_vars.items())(im.make_tuple(*new_els))
                    new_node = inline_lambdas.inline_lambda(new_node, opcount_preserving=True)
                return new_node

        if cpm.is_call_to(node.fun, "as_fieldop"):
            node = _canonicalize_as_fieldop(node)

        # when multiple `as_fieldop` calls are fused that use the same argument, this argument
        # might become referenced once only. In order to be able to continue fusing such arguments
        # try inlining here.
        if cpm.is_let(node):
            new_node = inline_lambdas.inline_lambda(node, opcount_preserving=True)
            if new_node is not node:  # nothing has been inlined
                return self.visit(new_node, **kwargs)

        if cpm.is_call_to(node.fun, "as_fieldop"):
            stencil = node.fun.args[0]
            assert isinstance(stencil, itir.Lambda) or cpm.is_call_to(stencil, "scan")
            args: list[itir.Expr] = node.args
<<<<<<< HEAD
            shifts = trace_shifts.trace_stencil(stencil, num_args=len(args))

            eligible_args = [
                _arg_inline_predicate(arg, arg_shifts)
                for arg, arg_shifts in zip(args, shifts, strict=True)
            ]
            if any(eligible_args):
                return self.visit(
                    fuse_as_fieldop(node, eligible_args, uids=self.uids),
                    **{**kwargs, "recurse": False},
=======
            shifts = trace_shifts.trace_stencil(stencil)

            eligible_args = []
            for arg, arg_shifts in zip(args, shifts, strict=True):
                assert isinstance(arg.type, ts.TypeSpec)
                dtype = type_info.apply_to_primitive_constituents(type_info.extract_dtype, arg.type)
                # TODO(tehrengruber): make this configurable
                eligible_args.append(
                    _is_tuple_expr_of_literals(arg)
                    or (
                        isinstance(arg, itir.FunCall)
                        and (
                            (
                                cpm.is_call_to(arg.fun, "as_fieldop")
                                and isinstance(arg.fun.args[0], itir.Lambda)
                            )
                            or cpm.is_call_to(arg, "if_")
                        )
                        and (isinstance(dtype, ts.ListType) or len(arg_shifts) <= 1)
                    )
>>>>>>> 72ca50d0
                )
        return node<|MERGE_RESOLUTION|>--- conflicted
+++ resolved
@@ -186,20 +186,12 @@
 
             new_args = _merge_arguments(new_args, extracted_args)
         else:
-<<<<<<< HEAD
-            # just a safety check
+            # just a safety check if typing information is available
             type_inference.reinfer(arg)
-            assert isinstance(arg.type, ts.TypeSpec)
-            dtype = type_info.apply_to_primitive_constituents(type_info.extract_dtype, arg.type)
-            assert not isinstance(dtype, it_ts.ListType)
-
-=======
-            # just a safety check if typing information is available
             if arg.type and not isinstance(arg.type, ts.DeferredType):
                 assert isinstance(arg.type, ts.TypeSpec)
                 dtype = type_info.apply_to_primitive_constituents(type_info.extract_dtype, arg.type)
                 assert not isinstance(dtype, ts.ListType)
->>>>>>> 72ca50d0
             new_param: str
             if isinstance(
                 arg, itir.SymRef
@@ -249,7 +241,7 @@
         type_inference.reinfer(node)
         assert isinstance(node.type, ts.TypeSpec)
         dtype = type_info.apply_to_primitive_constituents(type_info.extract_dtype, node.type)
-        if isinstance(dtype, it_ts.ListType):
+        if isinstance(dtype, ts.ListType):
             return True
         # only accessed at the center location
         if shifts in [set(), {()}]:
@@ -354,7 +346,7 @@
             for arg in node.args:
                 type_inference.reinfer(arg)
             eligible_args = [
-                isinstance(arg.type, ts.FieldType) and isinstance(arg.type.dtype, it_ts.ListType)
+                isinstance(arg.type, ts.FieldType) and isinstance(arg.type.dtype, ts.ListType)
                 for arg in node.args
             ]
             if any(eligible_args):
@@ -441,7 +433,6 @@
             stencil = node.fun.args[0]
             assert isinstance(stencil, itir.Lambda) or cpm.is_call_to(stencil, "scan")
             args: list[itir.Expr] = node.args
-<<<<<<< HEAD
             shifts = trace_shifts.trace_stencil(stencil, num_args=len(args))
 
             eligible_args = [
@@ -452,27 +443,5 @@
                 return self.visit(
                     fuse_as_fieldop(node, eligible_args, uids=self.uids),
                     **{**kwargs, "recurse": False},
-=======
-            shifts = trace_shifts.trace_stencil(stencil)
-
-            eligible_args = []
-            for arg, arg_shifts in zip(args, shifts, strict=True):
-                assert isinstance(arg.type, ts.TypeSpec)
-                dtype = type_info.apply_to_primitive_constituents(type_info.extract_dtype, arg.type)
-                # TODO(tehrengruber): make this configurable
-                eligible_args.append(
-                    _is_tuple_expr_of_literals(arg)
-                    or (
-                        isinstance(arg, itir.FunCall)
-                        and (
-                            (
-                                cpm.is_call_to(arg.fun, "as_fieldop")
-                                and isinstance(arg.fun.args[0], itir.Lambda)
-                            )
-                            or cpm.is_call_to(arg, "if_")
-                        )
-                        and (isinstance(dtype, ts.ListType) or len(arg_shifts) <= 1)
-                    )
->>>>>>> 72ca50d0
                 )
         return node