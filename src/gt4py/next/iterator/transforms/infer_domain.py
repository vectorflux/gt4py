--- conflicted
+++ resolved
@@ -104,51 +104,6 @@
     return domain_utils.domain_union(*filtered_domains)
 
 
-<<<<<<< HEAD
-def _canonicalize_domain_structure(
-    d1: DomainAccess, d2: DomainAccess
-) -> tuple[DomainAccess, DomainAccess]:
-    """
-    Given two domains or composites thereof, canonicalize their structure.
-
-    If one of the arguments is a tuple the other one will be promoted to a tuple of same structure
-    unless it already is a tuple. Missing values are filled by :ref:`DomainAccessDescriptor.NEVER`.
-
-    >>> domain = im.domain(common.GridType.CARTESIAN, {})
-    >>> _canonicalize_domain_structure((domain,), (domain, domain)) == (
-    ...     (domain, DomainAccessDescriptor.NEVER),
-    ...     (domain, domain),
-    ... )
-    True
-
-    >>> _canonicalize_domain_structure(
-    ...     (domain, DomainAccessDescriptor.NEVER), DomainAccessDescriptor.NEVER
-    ... ) == (
-    ...     (domain, DomainAccessDescriptor.NEVER),
-    ...     (DomainAccessDescriptor.NEVER, DomainAccessDescriptor.NEVER),
-    ... )
-    True
-    """
-    if not isinstance(d1, tuple) and isinstance(d2, tuple):
-        return _canonicalize_domain_structure((d1,) * len(d2), d2)
-    if d2 is DomainAccessDescriptor.NEVER and isinstance(d1, tuple):
-        return _canonicalize_domain_structure(d1, (DomainAccessDescriptor.NEVER,) * len(d1))
-    if isinstance(d1, tuple) and isinstance(d2, tuple):
-        return tuple(
-            zip(
-                *(
-                    _canonicalize_domain_structure(el1, el2)
-                    for el1, el2 in itertools.zip_longest(
-                        d1, d2, fillvalue=DomainAccessDescriptor.NEVER
-                    )
-                )
-            )
-        )  # type: ignore[return-value]  # mypy not smart enough
-    return d1, d2
-
-
-=======
->>>>>>> 2433ea98
 def _merge_domains(
     original_domains: AccessedDomains,
     additional_domains: AccessedDomains,
