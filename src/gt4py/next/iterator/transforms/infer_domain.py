--- conflicted
+++ resolved
@@ -379,29 +379,11 @@
     **kwargs: Unpack[InferenceOptions],
 ) -> tuple[itir.Expr, AccessedDomains]:
     assert cpm.is_call_to(expr, "concat_where")
-<<<<<<< HEAD
-    # assert isinstance(domain, domain_utils.SymbolicDomain)  # todo: per el assert
-=======
     #assert all(isinstance(domain, domain_utils.SymbolicDomain) for domain in utils.flatten_nested_tuple(domain))
->>>>>>> ac0625f9
     infered_args_expr = []
     actual_domains: AccessedDomains = {}
     cond, true_field, false_field = expr.args
     symbolic_cond = domain_utils.SymbolicDomain.from_expr(cond)
-<<<<<<< HEAD
-    for arg in [true_field, false_field]:
-        if arg == true_field:
-            extended_cond = tree_map(
-                functools.partial(domain_utils.promote_to_same_dimensions, symbolic_cond)
-            )(domain)
-            domain_ = tree_map(domain_utils.domain_intersection)(domain, extended_cond)
-        elif arg == false_field:
-            cond_complement = domain_utils.domain_complement(symbolic_cond)
-            extended_cond_complement = tree_map(
-                functools.partial(domain_utils.promote_to_same_dimensions, cond_complement)
-            )(domain)
-            domain_ = tree_map(domain_utils.domain_intersection)(domain, extended_cond_complement)
-=======
     cond_complement = domain_utils.domain_complement(symbolic_cond)
 
     for arg in [true_field, false_field]:
@@ -416,7 +398,6 @@
             return domain_utils.domain_intersection(d, promoted_cond)
 
         domain_ = mapper(domain)
->>>>>>> ac0625f9
 
         infered_arg_expr, actual_domains_arg = infer_expr(arg, domain_, **kwargs)
         infered_args_expr.append(infered_arg_expr)
@@ -426,8 +407,6 @@
     return result_expr, actual_domains
 
 
-<<<<<<< HEAD
-=======
 def _infer_broadcast(
     expr: itir.Expr,
     domain: DomainAccess,
@@ -441,7 +420,6 @@
     return ir_misc.with_altered_arg(expr, 0, infered_expr), actual_domains
 
 
->>>>>>> ac0625f9
 def _infer_expr(
     expr: itir.Expr,
     domain: DomainAccess,
@@ -463,11 +441,8 @@
         return _infer_if(expr, domain, **kwargs)
     elif cpm.is_call_to(expr, "concat_where"):
         return _infer_concat_where(expr, domain, **kwargs)
-<<<<<<< HEAD
-=======
     elif cpm.is_call_to(expr, "broadcast"):
         return _infer_broadcast(expr, domain, **kwargs)
->>>>>>> ac0625f9
     elif (
         cpm.is_call_to(expr, builtins.ARITHMETIC_BUILTINS)
         or cpm.is_call_to(expr, builtins.TYPE_BUILTINS)
