--- conflicted
+++ resolved
@@ -20,7 +20,6 @@
 from gt4py.next.iterator.ir_utils.common_pattern_matcher import is_applied_lift
 from gt4py.next.iterator.transforms.remap_symbols import RemapSymbolRefs, RenameSymbols
 from gt4py.next.iterator.transforms.symbol_ref_utils import CountSymbolRefs
-from gt4py.next.iterator.transforms.trace_shifts import TraceShifts
 
 
 # TODO(tehrengruber): Reduce complexity of the function by removing the different options here
@@ -127,11 +126,7 @@
     """Inline lambda calls by substituting every argument by its value."""
 
     # TODO: document that these annex attrs are preserved, but not used by the pass itself.
-<<<<<<< HEAD
-    PRESERVED_ANNEX_ATTRS = ("type", "recorded_shifts", "used_in_scan")
-=======
     PRESERVED_ANNEX_ATTRS = ("type", "recorded_shifts")
->>>>>>> 9d1558b3
 
     opcount_preserving: bool
 
