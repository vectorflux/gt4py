# GT4Py - GridTools Framework
#
# Copyright (c) 2014-2023, ETH Zurich
# All rights reserved.
#
# This file is part of the GT4Py project and the GridTools framework.
# GT4Py is free software: you can redistribute it and/or modify it under
# the terms of the GNU General Public License as published by the
# Free Software Foundation, either version 3 of the License, or any later
# version. See the LICENSE.txt file at the top-level directory of this
# distribution for a copy of the license or check <https://www.gnu.org/licenses/>.
#
# SPDX-License-Identifier: GPL-3.0-or-later

import dataclasses
from typing import Optional

from gt4py.eve import NodeTranslator
from gt4py.next.iterator import ir
from gt4py.next.iterator.ir_utils.common_pattern_matcher import is_applied_lift
from gt4py.next.iterator.transforms.remap_symbols import RemapSymbolRefs, RenameSymbols
from gt4py.next.iterator.transforms.symbol_ref_utils import CountSymbolRefs


# TODO(tehrengruber): Reduce complexity of the function by removing the different options here
#  and introduce a generic predicate argument for the `eligible_params` instead.
def inline_lambda(  # noqa: C901  # see todo above
    node: ir.FunCall,
    opcount_preserving=False,
    force_inline_lift_args=False,
    force_inline_trivial_lift_args=False,
<<<<<<< HEAD
    force_inline_lambda_args=True,
=======
    force_inline_lambda_args=False,
>>>>>>> 7a9489f7
    eligible_params: Optional[list[bool]] = None,
):
    assert isinstance(node.fun, ir.Lambda)
    eligible_params = eligible_params or [True] * len(node.fun.params)

    assert len(eligible_params) == len(node.fun.params) == len(node.args)

    if opcount_preserving:
        ref_counts = CountSymbolRefs.apply(node.fun.expr, [p.id for p in node.fun.params])

        for i, param in enumerate(node.fun.params):
            # TODO(tehrengruber): allow inlining more complicated zero-op expressions like
            #  ignore_shift(...)(it_sym)  # noqa: E800
            if ref_counts[param.id] > 1 and not isinstance(
                node.args[i], (ir.SymRef, ir.Literal, ir.OffsetLiteral)
            ):
                eligible_params[i] = False

    # inline lifts, i.e. `lift(λ(...) → ...)(...)`
    if force_inline_lift_args:
        for i, arg in enumerate(node.args):
            if is_applied_lift(arg):
                eligible_params[i] = True

    # inline trivial lifts, i.e. `lift(λ() → 1)()`
    if force_inline_trivial_lift_args:
        for i, arg in enumerate(node.args):
            if is_applied_lift(arg) and len(arg.args) == 0:
                eligible_params[i] = True

<<<<<<< HEAD
    # TODO(tehrengruber): make configurable
=======
    # inline lambdas passed as arguments
>>>>>>> 7a9489f7
    if force_inline_lambda_args:
        for i, arg in enumerate(node.args):
            if isinstance(arg, ir.Lambda):
                eligible_params[i] = True

    if node.fun.params and not any(eligible_params):
        return node

    refs = set().union(
        *(
            arg.pre_walk_values().if_isinstance(ir.SymRef).getattr("id").to_set()
            for arg, eligible in zip(node.args, eligible_params)
            if eligible
        )
    )
    syms = node.fun.expr.pre_walk_values().if_isinstance(ir.Sym).getattr("id").to_set()
    clashes = refs & syms
    expr = node.fun.expr
    if clashes:
        # TODO(tehrengruber): find a better way of generating new symbols
        #  in `name_map` that don't collide with each other. E.g. this
        #  must still work:
        # (lambda arg, arg_: (lambda arg_: ...)(arg))(a, b)  # noqa: E800
        name_map: dict[ir.SymRef, str] = {}

        def new_name(name):
            while name in refs or name in syms or name in name_map.values():
                name += "_"
            return name

        for sym in clashes:
            name_map[sym] = new_name(sym)

        expr = RenameSymbols().visit(expr, name_map=name_map)

    symbol_map = {
        param.id: arg
        for param, arg, eligible in zip(node.fun.params, node.args, eligible_params)
        if eligible
    }
    new_expr = RemapSymbolRefs().visit(expr, symbol_map=symbol_map)

    if all(eligible_params):
        return new_expr
    else:
        return ir.FunCall(
            fun=ir.Lambda(
                params=[
                    param
                    for param, eligible in zip(node.fun.params, eligible_params)
                    if not eligible
                ],
                expr=new_expr,
            ),
            args=[arg for arg, eligible in zip(node.args, eligible_params) if not eligible],
        )


@dataclasses.dataclass
class InlineLambdas(NodeTranslator):
    """Inline lambda calls by substituting every argument by its value."""

    PRESERVED_ANNEX_ATTRS = ("type",)

    opcount_preserving: bool

    force_inline_lambda_args: bool

    force_inline_lift_args: bool

    force_inline_trivial_lift_args: bool

    force_inline_lambda_args: bool

    @classmethod
    def apply(
        cls,
        node: ir.Node,
        opcount_preserving=False,
        force_inline_lambda_args=False,
        force_inline_lift_args=False,
        force_inline_trivial_lift_args=False,
        force_inline_lambda_args=True,
    ):
        """
        Inline lambda calls by substituting every argument by its value.

        Examples:
            `(λ(x) → x)(y)` to `y`
            `(λ(x) → x)(y+y)` to `y+y`
            `(λ(x) → x+x)(y+y)` to `y+y+y+y` if not opcount_preserving
            `(λ(x) → x+x)(y+y)` stays as is if opcount_preserving

        Arguments:
            node: The function call node to inline into.
            opcount_preserving: Preserve the number of operations, i.e. only
                inline lambda call if the resulting call has the same number of
                operations.
            force_inline_lambda_args: Inline all arguments that are lambda calls, i.e.
                `(λ(p) → p(a, a))(λ(x, y) → x+y)`
            force_inline_lift_args: Inline all arguments that are applied lifts, i.e.
                `lift(λ(...) → ...)(...)`.
            force_inline_trivial_lift_args: Inline all arguments that are trivial
                applied lifts, e.g. `lift(λ() → 1)()`.

        """
        return cls(
            opcount_preserving=opcount_preserving,
            force_inline_lambda_args=force_inline_lambda_args,
            force_inline_lift_args=force_inline_lift_args,
            force_inline_trivial_lift_args=force_inline_trivial_lift_args,
            force_inline_lambda_args=force_inline_lambda_args,
        ).visit(node)

    def visit_FunCall(self, node: ir.FunCall):
        node = self.generic_visit(node)
        if isinstance(node.fun, ir.Lambda):
            return inline_lambda(
                node,
                opcount_preserving=self.opcount_preserving,
                force_inline_lambda_args=self.force_inline_lambda_args,
                force_inline_lift_args=self.force_inline_lift_args,
                force_inline_trivial_lift_args=self.force_inline_trivial_lift_args,
                force_inline_lambda_args=self.force_inline_lambda_args,
            )

        return node<|MERGE_RESOLUTION|>--- conflicted
+++ resolved
@@ -29,11 +29,7 @@
     opcount_preserving=False,
     force_inline_lift_args=False,
     force_inline_trivial_lift_args=False,
-<<<<<<< HEAD
-    force_inline_lambda_args=True,
-=======
     force_inline_lambda_args=False,
->>>>>>> 7a9489f7
     eligible_params: Optional[list[bool]] = None,
 ):
     assert isinstance(node.fun, ir.Lambda)
@@ -64,11 +60,7 @@
             if is_applied_lift(arg) and len(arg.args) == 0:
                 eligible_params[i] = True
 
-<<<<<<< HEAD
-    # TODO(tehrengruber): make configurable
-=======
     # inline lambdas passed as arguments
->>>>>>> 7a9489f7
     if force_inline_lambda_args:
         for i, arg in enumerate(node.args):
             if isinstance(arg, ir.Lambda):
@@ -151,7 +143,6 @@
         force_inline_lambda_args=False,
         force_inline_lift_args=False,
         force_inline_trivial_lift_args=False,
-        force_inline_lambda_args=True,
     ):
         """
         Inline lambda calls by substituting every argument by its value.
@@ -180,7 +171,6 @@
             force_inline_lambda_args=force_inline_lambda_args,
             force_inline_lift_args=force_inline_lift_args,
             force_inline_trivial_lift_args=force_inline_trivial_lift_args,
-            force_inline_lambda_args=force_inline_lambda_args,
         ).visit(node)
 
     def visit_FunCall(self, node: ir.FunCall):
@@ -192,7 +182,6 @@
                 force_inline_lambda_args=self.force_inline_lambda_args,
                 force_inline_lift_args=self.force_inline_lift_args,
                 force_inline_trivial_lift_args=self.force_inline_trivial_lift_args,
-                force_inline_lambda_args=self.force_inline_lambda_args,
             )
 
         return node