# GT4Py - GridTools Framework
#
# Copyright (c) 2014-2023, ETH Zurich
# All rights reserved.
#
# This file is part of the GT4Py project and the GridTools framework.
# GT4Py is free software: you can redistribute it and/or modify it under
# the terms of the GNU General Public License as published by the
# Free Software Foundation, either version 3 of the License, or any later
# version. See the LICENSE.txt file at the top-level directory of this
# distribution for a copy of the license or check <https://www.gnu.org/licenses/>.
#
# SPDX-License-Identifier: GPL-3.0-or-later

import dataclasses
import enum
<<<<<<< HEAD
import functools
import operator
from collections.abc import Callable
from typing import Optional, TypeGuard
=======
from typing import Callable, Optional
>>>>>>> 77a205b6

import gt4py.eve as eve
from gt4py.eve import NodeTranslator, traits
from gt4py.next.iterator import ir
from gt4py.next.iterator.ir_utils import ir_makers as im
from gt4py.next.iterator.transforms.inline_lambdas import inline_lambda
from gt4py.next.iterator.transforms.trace_shifts import TraceShifts, copy_recorded_shifts


def _generate_unique_symbol(
    desired_name: Optional[str | tuple[ir.SymRef | ir.Expr, int]] = None,
    occupied_names=None,
    occupied_symbols=None,
):
    occupied_names = occupied_names or set()
    occupied_symbols = occupied_symbols or set()
    if not desired_name:
        desired_name = "__sym"
    elif isinstance(desired_name, tuple):
        fun, arg_idx = desired_name
        if isinstance(fun, ir.Lambda):
            desired_name = fun.params[arg_idx].id
        else:
            desired_name = f"__arg{arg_idx}"

    new_symbol = ir.Sym(id=desired_name)
    # make unique
    count = 0
    while new_symbol.id in occupied_names or new_symbol in occupied_symbols:
        new_symbol = ir.Sym(id=f"{desired_name}ᐞ{count}")
        count += 1
    return new_symbol


def _is_lift(node: ir.Node) -> TypeGuard[ir.FunCall]:
    return (
        isinstance(node, ir.FunCall)
        and isinstance(node.fun, ir.FunCall)
        and node.fun.fun == ir.SymRef(id="lift")
    )


def _is_shift_lift(node: ir.Expr):
    return (
        isinstance(node, ir.FunCall)
        and isinstance(node.fun, ir.FunCall)
        and node.fun.fun == ir.SymRef(id="shift")
        and isinstance(node.args[0], ir.FunCall)
        and isinstance(node.args[0].fun, ir.FunCall)
        and node.args[0].fun.fun == ir.SymRef(id="lift")
    )


def _is_scan(node: ir.Expr) -> TypeGuard[ir.FunCall]:
    return isinstance(node, ir.FunCall) and node.fun == ir.SymRef(id="scan")


def _transform_and_extract_lift_args(
    node: ir.FunCall,
    reserved_symbol_names: list[eve.SymbolName],
    extracted_args: dict[ir.Sym, ir.Expr],
    recorded_shifts_base=None,
):
    """
    Transform and extract non-symbol arguments of a lifted stencil call.

    E.g. ``lift(lambda a, b: ...)(sym1, expr1)`` is transformed into
    ``lift(lambda a, b: ...)(sym1, sym2)`` with the extracted arguments
    being ``{sym1: sym1, sym2: expr1}``.
    """
    assert _is_lift(node)
    assert isinstance(node.fun, ir.FunCall)
    inner_stencil = node.fun.args[0]

    new_args = []
    for i, arg in enumerate(node.args):
        if isinstance(arg, ir.SymRef):
            new_symbol = im.sym(arg.id)
            assert new_symbol not in extracted_args or extracted_args[new_symbol] == arg
            extracted_args[new_symbol] = arg
            new_args.append(arg)
        else:
            new_symbol = _generate_unique_symbol(
                desired_name=(inner_stencil, i),
                occupied_names=reserved_symbol_names,
                occupied_symbols=extracted_args.keys(),
            )
            assert new_symbol not in extracted_args
            extracted_args[new_symbol] = arg
            new_args.append(im.ref(new_symbol.id))

        # todo: test this properly. not really sure about it...
        if recorded_shifts_base is not None:
            if isinstance(inner_stencil, ir.Lambda):
                recorded_shifts = inner_stencil.params[i].annex.recorded_shifts
            elif inner_stencil == im.ref("deref"):
                recorded_shifts = ((),)
            elif _is_scan(inner_stencil) and isinstance(inner_stencil.args[0], ir.Lambda):
                recorded_shifts = inner_stencil.args[0].params[i + 1].annex.recorded_shifts
            else:
                raise AssertionError("Expected a Lambda function or deref as stencil.")
            new_symbol.annex.recorded_shifts = set()
            for outer_shift in recorded_shifts_base:
                for inner_shift in recorded_shifts:
                    new_symbol.annex.recorded_shifts.add((*outer_shift, *inner_shift))

    new_lift = im.lift(inner_stencil)(*new_args)
    if hasattr(node.annex, "recorded_shifts"):
        copy_recorded_shifts(from_=node, to=new_lift)
    new_lift.location = node.location
    return (new_lift, extracted_args)


# TODO(tehrengruber): This pass has many different options that should be written as dedicated
#  passes. Due to a lack of infrastructure (e.g. no pass manager) to combine passes without
#  performance degradation we leave everything as one pass for now.
@dataclasses.dataclass
class InlineLifts(
    traits.PreserveLocationVisitor, traits.VisitorWithSymbolTableTrait, NodeTranslator
):
    """Inline lifted function calls.

    Optionally a predicate function can be passed which can enable or disable inlining of specific
    function nodes.
    """

    PRESERVED_ANNEX_ATTRS = ("recorded_shifts",)

    class Flag(enum.Flag):
        #: `shift(...)(lift(f)(args...))` -> `lift(f)(shift(...)(args)...)`
        PROPAGATE_SHIFT = enum.auto()
        #: `deref(lift(f)())` -> `f()`
        INLINE_TRIVIAL_DEREF_LIFT = enum.auto()
        #: `deref(lift(f)(args...))` -> `f(args...)`
        INLINE_DEREF_LIFT = enum.auto()
        #: `can_deref(lift(f)(args...))` -> `and(can_deref(arg[0]), and(can_deref(arg[1]), ...))`
        PROPAGATE_CAN_DEREF = enum.auto()
        #: Inline arguments to lifted stencil calls, e.g.:
        #:  lift(λ(a) → inner_ex(a))(lift(λ(b) → outer_ex(b))(arg))
        #: is transformed into:
        #:  lift(λ(b) → inner_ex(outer_ex(b)))(arg)
        #: Note: This option is only needed when there is no outer `deref` by which the previous
        #: branches eliminate the lift calls. This occurs for example for the `reduce` builtin
        #: or when a better readable expression of a lift statement is needed during debugging.
        #: Due to its complexity we might want to remove this option at some point again,
        #: when we see that it is not required.
        INLINE_LIFTED_ARGS = enum.auto()

<<<<<<< HEAD
        @classmethod
        def all(self):  # shadowing a python builtin
            return functools.reduce(operator.or_, self.__members__.values())
=======
    predicate: Callable[[ir.Expr, bool], bool] = lambda _1, _2: True  # noqa: E731 [lambda-assignment]
>>>>>>> 77a205b6

    predicate: Callable[[ir.FunCall, bool], bool] = lambda _1, _2: True

    inline_single_pos_deref_lift_args_only: bool = False

    flags: Flag = Flag.all()

    @classmethod
    def apply(
        cls,
        node: ir.Node,
        *,
        flags: Flag = flags,
        predicate: Callable[[ir.FunCall, bool], bool] = predicate,
        recurse: bool = True,
        inline_single_pos_deref_lift_args_only: bool = inline_single_pos_deref_lift_args_only,
    ):
        if inline_single_pos_deref_lift_args_only:
            assert isinstance(node, ir.FencilDefinition)
            TraceShifts.apply(node, inputs_only=False, save_to_annex=True)

        return cls(
            flags=flags,
            predicate=predicate,
            inline_single_pos_deref_lift_args_only=inline_single_pos_deref_lift_args_only,
        ).visit(node, recurse=recurse, is_scan_pass_context=False)

    def transform_propagate_shift(self, node: ir.FunCall, *, recurse, **kwargs):
        if not _is_shift_lift(node):
            return None
        shift = node.fun
        assert len(node.args) == 1
        lift_call = node.args[0]
        new_args = [
            self.visit(ir.FunCall(fun=shift, args=[arg]), recurse=False, **kwargs)
            for arg in lift_call.args  # type: ignore[attr-defined] # lift_call already asserted to be of type ir.FunCall
        ]
        result = ir.FunCall(fun=lift_call.fun, args=new_args)  # type: ignore[attr-defined] # lift_call already asserted to be of type ir.FunCall
        # TODO: describe everywhere
        copy_recorded_shifts(from_=node, to=result, required=False)
        return self.visit(result, recurse=False, **kwargs)

    def transform_inline_deref_lift_impl(self, node: ir.FunCall, **kwargs):
        # TODO: this does not work for neighbors(..., lift(...)), which is essentially also a deref
        assert isinstance(node.args[0], ir.FunCall) and isinstance(node.args[0].fun, ir.FunCall)
        assert len(node.args[0].fun.args) == 1
        f = node.args[0].fun.args[0]
        args = node.args[0].args
        new_node = ir.FunCall(fun=f, args=args)
        if isinstance(f, ir.Lambda):
            new_node = inline_lambda(new_node, opcount_preserving=True)
        return self.visit(new_node, **kwargs)

    def transform_inline_deref_lift(self, node: ir.FunCall, **kwargs):
        if not node.fun == ir.SymRef(id="deref"):
            return None
        is_scan_pass_context = kwargs["is_scan_pass_context"]
        is_eligible = _is_lift(node.args[0]) and self.predicate(node.args[0], is_scan_pass_context)
        if not is_eligible:
            return None
        return self.transform_inline_deref_lift_impl(node, **kwargs)

    def transform_inline_trivial_deref_lift(self, node: ir.FunCall, **kwargs):
        if not node.fun == ir.SymRef(id="deref"):
            return None
        is_trivial = _is_lift(node.args[0]) and len(node.args[0].args) == 0
        if not is_trivial:
            return None
        return self.transform_inline_deref_lift_impl(node, **kwargs)

    def transform_propagate_can_deref(self, node: ir.FunCall, **kwargs):
        if not node.fun == ir.SymRef(id="can_deref"):
            return None
        # TODO(havogt): this `can_deref` transformation doesn't look into lifted functions,
        #  this need to be changed to be 100% compliant
        is_scan_pass_context = kwargs.get("is_scan_pass_context", False)
        assert len(node.args) == 1
        if _is_lift(node.args[0]) and self.predicate(node.args[0], is_scan_pass_context):
            assert isinstance(node.args[0], ir.FunCall) and isinstance(node.args[0].fun, ir.FunCall)
            assert len(node.args[0].fun.args) == 1
            args = node.args[0].args
            if len(args) == 0:
                return ir.Literal(value="True", type="bool")

            res = ir.FunCall(fun=ir.SymRef(id="can_deref"), args=[args[0]])
            for arg in args[1:]:
                res = ir.FunCall(
                    fun=ir.SymRef(id="and_"),
                    args=[res, ir.FunCall(fun=ir.SymRef(id="can_deref"), args=[arg])],
                )
            return res
        return None

    def transform_inline_lifted_args(self, node: ir.FunCall, **kwargs):
        symtable, is_scan_pass_context = (
            kwargs["symtable"],
            kwargs.get("is_scan_pass_context", False),
        )
        if not (
            _is_lift(node) and len(node.args) > 0 and self.predicate(node, is_scan_pass_context)
        ):
            return None

        stencil = node.fun.args[0]  # type: ignore[attr-defined] # node already asserted to be of type ir.FunCall

        if not isinstance(stencil, ir.Lambda):
            return None

        eligible_lifted_args = [False] * len(node.args)
        for i, (param, arg) in enumerate(zip(stencil.params, node.args, strict=True)):
            if not _is_lift(arg):
                continue
            # we don't want to inline lift args derefed at multiple positions as this would
            # disallow creating a temporary for them if the (outer) lift can not be extracted into
            # a temporary.
            if self.inline_single_pos_deref_lift_args_only:
                if param.annex.recorded_shifts not in [set(), {()}]:
                    continue
            eligible_lifted_args[i] = True

        if isinstance(stencil, ir.Lambda) and any(eligible_lifted_args):
            new_arg_exprs: dict[ir.Sym, ir.Expr] = {}
            inlined_args: dict[ir.Sym, ir.Expr] = {}

            reserved_symbol_names = list(
                set(symtable.keys()) | {param.id for param in stencil.params}
            )
            for param, arg, eligible in zip(
                stencil.params, node.args, eligible_lifted_args, strict=True
            ):
                if eligible:
                    transformed_arg, _ = _transform_and_extract_lift_args(
                        arg,  # type: ignore[arg-type] # ensure by _is_lift on arg
                        reserved_symbol_names,
                        new_arg_exprs,
                        getattr(param.annex, "recorded_shifts", None),
                    )
                    inlined_args[param] = transformed_arg
                else:
                    # the else-branch is completely sufficient, but this makes the resulting
                    # expression much more readable
                    # TODO(tehrengruber): the true-branch could just be a standalone preprocessing
                    #  pass. Since the tests of this transformation rely on it we preserve the
                    #  behaviour here for now.
                    if isinstance(arg, ir.SymRef) and arg.id not in (
                        reserved_symbol_names + list(new_arg_exprs.keys())
                    ):
                        new_param = im.sym(arg.id)
                        copy_recorded_shifts(
                            from_=param,
                            to=new_param,
                            required=self.inline_single_pos_deref_lift_args_only,
                        )
                        new_arg_exprs[new_param] = arg

                        new_arg = im.ref(arg.id)
                        copy_recorded_shifts(
                            from_=param,
                            to=new_arg,
                            required=self.inline_single_pos_deref_lift_args_only,
                        )
                        assert param not in inlined_args
                        inlined_args[param] = new_arg
                    else:
                        new_arg_exprs[param] = arg

            new_stencil_body = im.let(
                *((param, inlined_lift) for param, inlined_lift in inlined_args.items())  # type: ignore[arg-type] # mypy not smart enough
            )(stencil.expr)

            # it is likely that some of the let args can be immediately inlined. do this eagerly
            # here
            new_stencil_body = inline_lambda(new_stencil_body, opcount_preserving=True)

            new_stencil = im.lambda_(*new_arg_exprs.keys())(new_stencil_body)
            new_applied_lift = im.lift(new_stencil)(*new_arg_exprs.values())
            copy_recorded_shifts(from_=node, to=new_applied_lift, required=False)
            return self.visit(new_applied_lift, **kwargs)

    def visit_FunCall(self, node: ir.FunCall, **kwargs):
        recurse = kwargs["recurse"]

        if recurse:
            fun_kwargs = {k: v for k, v in kwargs.items() if k != "is_scan_pass_context"}
            new_node = ir.FunCall(
                fun=self.generic_visit(node.fun, is_scan_pass_context=_is_scan(node), **fun_kwargs),
                args=self.generic_visit(node.args, **kwargs),
            )
            copy_recorded_shifts(from_=node, to=new_node, required=False)
        else:
            new_node = node

        for transformation in self.Flag:
            if self.flags & transformation:
                assert isinstance(transformation.name, str)
                method = getattr(self, f"transform_{transformation.name.lower()}")
                transformed_node = method(new_node, **kwargs)
                if transformed_node is not None:
                    return transformed_node

        return new_node<|MERGE_RESOLUTION|>--- conflicted
+++ resolved
@@ -14,14 +14,9 @@
 
 import dataclasses
 import enum
-<<<<<<< HEAD
 import functools
 import operator
-from collections.abc import Callable
-from typing import Optional, TypeGuard
-=======
-from typing import Callable, Optional
->>>>>>> 77a205b6
+from typing import Callable, Optional, TypeGuard
 
 import gt4py.eve as eve
 from gt4py.eve import NodeTranslator, traits
@@ -170,13 +165,9 @@
         #: when we see that it is not required.
         INLINE_LIFTED_ARGS = enum.auto()
 
-<<<<<<< HEAD
         @classmethod
         def all(self):  # shadowing a python builtin
             return functools.reduce(operator.or_, self.__members__.values())
-=======
-    predicate: Callable[[ir.Expr, bool], bool] = lambda _1, _2: True  # noqa: E731 [lambda-assignment]
->>>>>>> 77a205b6
 
     predicate: Callable[[ir.FunCall, bool], bool] = lambda _1, _2: True
 
