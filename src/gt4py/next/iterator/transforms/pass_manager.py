# GT4Py - GridTools Framework
#
# Copyright (c) 2014-2024, ETH Zurich
# All rights reserved.
#
# Please, refer to the LICENSE file in the root directory.
# SPDX-License-Identifier: BSD-3-Clause

from typing import Optional, Protocol

from gt4py.eve import utils as eve_utils
from gt4py.next import common
from gt4py.next.iterator import ir as itir
from gt4py.next.iterator.transforms import (
<<<<<<< HEAD
    expand_library_functions,
=======
    dead_code_elimination,
>>>>>>> 6b84ec13
    fuse_as_fieldop,
    global_tmps,
    infer_domain,
    infer_domain_ops,
    inline_dynamic_shifts,
    inline_fundefs,
    inline_lifts,
    nest_concat_wheres,
    prune_broadcast,
    transform_concat_where,
)
from gt4py.next.iterator.transforms.collapse_list_get import CollapseListGet
from gt4py.next.iterator.transforms.collapse_tuple import CollapseTuple
from gt4py.next.iterator.transforms.constant_folding import ConstantFolding
from gt4py.next.iterator.transforms.cse import CommonSubexpressionElimination
from gt4py.next.iterator.transforms.fuse_maps import FuseMaps
from gt4py.next.iterator.transforms.inline_lambdas import InlineLambdas
from gt4py.next.iterator.transforms.inline_scalar import InlineScalar
from gt4py.next.iterator.transforms.merge_let import MergeLet
from gt4py.next.iterator.transforms.normalize_shifts import NormalizeShifts
from gt4py.next.iterator.transforms.unroll_reduce import UnrollReduce
from gt4py.next.iterator.type_system.inference import infer


class GTIRTransform(Protocol):
    def __call__(
        self, _: itir.Program, *, offset_provider: common.OffsetProvider
    ) -> itir.Program: ...


# TODO(tehrengruber): Revisit interface to configure temporary extraction. We currently forward
#  `extract_temporaries` and `temporary_extraction_heuristics` which is inconvenient.
def apply_common_transforms(
    ir: itir.Program,
    *,
    # TODO(havogt): should be replaced by `common.OffsetProviderType`, but global_tmps currently
    #  relies on runtime info or `symbolic_domain_sizes`.
    offset_provider: common.OffsetProvider | common.OffsetProviderType,
    extract_temporaries=False,
    unroll_reduce=False,
    common_subexpression_elimination=True,
    force_inline_lambda_args=False,
    unconditionally_collapse_tuples=False,
    #: A dictionary mapping axes names to their length. See :func:`infer_domain.infer_expr` for
    #: more details.
    symbolic_domain_sizes: Optional[dict[str, str]] = None,
) -> itir.Program:
    assert isinstance(ir, itir.Program)

    offset_provider_type = common.offset_provider_to_type(offset_provider)

    tmp_uids = eve_utils.UIDGenerator(prefix="__tmp")
    mergeasfop_uids = eve_utils.UIDGenerator()
    collapse_tuple_uids = eve_utils.UIDGenerator()

    ir = MergeLet().visit(ir)
    ir = inline_fundefs.InlineFundefs().visit(ir)

    ir = inline_fundefs.prune_unreferenced_fundefs(ir)
    ir = NormalizeShifts().visit(ir)

    # TODO(tehrengruber): Many iterator test contain lifts that need to be inlined, e.g.
    #  test_can_deref. We didn't notice previously as FieldOpFusion did this implicitly everywhere.
    ir = inline_lifts.InlineLifts().visit(ir)

    ir = dead_code_elimination.dead_code_elimination(
        ir, collapse_tuple_uids=collapse_tuple_uids, offset_provider_type=offset_provider_type
    )  # domain inference does not support dead-code
    ir = inline_dynamic_shifts.InlineDynamicShifts.apply(
        ir
    )  # domain inference does not support dynamic offsets yet
    ir = infer_domain_ops.InferDomainOps.apply(ir)
    ir = nest_concat_wheres.NestConcatWheres.apply(ir)

    ir = infer_domain.infer_program(
        ir,
        offset_provider=offset_provider,
        symbolic_domain_sizes=symbolic_domain_sizes,
    )
    ir = prune_broadcast.PruneBroadcast.apply(ir)

    # Note: executing domain inference again afterwards will give wrong domains.
    # This might be problematic in the temporary extraction, where we do this...
    ir = ConstantFolding.apply(ir)  # TODO: remove
    ir = transform_concat_where.TransformConcatWhere.apply(ir)
    ir = ConstantFolding.apply(ir)  # TODO: remove
    ir = expand_library_functions.ExpandLibraryFunctions.apply(ir)

    for _ in range(10):
        inlined = ir

        inlined = InlineLambdas.apply(inlined, opcount_preserving=True)
        inlined = ConstantFolding.apply(inlined)  # type: ignore[assignment]  # always an itir.Program
        # This pass is required to be in the loop such that when an `if_` call with tuple arguments
        # is constant-folded the surrounding tuple_get calls can be removed.
        inlined = CollapseTuple.apply(
            inlined,
            enabled_transformations=~CollapseTuple.Transformation.PROPAGATE_TO_IF_ON_TUPLES,
            uids=collapse_tuple_uids,
            offset_provider_type=offset_provider_type,
        )  # type: ignore[assignment]  # always an itir.Program
        inlined = InlineScalar.apply(inlined, offset_provider_type=offset_provider_type)

        # This pass is required to run after CollapseTuple as otherwise we can not inline
        # expressions like `tuple_get(make_tuple(as_fieldop(stencil)(...)))` where stencil returns
        # a list. Such expressions must be inlined however because no backend supports such
        # field operators right now.
        inlined = fuse_as_fieldop.FuseAsFieldOp.apply(
            inlined, uids=mergeasfop_uids, offset_provider_type=offset_provider_type
        )

        if inlined == ir:
            break
        ir = inlined
    else:
        raise RuntimeError("Inlining 'lift' and 'lambdas' did not converge.")

    # breaks in test_zero_dim_tuple_arg as trivial tuple_get is not inlined
    if common_subexpression_elimination:
        ir = CommonSubexpressionElimination.apply(ir, offset_provider_type=offset_provider_type)
        ir = MergeLet().visit(ir)
        ir = InlineLambdas.apply(ir, opcount_preserving=True)

    if extract_temporaries:
        ir = infer(ir, inplace=True, offset_provider_type=offset_provider_type)
        ir = global_tmps.create_global_tmps(
            ir,
            offset_provider=offset_provider,
            symbolic_domain_sizes=symbolic_domain_sizes,
            uids=tmp_uids,
        )

    # Since `CollapseTuple` relies on the type inference which does not support returning tuples
    # larger than the number of closure outputs as given by the unconditional collapse, we can
    # only run the unconditional version here instead of in the loop above.
    if unconditionally_collapse_tuples:
        ir = CollapseTuple.apply(
            ir,
            ignore_tuple_size=True,
            uids=collapse_tuple_uids,
            enabled_transformations=~CollapseTuple.Transformation.PROPAGATE_TO_IF_ON_TUPLES,
            offset_provider_type=offset_provider_type,
        )  # type: ignore[assignment]  # always an itir.Program

    ir = NormalizeShifts().visit(ir)

    ir = FuseMaps().visit(ir)
    ir = CollapseListGet().visit(ir)

    if unroll_reduce:
        for _ in range(10):
            unrolled = UnrollReduce.apply(ir, offset_provider_type=offset_provider_type)
            if unrolled == ir:
                break
            ir = unrolled  # type: ignore[assignment] # still a `itir.Program`
            ir = CollapseListGet().visit(ir)
            ir = NormalizeShifts().visit(ir)
            # this is required as nested neighbor reductions can contain lifts, e.g.,
            # `neighbors(V2Eₒ, ↑f(...))`
            ir = inline_lifts.InlineLifts().visit(ir)
            ir = NormalizeShifts().visit(ir)
        else:
            raise RuntimeError("Reduction unrolling failed.")

    ir = InlineLambdas.apply(
        ir, opcount_preserving=True, force_inline_lambda_args=force_inline_lambda_args
    )

    assert isinstance(ir, itir.Program)
    return ir


def apply_fieldview_transforms(
    ir: itir.Program, *, offset_provider: common.OffsetProvider
) -> itir.Program:
    offset_provider_type = common.offset_provider_to_type(offset_provider)

    ir = inline_fundefs.InlineFundefs().visit(ir)
    ir = inline_fundefs.prune_unreferenced_fundefs(ir)
    ir = dead_code_elimination.dead_code_elimination(ir, offset_provider_type=offset_provider_type)
    ir = inline_dynamic_shifts.InlineDynamicShifts.apply(
        ir
    )  # domain inference does not support dynamic offsets yet

    # TODO: deduplicate with regular pass manager
    ir = infer_domain_ops.InferDomainOps.apply(ir)
    ir = nest_concat_wheres.NestConcatWheres.apply(ir)
    ir = ConstantFolding.apply(ir)

    ir = infer_domain.infer_program(ir, offset_provider=offset_provider)
    ir = prune_broadcast.PruneBroadcast.apply(ir)
    return ir<|MERGE_RESOLUTION|>--- conflicted
+++ resolved
@@ -12,11 +12,8 @@
 from gt4py.next import common
 from gt4py.next.iterator import ir as itir
 from gt4py.next.iterator.transforms import (
-<<<<<<< HEAD
     expand_library_functions,
-=======
     dead_code_elimination,
->>>>>>> 6b84ec13
     fuse_as_fieldop,
     global_tmps,
     infer_domain,
