# GT4Py - GridTools Framework
#
# Copyright (c) 2014-2024, ETH Zurich
# All rights reserved.
#
# Please, refer to the LICENSE file in the root directory.
# SPDX-License-Identifier: BSD-3-Clause

from typing import Callable, Optional, Protocol

from gt4py.eve import utils as eve_utils
from gt4py.next import common
from gt4py.next.iterator import ir as itir
from gt4py.next.iterator.transforms import (
    fencil_to_program,
    fuse_as_fieldop,
    global_tmps,
    infer_domain,
    inline_dynamic_shifts,
    inline_fundefs,
    inline_lifts,
)
from gt4py.next.iterator.transforms.collapse_list_get import CollapseListGet
from gt4py.next.iterator.transforms.collapse_tuple import CollapseTuple
from gt4py.next.iterator.transforms.constant_folding import ConstantFolding
from gt4py.next.iterator.transforms.cse import CommonSubexpressionElimination
from gt4py.next.iterator.transforms.fuse_maps import FuseMaps
from gt4py.next.iterator.transforms.inline_lambdas import InlineLambdas
from gt4py.next.iterator.transforms.inline_scalar import InlineScalar
from gt4py.next.iterator.transforms.merge_let import MergeLet
from gt4py.next.iterator.transforms.normalize_shifts import NormalizeShifts
from gt4py.next.iterator.transforms.unroll_reduce import UnrollReduce
from gt4py.next.iterator.type_system.inference import infer


class ITIRTransform(Protocol):
    def __call__(
        self, _: itir.Program | itir.FencilDefinition, *, offset_provider: common.OffsetProvider
    ) -> itir.Program: ...


# TODO(tehrengruber): Revisit interface to configure temporary extraction. We currently forward
#  `extract_temporaries` and `temporary_extraction_heuristics` which is inconvenient.
def apply_common_transforms(
    ir: itir.Program | itir.FencilDefinition,
    *,
    offset_provider=None,  # TODO(havogt): should be replaced by offset_provider_type, but global_tmps currently relies on runtime info
    extract_temporaries=False,
    unroll_reduce=False,
    common_subexpression_elimination=True,
    force_inline_lambda_args=False,
    unconditionally_collapse_tuples=False,
    # FIXME[#1582](tehrengruber): Revisit and cleanup after new GTIR temporary pass is in place
    temporary_extraction_heuristics: Optional[
        Callable[[itir.StencilClosure], Callable[[itir.Expr], bool]]
    ] = None,
    #: A dictionary mapping axes names to their length. See :func:`infer_domain.infer_expr` for
    #: more details.
    symbolic_domain_sizes: Optional[dict[str, str]] = None,
    offset_provider_type: Optional[common.OffsetProviderType] = None,
) -> itir.Program:
    # TODO(havogt): if the runtime `offset_provider` is not passed, we cannot run global_tmps
    if offset_provider_type is None:
        offset_provider_type = common.offset_provider_to_type(offset_provider)

    # FIXME[#1582](tehrengruber): Rewrite iterator tests with itir.Program and remove this
    if isinstance(ir, itir.FencilDefinition):
        ir = fencil_to_program.FencilToProgram.apply(ir)
    assert isinstance(ir, itir.Program)

    tmp_uids = eve_utils.UIDGenerator(prefix="__tmp")
    mergeasfop_uids = eve_utils.UIDGenerator()

    ir = MergeLet().visit(ir)
    ir = inline_fundefs.InlineFundefs().visit(ir)

    ir = inline_fundefs.prune_unreferenced_fundefs(ir)  # type: ignore[arg-type] # all previous passes return itir.Program
    ir = NormalizeShifts().visit(ir)

    # note: this increases the size of the tree
    # Inline. The domain inference can not handle "user" functions, e.g. `let f = λ(...) → ... in f(...)`
    ir = InlineLambdas.apply(ir, opcount_preserving=True, force_inline_lambda_args=True)
    # required in order to get rid of expressions without a domain (e.g. when a tuple element is never accessed)
<<<<<<< HEAD
    ir = CollapseTuple.apply(ir, offset_provider=offset_provider)  # type: ignore[assignment]  # always an itir.Program
    ir = inline_dynamic_shifts.InlineDynamicShifts.apply(
        ir  # type: ignore[arg-type]  # always an itir.Program
    )  # domain inference does not support dynamic offsets yet
=======
    ir = CollapseTuple.apply(ir, offset_provider_type=offset_provider_type)  # type: ignore[assignment]  # always an itir.Program
>>>>>>> f6c0498d
    ir = infer_domain.infer_program(
        ir,  # type: ignore[arg-type]  # always an itir.Program
        offset_provider=offset_provider,
        symbolic_domain_sizes=symbolic_domain_sizes,
    )

    for _ in range(10):
        inlined = ir

        inlined = InlineLambdas.apply(inlined, opcount_preserving=True)
        inlined = ConstantFolding.apply(inlined)  # type: ignore[assignment]  # always an itir.Program
        # This pass is required to be in the loop such that when an `if_` call with tuple arguments
        # is constant-folded the surrounding tuple_get calls can be removed.
        inlined = CollapseTuple.apply(inlined, offset_provider_type=offset_provider_type)  # type: ignore[assignment]  # always an itir.Program
        inlined = InlineScalar.apply(inlined, offset_provider_type=offset_provider_type)

        # This pass is required to run after CollapseTuple as otherwise we can not inline
        # expressions like `tuple_get(make_tuple(as_fieldop(stencil)(...)))` where stencil returns
        # a list. Such expressions must be inlined however because no backend supports such
        # field operators right now.
        inlined = fuse_as_fieldop.FuseAsFieldOp.apply(
            inlined, uids=mergeasfop_uids, offset_provider_type=offset_provider_type
        )

        if inlined == ir:
            break
        ir = inlined
    else:
        raise RuntimeError("Inlining 'lift' and 'lambdas' did not converge.")

    # breaks in test_zero_dim_tuple_arg as trivial tuple_get is not inlined
    if common_subexpression_elimination:
        ir = CommonSubexpressionElimination.apply(ir, offset_provider_type=offset_provider_type)
        ir = MergeLet().visit(ir)
        ir = InlineLambdas.apply(ir, opcount_preserving=True)

    if extract_temporaries:
        ir = infer(ir, inplace=True, offset_provider_type=offset_provider_type)
        ir = global_tmps.create_global_tmps(ir, offset_provider=offset_provider, uids=tmp_uids)  # type: ignore[arg-type]  # always an itir.Program

    # Since `CollapseTuple` relies on the type inference which does not support returning tuples
    # larger than the number of closure outputs as given by the unconditional collapse, we can
    # only run the unconditional version here instead of in the loop above.
    if unconditionally_collapse_tuples:
        ir = CollapseTuple.apply(
            ir, ignore_tuple_size=True, offset_provider_type=offset_provider_type
        )  # type: ignore[assignment]  # always an itir.Program

    ir = NormalizeShifts().visit(ir)

    ir = FuseMaps().visit(ir)
    ir = CollapseListGet().visit(ir)

    if unroll_reduce:
        for _ in range(10):
            unrolled = UnrollReduce.apply(ir, offset_provider_type=offset_provider_type)
            if unrolled == ir:
                break
            ir = unrolled  # type: ignore[assignment] # still a `itir.Program`
            ir = CollapseListGet().visit(ir)
            ir = NormalizeShifts().visit(ir)
            # this is required as nested neighbor reductions can contain lifts, e.g.,
            # `neighbors(V2Eₒ, ↑f(...))`
            ir = inline_lifts.InlineLifts().visit(ir)
            ir = NormalizeShifts().visit(ir)
        else:
            raise RuntimeError("Reduction unrolling failed.")

    ir = InlineLambdas.apply(
        ir, opcount_preserving=True, force_inline_lambda_args=force_inline_lambda_args
    )

    assert isinstance(ir, itir.Program)
    return ir


def apply_fieldview_transforms(
    ir: itir.Program, *, offset_provider: common.OffsetProvider
) -> itir.Program:
    ir = inline_fundefs.InlineFundefs().visit(ir)
    ir = inline_fundefs.prune_unreferenced_fundefs(ir)
    ir = InlineLambdas.apply(ir, opcount_preserving=True, force_inline_lambda_args=True)
<<<<<<< HEAD
    ir = CollapseTuple.apply(ir, offset_provider=offset_provider)  # type: ignore[assignment] # type is still `itir.Program`
    ir = inline_dynamic_shifts.InlineDynamicShifts.apply(
        ir
    )  # domain inference does not support dynamic offsets yet
=======
    ir = CollapseTuple.apply(
        ir, offset_provider_type=common.offset_provider_to_type(offset_provider)
    )  # type: ignore[assignment] # type is still `itir.Program`
>>>>>>> f6c0498d
    ir = infer_domain.infer_program(ir, offset_provider=offset_provider)
    return ir<|MERGE_RESOLUTION|>--- conflicted
+++ resolved
@@ -81,14 +81,10 @@
     # Inline. The domain inference can not handle "user" functions, e.g. `let f = λ(...) → ... in f(...)`
     ir = InlineLambdas.apply(ir, opcount_preserving=True, force_inline_lambda_args=True)
     # required in order to get rid of expressions without a domain (e.g. when a tuple element is never accessed)
-<<<<<<< HEAD
-    ir = CollapseTuple.apply(ir, offset_provider=offset_provider)  # type: ignore[assignment]  # always an itir.Program
+    ir = CollapseTuple.apply(ir, offset_provider_type=offset_provider_type)  # type: ignore[assignment]  # always an itir.Program
     ir = inline_dynamic_shifts.InlineDynamicShifts.apply(
         ir  # type: ignore[arg-type]  # always an itir.Program
     )  # domain inference does not support dynamic offsets yet
-=======
-    ir = CollapseTuple.apply(ir, offset_provider_type=offset_provider_type)  # type: ignore[assignment]  # always an itir.Program
->>>>>>> f6c0498d
     ir = infer_domain.infer_program(
         ir,  # type: ignore[arg-type]  # always an itir.Program
         offset_provider=offset_provider,
@@ -171,15 +167,11 @@
     ir = inline_fundefs.InlineFundefs().visit(ir)
     ir = inline_fundefs.prune_unreferenced_fundefs(ir)
     ir = InlineLambdas.apply(ir, opcount_preserving=True, force_inline_lambda_args=True)
-<<<<<<< HEAD
-    ir = CollapseTuple.apply(ir, offset_provider=offset_provider)  # type: ignore[assignment] # type is still `itir.Program`
+    ir = CollapseTuple.apply(
+        ir, offset_provider_type=common.offset_provider_to_type(offset_provider)
+    )  # type: ignore[assignment] # type is still `itir.Program`
     ir = inline_dynamic_shifts.InlineDynamicShifts.apply(
         ir
     )  # domain inference does not support dynamic offsets yet
-=======
-    ir = CollapseTuple.apply(
-        ir, offset_provider_type=common.offset_provider_to_type(offset_provider)
-    )  # type: ignore[assignment] # type is still `itir.Program`
->>>>>>> f6c0498d
     ir = infer_domain.infer_program(ir, offset_provider=offset_provider)
     return ir