# GT4Py - GridTools Framework
#
# Copyright (c) 2014-2024, ETH Zurich
# All rights reserved.
#
# Please, refer to the LICENSE file in the root directory.
# SPDX-License-Identifier: BSD-3-Clause

from typing import Optional, Protocol

from gt4py.eve import utils as eve_utils
from gt4py.next import common
from gt4py.next.iterator import ir as itir
from gt4py.next.iterator.transforms import (
    expand_library_functions,
    fuse_as_fieldop,
    global_tmps,
    infer_domain,
    infer_domain_ops,
    inline_dynamic_shifts,
    inline_fundefs,
    inline_lifts,
    nest_concat_wheres,
    transform_concat_where,
)
from gt4py.next.iterator.transforms.collapse_list_get import CollapseListGet
from gt4py.next.iterator.transforms.collapse_tuple import CollapseTuple
from gt4py.next.iterator.transforms.constant_folding import ConstantFolding
from gt4py.next.iterator.transforms.cse import CommonSubexpressionElimination
from gt4py.next.iterator.transforms.fuse_maps import FuseMaps
from gt4py.next.iterator.transforms.inline_lambdas import InlineLambdas
from gt4py.next.iterator.transforms.inline_scalar import InlineScalar
from gt4py.next.iterator.transforms.merge_let import MergeLet
from gt4py.next.iterator.transforms.normalize_shifts import NormalizeShifts
from gt4py.next.iterator.transforms.unroll_reduce import UnrollReduce
from gt4py.next.iterator.type_system.inference import infer


class GTIRTransform(Protocol):
    def __call__(
        self, _: itir.Program, *, offset_provider: common.OffsetProvider
    ) -> itir.Program: ...


# TODO(tehrengruber): Revisit interface to configure temporary extraction. We currently forward
#  `extract_temporaries` and `temporary_extraction_heuristics` which is inconvenient.
def apply_common_transforms(
    ir: itir.Program,
    *,
    offset_provider=None,  # TODO(havogt): should be replaced by offset_provider_type, but global_tmps currently relies on runtime info
    extract_temporaries=False,
    unroll_reduce=False,
    common_subexpression_elimination=True,
    force_inline_lambda_args=False,
    unconditionally_collapse_tuples=False,
    #: A dictionary mapping axes names to their length. See :func:`infer_domain.infer_expr` for
    #: more details.
    symbolic_domain_sizes: Optional[dict[str, str]] = None,
    offset_provider_type: Optional[common.OffsetProviderType] = None,
) -> itir.Program:
    # TODO(havogt): if the runtime `offset_provider` is not passed, we cannot run global_tmps
    if offset_provider_type is None:
        offset_provider_type = common.offset_provider_to_type(offset_provider)

    assert isinstance(ir, itir.Program)

    tmp_uids = eve_utils.UIDGenerator(prefix="__tmp")
    mergeasfop_uids = eve_utils.UIDGenerator()
    collapse_tuple_uids = eve_utils.UIDGenerator()

    ir = MergeLet().visit(ir)
    ir = inline_fundefs.InlineFundefs().visit(ir)

    ir = inline_fundefs.prune_unreferenced_fundefs(ir)
    ir = NormalizeShifts().visit(ir)

    # TODO(tehrengruber): Many iterator test contain lifts that need to be inlined, e.g.
    #  test_can_deref. We didn't notice previously as FieldOpFusion did this implicitly everywhere.
    ir = inline_lifts.InlineLifts().visit(ir)

    # note: this increases the size of the tree
    # Inline. The domain inference can not handle "user" functions, e.g. `let f = λ(...) → ... in f(...)`
    ir = InlineLambdas.apply(ir, opcount_preserving=True, force_inline_lambda_args=True)
    # required in order to get rid of expressions without a domain (e.g. when a tuple element is never accessed)
    ir = CollapseTuple.apply(
        ir,
        enabled_transformations=~CollapseTuple.Transformation.PROPAGATE_TO_IF_ON_TUPLES,
        uids=collapse_tuple_uids,
        offset_provider_type=offset_provider_type,
    )  # type: ignore[assignment]  # always an itir.Program
    ir = inline_dynamic_shifts.InlineDynamicShifts.apply(
        ir
    )  # domain inference does not support dynamic offsets yet
    ir = nest_concat_wheres.NestConcatWheres.apply(ir)
    ir = infer_domain_ops.InferDomainOps.apply(ir)

<<<<<<< HEAD
=======

    ir = ConstantFolding.apply(ir) # TODO: remove
    ir = transform_concat_where.TransformConcatWhere.apply(ir)
    ir = ConstantFolding.apply(ir) # TODO: remove
    ir = expand_library_functions.ExpandLibraryFunctions.apply(ir)

>>>>>>> 12008031
    ir = infer_domain.infer_program(
        ir,
        offset_provider=offset_provider,
        symbolic_domain_sizes=symbolic_domain_sizes,
    )
    ir = ConstantFolding.apply(ir) # TODO: remove
    ir = transform_concat_where.TransformConcatWhere.apply(ir)
    ir = ConstantFolding.apply(ir) # TODO: remove
    ir = expand_library_functions.ExpandLibraryFunctions.apply(ir)

    for _ in range(10):
        inlined = ir

        inlined = InlineLambdas.apply(inlined, opcount_preserving=True)
        inlined = ConstantFolding.apply(inlined)  # type: ignore[assignment]  # always an itir.Program
        # This pass is required to be in the loop such that when an `if_` call with tuple arguments
        # is constant-folded the surrounding tuple_get calls can be removed.
        inlined = CollapseTuple.apply(
            inlined,
            enabled_transformations=~CollapseTuple.Transformation.PROPAGATE_TO_IF_ON_TUPLES,
            uids=collapse_tuple_uids,
            offset_provider_type=offset_provider_type,
        )  # type: ignore[assignment]  # always an itir.Program
        inlined = InlineScalar.apply(inlined, offset_provider_type=offset_provider_type)

        # This pass is required to run after CollapseTuple as otherwise we can not inline
        # expressions like `tuple_get(make_tuple(as_fieldop(stencil)(...)))` where stencil returns
        # a list. Such expressions must be inlined however because no backend supports such
        # field operators right now.
        inlined = fuse_as_fieldop.FuseAsFieldOp.apply(
            inlined, uids=mergeasfop_uids, offset_provider_type=offset_provider_type
        )

        if inlined == ir:
            break
        ir = inlined
    else:
        raise RuntimeError("Inlining 'lift' and 'lambdas' did not converge.")

    # breaks in test_zero_dim_tuple_arg as trivial tuple_get is not inlined
    if common_subexpression_elimination:
        ir = CommonSubexpressionElimination.apply(ir, offset_provider_type=offset_provider_type)
        ir = MergeLet().visit(ir)
        ir = InlineLambdas.apply(ir, opcount_preserving=True)

    if extract_temporaries:
        ir = infer(ir, inplace=True, offset_provider_type=offset_provider_type)
        ir = global_tmps.create_global_tmps(ir, offset_provider=offset_provider, uids=tmp_uids)

    # Since `CollapseTuple` relies on the type inference which does not support returning tuples
    # larger than the number of closure outputs as given by the unconditional collapse, we can
    # only run the unconditional version here instead of in the loop above.
    if unconditionally_collapse_tuples:
        ir = CollapseTuple.apply(
            ir,
            ignore_tuple_size=True,
            uids=collapse_tuple_uids,
            enabled_transformations=~CollapseTuple.Transformation.PROPAGATE_TO_IF_ON_TUPLES,
            offset_provider_type=offset_provider_type,
        )  # type: ignore[assignment]  # always an itir.Program

    ir = NormalizeShifts().visit(ir)

    ir = FuseMaps().visit(ir)
    ir = CollapseListGet().visit(ir)

    if unroll_reduce:
        for _ in range(10):
            unrolled = UnrollReduce.apply(ir, offset_provider_type=offset_provider_type)
            if unrolled == ir:
                break
            ir = unrolled  # type: ignore[assignment] # still a `itir.Program`
            ir = CollapseListGet().visit(ir)
            ir = NormalizeShifts().visit(ir)
            # this is required as nested neighbor reductions can contain lifts, e.g.,
            # `neighbors(V2Eₒ, ↑f(...))`
            ir = inline_lifts.InlineLifts().visit(ir)
            ir = NormalizeShifts().visit(ir)
        else:
            raise RuntimeError("Reduction unrolling failed.")

    ir = InlineLambdas.apply(
        ir, opcount_preserving=True, force_inline_lambda_args=force_inline_lambda_args
    )

    assert isinstance(ir, itir.Program)
    return ir


def apply_fieldview_transforms(
    ir: itir.Program, *, offset_provider: common.OffsetProvider
) -> itir.Program:
    ir = inline_fundefs.InlineFundefs().visit(ir)
    ir = inline_fundefs.prune_unreferenced_fundefs(ir)
    ir = InlineLambdas.apply(ir, opcount_preserving=True, force_inline_lambda_args=True)
    ir = CollapseTuple.apply(
        ir,
        enabled_transformations=~CollapseTuple.Transformation.PROPAGATE_TO_IF_ON_TUPLES,
        offset_provider_type=common.offset_provider_to_type(offset_provider),
    )  # type: ignore[assignment] # type is still `itir.Program`
    ir = inline_dynamic_shifts.InlineDynamicShifts.apply(
        ir
    )  # domain inference does not support dynamic offsets yet
    ir = infer_domain.infer_program(ir, offset_provider=offset_provider)
    return ir<|MERGE_RESOLUTION|>--- conflicted
+++ resolved
@@ -94,24 +94,17 @@
     ir = nest_concat_wheres.NestConcatWheres.apply(ir)
     ir = infer_domain_ops.InferDomainOps.apply(ir)
 
-<<<<<<< HEAD
-=======
 
     ir = ConstantFolding.apply(ir) # TODO: remove
     ir = transform_concat_where.TransformConcatWhere.apply(ir)
     ir = ConstantFolding.apply(ir) # TODO: remove
     ir = expand_library_functions.ExpandLibraryFunctions.apply(ir)
 
->>>>>>> 12008031
     ir = infer_domain.infer_program(
         ir,
         offset_provider=offset_provider,
         symbolic_domain_sizes=symbolic_domain_sizes,
     )
-    ir = ConstantFolding.apply(ir) # TODO: remove
-    ir = transform_concat_where.TransformConcatWhere.apply(ir)
-    ir = ConstantFolding.apply(ir) # TODO: remove
-    ir = expand_library_functions.ExpandLibraryFunctions.apply(ir)
 
     for _ in range(10):
         inlined = ir
