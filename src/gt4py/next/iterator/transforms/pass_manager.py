--- conflicted
+++ resolved
@@ -82,19 +82,15 @@
     # Inline. The domain inference can not handle "user" functions, e.g. `let f = λ(...) → ... in f(...)`
     ir = InlineLambdas.apply(ir, opcount_preserving=True, force_inline_lambda_args=True)
     # required in order to get rid of expressions without a domain (e.g. when a tuple element is never accessed)
-<<<<<<< HEAD
-    ir = CollapseTuple.apply(ir, offset_provider_type=offset_provider_type)  # type: ignore[assignment]  # always an itir.Program
-    ir = inline_dynamic_shifts.InlineDynamicShifts.apply(
-        ir  # type: ignore[arg-type]  # always an itir.Program
-    )  # domain inference does not support dynamic offsets yet
-=======
     ir = CollapseTuple.apply(
         ir,
         flags=~CollapseTuple.Flag.PROPAGATE_TO_IF_ON_TUPLES,
         uids=collapse_tuple_uids,
         offset_provider_type=offset_provider_type,
     )  # type: ignore[assignment]  # always an itir.Program
->>>>>>> 5a892f3f
+    ir = inline_dynamic_shifts.InlineDynamicShifts.apply(
+        ir  # type: ignore[arg-type]  # always an itir.Program
+    )  # domain inference does not support dynamic offsets yet
     ir = infer_domain.infer_program(
         ir,  # type: ignore[arg-type]  # always an itir.Program
         offset_provider=offset_provider,
