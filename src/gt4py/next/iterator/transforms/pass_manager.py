# GT4Py - GridTools Framework
#
# Copyright (c) 2014-2024, ETH Zurich
# All rights reserved.
#
# Please, refer to the LICENSE file in the root directory.
# SPDX-License-Identifier: BSD-3-Clause

from typing import Optional, Protocol

from gt4py.eve import utils as eve_utils
from gt4py.next import common
from gt4py.next.iterator import ir as itir
from gt4py.next.iterator.transforms import (
    expand_library_functions,
    fuse_as_fieldop,
    global_tmps,
    infer_domain,
    infer_domain_ops,
    inline_dynamic_shifts,
    inline_fundefs,
    inline_lifts,
<<<<<<< HEAD
    nest_concat_wheres,
    transform_concat_where,
=======
    prune_broadcast,
>>>>>>> 3b2fa2c2
)
from gt4py.next.iterator.transforms.collapse_list_get import CollapseListGet
from gt4py.next.iterator.transforms.collapse_tuple import CollapseTuple
from gt4py.next.iterator.transforms.constant_folding import ConstantFolding
from gt4py.next.iterator.transforms.cse import CommonSubexpressionElimination
from gt4py.next.iterator.transforms.fuse_maps import FuseMaps
from gt4py.next.iterator.transforms.inline_lambdas import InlineLambdas
from gt4py.next.iterator.transforms.inline_scalar import InlineScalar
from gt4py.next.iterator.transforms.merge_let import MergeLet
from gt4py.next.iterator.transforms.normalize_shifts import NormalizeShifts
from gt4py.next.iterator.transforms.unroll_reduce import UnrollReduce
from gt4py.next.iterator.type_system.inference import infer


class GTIRTransform(Protocol):
    def __call__(
        self, _: itir.Program, *, offset_provider: common.OffsetProvider
    ) -> itir.Program: ...


# TODO(tehrengruber): Revisit interface to configure temporary extraction. We currently forward
#  `extract_temporaries` and `temporary_extraction_heuristics` which is inconvenient.
def apply_common_transforms(
    ir: itir.Program,
    *,
    # TODO(havogt): should be replaced by `common.OffsetProviderType`, but global_tmps currently
    #  relies on runtime info or `symbolic_domain_sizes`.
    offset_provider: common.OffsetProvider | common.OffsetProviderType,
    extract_temporaries=False,
    unroll_reduce=False,
    common_subexpression_elimination=True,
    force_inline_lambda_args=False,
    unconditionally_collapse_tuples=False,
    #: A dictionary mapping axes names to their length. See :func:`infer_domain.infer_expr` for
    #: more details.
    symbolic_domain_sizes: Optional[dict[str, str]] = None,
) -> itir.Program:
    assert isinstance(ir, itir.Program)

    offset_provider_type = common.offset_provider_to_type(offset_provider)

    tmp_uids = eve_utils.UIDGenerator(prefix="__tmp")
    mergeasfop_uids = eve_utils.UIDGenerator()
    collapse_tuple_uids = eve_utils.UIDGenerator()

    ir = MergeLet().visit(ir)
    ir = inline_fundefs.InlineFundefs().visit(ir)

    ir = inline_fundefs.prune_unreferenced_fundefs(ir)
    ir = NormalizeShifts().visit(ir)

    # TODO(tehrengruber): Many iterator test contain lifts that need to be inlined, e.g.
    #  test_can_deref. We didn't notice previously as FieldOpFusion did this implicitly everywhere.
    ir = inline_lifts.InlineLifts().visit(ir)

    # note: this increases the size of the tree
    # Inline. The domain inference can not handle "user" functions, e.g. `let f = λ(...) → ... in f(...)`
    ir = InlineLambdas.apply(ir, opcount_preserving=True, force_inline_lambda_args=True)
    # required in order to get rid of expressions without a domain (e.g. when a tuple element is never accessed)
    ir = CollapseTuple.apply(
        ir,
        enabled_transformations=~CollapseTuple.Transformation.PROPAGATE_TO_IF_ON_TUPLES,
        uids=collapse_tuple_uids,
        offset_provider_type=offset_provider_type,
    )  # type: ignore[assignment]  # always an itir.Program
    ir = inline_dynamic_shifts.InlineDynamicShifts.apply(
        ir
    )  # domain inference does not support dynamic offsets yet
    ir = infer_domain_ops.InferDomainOps.apply(ir)
    ir = nest_concat_wheres.NestConcatWheres.apply(ir)

    ir = infer_domain.infer_program(
        ir,
        offset_provider=offset_provider,
        symbolic_domain_sizes=symbolic_domain_sizes,
    )
    ir = prune_broadcast.PruneBroadcast.apply(ir)

    # Note: executing domain inference again afterwards will give wrong domains.
    # This might be problematic in the temporary extraction, where we do this...
    ir = ConstantFolding.apply(ir)  # TODO: remove
    ir = transform_concat_where.TransformConcatWhere.apply(ir)
    ir = ConstantFolding.apply(ir)  # TODO: remove
    ir = expand_library_functions.ExpandLibraryFunctions.apply(ir)

    for _ in range(10):
        inlined = ir

        inlined = InlineLambdas.apply(inlined, opcount_preserving=True)
        inlined = ConstantFolding.apply(inlined)  # type: ignore[assignment]  # always an itir.Program
        # This pass is required to be in the loop such that when an `if_` call with tuple arguments
        # is constant-folded the surrounding tuple_get calls can be removed.
        inlined = CollapseTuple.apply(
            inlined,
            enabled_transformations=~CollapseTuple.Transformation.PROPAGATE_TO_IF_ON_TUPLES,
            uids=collapse_tuple_uids,
            offset_provider_type=offset_provider_type,
        )  # type: ignore[assignment]  # always an itir.Program
        inlined = InlineScalar.apply(inlined, offset_provider_type=offset_provider_type)

        # This pass is required to run after CollapseTuple as otherwise we can not inline
        # expressions like `tuple_get(make_tuple(as_fieldop(stencil)(...)))` where stencil returns
        # a list. Such expressions must be inlined however because no backend supports such
        # field operators right now.
        inlined = fuse_as_fieldop.FuseAsFieldOp.apply(
            inlined, uids=mergeasfop_uids, offset_provider_type=offset_provider_type
        )

        if inlined == ir:
            break
        ir = inlined
    else:
        raise RuntimeError("Inlining 'lift' and 'lambdas' did not converge.")

    # breaks in test_zero_dim_tuple_arg as trivial tuple_get is not inlined
    if common_subexpression_elimination:
        ir = CommonSubexpressionElimination.apply(ir, offset_provider_type=offset_provider_type)
        ir = MergeLet().visit(ir)
        ir = InlineLambdas.apply(ir, opcount_preserving=True)

    if extract_temporaries:
        ir = infer(ir, inplace=True, offset_provider_type=offset_provider_type)
        ir = global_tmps.create_global_tmps(
            ir,
            offset_provider=offset_provider,
            symbolic_domain_sizes=symbolic_domain_sizes,
            uids=tmp_uids,
        )

    # Since `CollapseTuple` relies on the type inference which does not support returning tuples
    # larger than the number of closure outputs as given by the unconditional collapse, we can
    # only run the unconditional version here instead of in the loop above.
    if unconditionally_collapse_tuples:
        ir = CollapseTuple.apply(
            ir,
            ignore_tuple_size=True,
            uids=collapse_tuple_uids,
            enabled_transformations=~CollapseTuple.Transformation.PROPAGATE_TO_IF_ON_TUPLES,
            offset_provider_type=offset_provider_type,
        )  # type: ignore[assignment]  # always an itir.Program

    ir = NormalizeShifts().visit(ir)

    ir = FuseMaps().visit(ir)
    ir = CollapseListGet().visit(ir)

    if unroll_reduce:
        for _ in range(10):
            unrolled = UnrollReduce.apply(ir, offset_provider_type=offset_provider_type)
            if unrolled == ir:
                break
            ir = unrolled  # type: ignore[assignment] # still a `itir.Program`
            ir = CollapseListGet().visit(ir)
            ir = NormalizeShifts().visit(ir)
            # this is required as nested neighbor reductions can contain lifts, e.g.,
            # `neighbors(V2Eₒ, ↑f(...))`
            ir = inline_lifts.InlineLifts().visit(ir)
            ir = NormalizeShifts().visit(ir)
        else:
            raise RuntimeError("Reduction unrolling failed.")

    ir = InlineLambdas.apply(
        ir, opcount_preserving=True, force_inline_lambda_args=force_inline_lambda_args
    )

    assert isinstance(ir, itir.Program)
    return ir


def apply_fieldview_transforms(
    ir: itir.Program, *, offset_provider: common.OffsetProvider
) -> itir.Program:
    ir = inline_fundefs.InlineFundefs().visit(ir)
    ir = inline_fundefs.prune_unreferenced_fundefs(ir)
    ir = InlineLambdas.apply(ir, opcount_preserving=True, force_inline_lambda_args=True)
    ir = CollapseTuple.apply(
        ir,
        enabled_transformations=~CollapseTuple.Transformation.PROPAGATE_TO_IF_ON_TUPLES,
        offset_provider_type=common.offset_provider_to_type(offset_provider),
    )  # type: ignore[assignment] # type is still `itir.Program`
    ir = inline_dynamic_shifts.InlineDynamicShifts.apply(
        ir
    )  # domain inference does not support dynamic offsets yet

    # TODO: deduplicate with regular pass manager
    ir = infer_domain_ops.InferDomainOps.apply(ir)
    ir = nest_concat_wheres.NestConcatWheres.apply(ir)
    ir = ConstantFolding.apply(ir)

    ir = infer_domain.infer_program(ir, offset_provider=offset_provider)
    ir = prune_broadcast.PruneBroadcast.apply(ir)
    return ir<|MERGE_RESOLUTION|>--- conflicted
+++ resolved
@@ -20,12 +20,9 @@
     inline_dynamic_shifts,
     inline_fundefs,
     inline_lifts,
-<<<<<<< HEAD
     nest_concat_wheres,
     transform_concat_where,
-=======
     prune_broadcast,
->>>>>>> 3b2fa2c2
 )
 from gt4py.next.iterator.transforms.collapse_list_get import CollapseListGet
 from gt4py.next.iterator.transforms.collapse_tuple import CollapseTuple
