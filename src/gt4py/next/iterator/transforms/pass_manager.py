--- conflicted
+++ resolved
@@ -124,8 +124,6 @@
     else:
         raise RuntimeError("Inlining 'lift' and 'lambdas' did not converge.")
 
-<<<<<<< HEAD
-=======
     if lift_mode != LiftMode.FORCE_INLINE:
         assert offset_provider is not None
         ir = CreateGlobalTmps().visit(
@@ -156,10 +154,7 @@
     # Since `CollapseTuple` relies on the type inference which does not support returning tuples
     # larger than the number of closure outputs as given by the unconditional collapse, we can
     # only run the unconditional version here instead of in the loop above.
-    if unconditionally_collapse_tuples:
-        ir = CollapseTuple.apply(ir, ignore_tuple_size=unconditionally_collapse_tuples)
 
->>>>>>> 1d305e14
     if lift_mode == LiftMode.FORCE_INLINE:
         ir = _inline_into_scan(ir)
 
