# GT4Py - GridTools Framework
#
# Copyright (c) 2014-2024, ETH Zurich
# All rights reserved.
#
# Please, refer to the LICENSE file in the root directory.
# SPDX-License-Identifier: BSD-3-Clause

from typing import Optional, Protocol

from gt4py.eve import utils as eve_utils
from gt4py.next import common
from gt4py.next.iterator import ir as itir
from gt4py.next.iterator.transforms import (
    expand_library_functions,
    fuse_as_fieldop,
    global_tmps,
    infer_domain,
    infer_domain_ops,
    inline_dynamic_shifts,
    inline_fundefs,
    inline_lifts,
    nest_concat_wheres,
    transform_concat_where,
<<<<<<< HEAD
=======
    prune_broadcast,
>>>>>>> ac0625f9
)
from gt4py.next.iterator.transforms.collapse_list_get import CollapseListGet
from gt4py.next.iterator.transforms.collapse_tuple import CollapseTuple
from gt4py.next.iterator.transforms.constant_folding import ConstantFolding
from gt4py.next.iterator.transforms.cse import CommonSubexpressionElimination
from gt4py.next.iterator.transforms.fuse_maps import FuseMaps
from gt4py.next.iterator.transforms.inline_lambdas import InlineLambdas
from gt4py.next.iterator.transforms.inline_scalar import InlineScalar
from gt4py.next.iterator.transforms.merge_let import MergeLet
from gt4py.next.iterator.transforms.normalize_shifts import NormalizeShifts
from gt4py.next.iterator.transforms.unroll_reduce import UnrollReduce
from gt4py.next.iterator.type_system.inference import infer


class GTIRTransform(Protocol):
    def __call__(
        self, _: itir.Program, *, offset_provider: common.OffsetProvider
    ) -> itir.Program: ...


# TODO(tehrengruber): Revisit interface to configure temporary extraction. We currently forward
#  `extract_temporaries` and `temporary_extraction_heuristics` which is inconvenient.
def apply_common_transforms(
    ir: itir.Program,
    *,
    # TODO(havogt): should be replaced by `common.OffsetProviderType`, but global_tmps currently
    #  relies on runtime info or `symbolic_domain_sizes`.
    offset_provider: common.OffsetProvider | common.OffsetProviderType,
    extract_temporaries=False,
    unroll_reduce=False,
    common_subexpression_elimination=True,
    force_inline_lambda_args=False,
    unconditionally_collapse_tuples=False,
    #: A dictionary mapping axes names to their length. See :func:`infer_domain.infer_expr` for
    #: more details.
    symbolic_domain_sizes: Optional[dict[str, str]] = None,
) -> itir.Program:
    assert isinstance(ir, itir.Program)

    offset_provider_type = common.offset_provider_to_type(offset_provider)

    tmp_uids = eve_utils.UIDGenerator(prefix="__tmp")
    mergeasfop_uids = eve_utils.UIDGenerator()
    collapse_tuple_uids = eve_utils.UIDGenerator()

    ir = MergeLet().visit(ir)
    ir = inline_fundefs.InlineFundefs().visit(ir)

    ir = inline_fundefs.prune_unreferenced_fundefs(ir)
    ir = NormalizeShifts().visit(ir)

    # TODO(tehrengruber): Many iterator test contain lifts that need to be inlined, e.g.
    #  test_can_deref. We didn't notice previously as FieldOpFusion did this implicitly everywhere.
    ir = inline_lifts.InlineLifts().visit(ir)

    # note: this increases the size of the tree
    # Inline. The domain inference can not handle "user" functions, e.g. `let f = λ(...) → ... in f(...)`
    ir = InlineLambdas.apply(ir, opcount_preserving=True, force_inline_lambda_args=True)
    # required in order to get rid of expressions without a domain (e.g. when a tuple element is never accessed)
    ir = CollapseTuple.apply(
        ir,
        enabled_transformations=~CollapseTuple.Transformation.PROPAGATE_TO_IF_ON_TUPLES,
        uids=collapse_tuple_uids,
        offset_provider_type=offset_provider_type,
    )  # type: ignore[assignment]  # always an itir.Program
    ir = inline_dynamic_shifts.InlineDynamicShifts.apply(
        ir
    )  # domain inference does not support dynamic offsets yet
<<<<<<< HEAD
    # TODO(tehrengruber): fuse into one pass? InferDomainOps might create an `and` again so the
    #  second call is required. This happens in test_fused_velocity_advection_stencil_15_to_18.
    # TODO(tehrengruber): also write a test case.
    ir = nest_concat_wheres.NestConcatWheres.apply(ir)
=======
>>>>>>> ac0625f9
    ir = infer_domain_ops.InferDomainOps.apply(ir)
    ir = nest_concat_wheres.NestConcatWheres.apply(ir)

    ir = infer_domain.infer_program(
        ir,
        offset_provider=offset_provider,
        symbolic_domain_sizes=symbolic_domain_sizes,
    )
    ir = prune_broadcast.PruneBroadcast.apply(ir)

    # Note: executing domain inference again afterwards will give wrong domains.
    # This might be problematic in the temporary extraction, where we do this...
    ir = ConstantFolding.apply(ir)  # TODO: remove
    ir = transform_concat_where.TransformConcatWhere.apply(ir)
    ir = ConstantFolding.apply(ir)  # TODO: remove
    ir = expand_library_functions.ExpandLibraryFunctions.apply(ir)

    # Note: executing domain inference again afterwards will give wrong domains.
    # This might be problematic in the temporary extraction, where we do this...
    ir = ConstantFolding.apply(ir)  # TODO: remove
    ir = transform_concat_where.TransformConcatWhere.apply(ir)
    ir = ConstantFolding.apply(ir)  # TODO: remove
    ir = expand_library_functions.ExpandLibraryFunctions.apply(ir)

    for _ in range(10):
        inlined = ir

        inlined = InlineLambdas.apply(inlined, opcount_preserving=True)
        inlined = ConstantFolding.apply(inlined)  # type: ignore[assignment]  # always an itir.Program
        # This pass is required to be in the loop such that when an `if_` call with tuple arguments
        # is constant-folded the surrounding tuple_get calls can be removed.
        inlined = CollapseTuple.apply(
            inlined,
            enabled_transformations=~CollapseTuple.Transformation.PROPAGATE_TO_IF_ON_TUPLES,
            uids=collapse_tuple_uids,
            offset_provider_type=offset_provider_type,
        )  # type: ignore[assignment]  # always an itir.Program
        inlined = InlineScalar.apply(inlined, offset_provider_type=offset_provider_type)

        # This pass is required to run after CollapseTuple as otherwise we can not inline
        # expressions like `tuple_get(make_tuple(as_fieldop(stencil)(...)))` where stencil returns
        # a list. Such expressions must be inlined however because no backend supports such
        # field operators right now.
        inlined = fuse_as_fieldop.FuseAsFieldOp.apply(
            inlined, uids=mergeasfop_uids, offset_provider_type=offset_provider_type
        )

        if inlined == ir:
            break
        ir = inlined
    else:
        raise RuntimeError("Inlining 'lift' and 'lambdas' did not converge.")

    # breaks in test_zero_dim_tuple_arg as trivial tuple_get is not inlined
    if common_subexpression_elimination:
        ir = CommonSubexpressionElimination.apply(ir, offset_provider_type=offset_provider_type)
        ir = MergeLet().visit(ir)
        ir = InlineLambdas.apply(ir, opcount_preserving=True)

    if extract_temporaries:
        ir = infer(ir, inplace=True, offset_provider_type=offset_provider_type)
        ir = global_tmps.create_global_tmps(
            ir,
            offset_provider=offset_provider,
            symbolic_domain_sizes=symbolic_domain_sizes,
            uids=tmp_uids,
        )

    # Since `CollapseTuple` relies on the type inference which does not support returning tuples
    # larger than the number of closure outputs as given by the unconditional collapse, we can
    # only run the unconditional version here instead of in the loop above.
    if unconditionally_collapse_tuples:
        ir = CollapseTuple.apply(
            ir,
            ignore_tuple_size=True,
            uids=collapse_tuple_uids,
            enabled_transformations=~CollapseTuple.Transformation.PROPAGATE_TO_IF_ON_TUPLES,
            offset_provider_type=offset_provider_type,
        )  # type: ignore[assignment]  # always an itir.Program

    ir = NormalizeShifts().visit(ir)

    ir = FuseMaps().visit(ir)
    ir = CollapseListGet().visit(ir)

    if unroll_reduce:
        for _ in range(10):
            unrolled = UnrollReduce.apply(ir, offset_provider_type=offset_provider_type)
            if unrolled == ir:
                break
            ir = unrolled  # type: ignore[assignment] # still a `itir.Program`
            ir = CollapseListGet().visit(ir)
            ir = NormalizeShifts().visit(ir)
            # this is required as nested neighbor reductions can contain lifts, e.g.,
            # `neighbors(V2Eₒ, ↑f(...))`
            ir = inline_lifts.InlineLifts().visit(ir)
            ir = NormalizeShifts().visit(ir)
        else:
            raise RuntimeError("Reduction unrolling failed.")

    ir = InlineLambdas.apply(
        ir, opcount_preserving=True, force_inline_lambda_args=force_inline_lambda_args
    )

    assert isinstance(ir, itir.Program)
    return ir


def apply_fieldview_transforms(
    ir: itir.Program, *, offset_provider: common.OffsetProvider
) -> itir.Program:
    ir = inline_fundefs.InlineFundefs().visit(ir)
    ir = inline_fundefs.prune_unreferenced_fundefs(ir)
    ir = InlineLambdas.apply(ir, opcount_preserving=True, force_inline_lambda_args=True)
    ir = CollapseTuple.apply(
        ir,
        enabled_transformations=~CollapseTuple.Transformation.PROPAGATE_TO_IF_ON_TUPLES,
        offset_provider_type=common.offset_provider_to_type(offset_provider),
    )  # type: ignore[assignment] # type is still `itir.Program`
    ir = inline_dynamic_shifts.InlineDynamicShifts.apply(
        ir
    )  # domain inference does not support dynamic offsets yet

    # TODO: deduplicate with regular pass manager
<<<<<<< HEAD
    ir = nest_concat_wheres.NestConcatWheres.apply(ir)
=======
>>>>>>> ac0625f9
    ir = infer_domain_ops.InferDomainOps.apply(ir)
    ir = nest_concat_wheres.NestConcatWheres.apply(ir)
    ir = ConstantFolding.apply(ir)

    ir = infer_domain.infer_program(ir, offset_provider=offset_provider)
    ir = prune_broadcast.PruneBroadcast.apply(ir)
    return ir<|MERGE_RESOLUTION|>--- conflicted
+++ resolved
@@ -22,10 +22,7 @@
     inline_lifts,
     nest_concat_wheres,
     transform_concat_where,
-<<<<<<< HEAD
-=======
     prune_broadcast,
->>>>>>> ac0625f9
 )
 from gt4py.next.iterator.transforms.collapse_list_get import CollapseListGet
 from gt4py.next.iterator.transforms.collapse_tuple import CollapseTuple
@@ -94,13 +91,6 @@
     ir = inline_dynamic_shifts.InlineDynamicShifts.apply(
         ir
     )  # domain inference does not support dynamic offsets yet
-<<<<<<< HEAD
-    # TODO(tehrengruber): fuse into one pass? InferDomainOps might create an `and` again so the
-    #  second call is required. This happens in test_fused_velocity_advection_stencil_15_to_18.
-    # TODO(tehrengruber): also write a test case.
-    ir = nest_concat_wheres.NestConcatWheres.apply(ir)
-=======
->>>>>>> ac0625f9
     ir = infer_domain_ops.InferDomainOps.apply(ir)
     ir = nest_concat_wheres.NestConcatWheres.apply(ir)
 
@@ -110,13 +100,6 @@
         symbolic_domain_sizes=symbolic_domain_sizes,
     )
     ir = prune_broadcast.PruneBroadcast.apply(ir)
-
-    # Note: executing domain inference again afterwards will give wrong domains.
-    # This might be problematic in the temporary extraction, where we do this...
-    ir = ConstantFolding.apply(ir)  # TODO: remove
-    ir = transform_concat_where.TransformConcatWhere.apply(ir)
-    ir = ConstantFolding.apply(ir)  # TODO: remove
-    ir = expand_library_functions.ExpandLibraryFunctions.apply(ir)
 
     # Note: executing domain inference again afterwards will give wrong domains.
     # This might be problematic in the temporary extraction, where we do this...
@@ -225,10 +208,6 @@
     )  # domain inference does not support dynamic offsets yet
 
     # TODO: deduplicate with regular pass manager
-<<<<<<< HEAD
-    ir = nest_concat_wheres.NestConcatWheres.apply(ir)
-=======
->>>>>>> ac0625f9
     ir = infer_domain_ops.InferDomainOps.apply(ir)
     ir = nest_concat_wheres.NestConcatWheres.apply(ir)
     ir = ConstantFolding.apply(ir)
