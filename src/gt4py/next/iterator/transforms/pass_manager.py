# GT4Py - GridTools Framework
#
# Copyright (c) 2014-2024, ETH Zurich
# All rights reserved.
#
# Please, refer to the LICENSE file in the root directory.
# SPDX-License-Identifier: BSD-3-Clause

from typing import Callable, Optional

from gt4py.eve import utils as eve_utils
from gt4py.next.iterator import ir as itir
from gt4py.next.iterator.transforms import (
    fencil_to_program,
    fuse_as_fieldop,
    global_tmps,
    infer_domain,
    inline_fundefs,
    inline_lifts,
)
from gt4py.next.iterator.transforms.collapse_list_get import CollapseListGet
from gt4py.next.iterator.transforms.collapse_tuple import CollapseTuple
from gt4py.next.iterator.transforms.constant_folding import ConstantFolding
from gt4py.next.iterator.transforms.cse import CommonSubexpressionElimination
from gt4py.next.iterator.transforms.fuse_maps import FuseMaps
<<<<<<< HEAD
=======
from gt4py.next.iterator.transforms.inline_center_deref_lift_vars import InlineCenterDerefLiftVars
from gt4py.next.iterator.transforms.inline_into_scan import InlineIntoScan
>>>>>>> eb0a0c1b
from gt4py.next.iterator.transforms.inline_lambdas import InlineLambdas
from gt4py.next.iterator.transforms.merge_let import MergeLet
from gt4py.next.iterator.transforms.normalize_shifts import NormalizeShifts
from gt4py.next.iterator.transforms.unroll_reduce import UnrollReduce
from gt4py.next.iterator.type_system.inference import infer


# TODO(tehrengruber): Revisit interface to configure temporary extraction. We currently forward
#  `extract_temporaries` and `temporary_extraction_heuristics` which is inconvenient.
def apply_common_transforms(
    ir: itir.Node,
    *,
    extract_temporaries=False,
    offset_provider=None,
    unroll_reduce=False,
    common_subexpression_elimination=True,
    force_inline_lambda_args=False,
    unconditionally_collapse_tuples=False,
    # FIXME[#1582](tehrengruber): Revisit and cleanup after new GTIR temporary pass is in place
    temporary_extraction_heuristics: Optional[
        Callable[[itir.StencilClosure], Callable[[itir.Expr], bool]]
    ] = None,
    # FIXME[#1582](tehrengruber): Revisit and cleanup after new GTIR temporary pass is in place
    symbolic_domain_sizes: Optional[dict[str, str]] = None,
) -> itir.Program:
<<<<<<< HEAD
    # FIXME[#1582](tehrengruber): Rewrite iterator tests with itir.Program and remove this
    if isinstance(ir, itir.FencilDefinition):
        ir = fencil_to_program.FencilToProgram.apply(ir)
    assert isinstance(ir, itir.Program)
=======
    if isinstance(ir, itir.FencilDefinition):
        ir = fencil_to_program.FencilToProgram().apply(
            ir
        )  # FIXME[#1582](havogt): should be removed after refactoring to combined IR
    else:
        assert isinstance(ir, itir.Program)
        # FIXME[#1582](havogt): note: currently the case when using the roundtrip backend
        pass
>>>>>>> eb0a0c1b

    tmp_uids = eve_utils.UIDGenerator(prefix="__tmp")
    mergeasfop_uids = eve_utils.UIDGenerator()

    ir = MergeLet().visit(ir)
    ir = inline_fundefs.InlineFundefs().visit(ir)

    ir = inline_fundefs.prune_unreferenced_fundefs(ir)  # type: ignore[arg-type] # all previous passes return itir.Program
    ir = NormalizeShifts().visit(ir)

    # note: this increases the size of the tree
    # Inline. The domain inference can not handle "user" functions, e.g. `let f = λ(...) → ... in f(...)`
    ir = InlineLambdas.apply(ir, opcount_preserving=True, force_inline_lambda_args=True)
    # required in order to get rid of expressions without a domain (e.g. when a tuple element is never accessed)
    ir = CollapseTuple.apply(ir, offset_provider=offset_provider)
    ir = infer_domain.infer_program(
        ir,  # type: ignore[arg-type]  # always an itir.Program
        offset_provider=offset_provider,
        symbolic_domain_sizes=symbolic_domain_sizes,
    )

    for _ in range(10):
        inlined = ir

        inlined = InlineLambdas.apply(inlined, opcount_preserving=True)
        inlined = ConstantFolding.apply(inlined)  # type: ignore[assignment]  # always an itir.Program
        # This pass is required to be in the loop such that when an `if_` call with tuple arguments
        # is constant-folded the surrounding tuple_get calls can be removed.
        inlined = CollapseTuple.apply(inlined, offset_provider=offset_provider)  # type: ignore[assignment]  # always an itir.Program

        # This pass is required to run after CollapseTuple as otherwise we can not inline
        # expressions like `tuple_get(make_tuple(as_fieldop(stencil)(...)))` where stencil returns
        # a list. Such expressions must be inlined however because no backend supports such
        # field operators right now.
        inlined = fuse_as_fieldop.FuseAsFieldOp.apply(
            inlined, uids=mergeasfop_uids, offset_provider=offset_provider
        )

        if inlined == ir:
            break
        ir = inlined
    else:
        raise RuntimeError("Inlining 'lift' and 'lambdas' did not converge.")

<<<<<<< HEAD
    # breaks in test_zero_dim_tuple_arg as trivial tuple_get is not inlined
    if common_subexpression_elimination:
        ir = CommonSubexpressionElimination.apply(ir, offset_provider=offset_provider)
        ir = MergeLet().visit(ir)
        ir = InlineLambdas.apply(ir, opcount_preserving=True)

    if extract_temporaries:
        ir = infer(ir, inplace=True, offset_provider=offset_provider)
        ir = global_tmps.create_global_tmps(ir, offset_provider=offset_provider, uids=tmp_uids)  # type: ignore[arg-type]  # always an itir.Program
=======
    if lift_mode != LiftMode.FORCE_INLINE:
        # FIXME[#1582](tehrengruber): implement new temporary pass here
        raise NotImplementedError()
        # ruff: noqa: ERA001
        # assert offset_provider is not None
        # ir = CreateGlobalTmps().visit(
        #     ir,
        #     offset_provider=offset_provider,
        #     extraction_heuristics=temporary_extraction_heuristics,
        #     symbolic_sizes=symbolic_domain_sizes,
        # )
        #
        # for _ in range(10):
        #     inlined = InlineLifts().visit(ir)
        #     inlined = InlineLambdas.apply(
        #         inlined, opcount_preserving=True, force_inline_lift_args=True
        #     )
        #     if inlined == ir:
        #         break
        #     ir = inlined
        # else:
        #     raise RuntimeError("Inlining 'lift' and 'lambdas' did not converge.")
        #
        # # If after creating temporaries, the scan is not at the top, we inline.
        # # The following example doesn't have a lift around the shift, i.e. temporary pass will not extract it.
        # # λ(inp) → scan(λ(state, k, kp) → state + ·k + ·kp, True, 0.0)(inp, ⟪Koffₒ, 1ₒ⟫(inp))`
        # ir = _inline_into_scan(ir)
>>>>>>> eb0a0c1b

    # Since `CollapseTuple` relies on the type inference which does not support returning tuples
    # larger than the number of closure outputs as given by the unconditional collapse, we can
    # only run the unconditional version here instead of in the loop above.
    if unconditionally_collapse_tuples:
        ir = CollapseTuple.apply(ir, ignore_tuple_size=True, offset_provider=offset_provider)

    ir = NormalizeShifts().visit(ir)

    ir = FuseMaps().visit(ir)
    ir = CollapseListGet().visit(ir)

    if unroll_reduce:
        for _ in range(10):
            unrolled = UnrollReduce.apply(ir, offset_provider=offset_provider)
            if unrolled == ir:
                break
            ir = unrolled
            ir = CollapseListGet().visit(ir)
            ir = NormalizeShifts().visit(ir)
            # this is required as nested neighbor reductions can contain lifts, e.g.,
            # `neighbors(V2Eₒ, ↑f(...))`
            ir = inline_lifts.InlineLifts().visit(ir)
            ir = NormalizeShifts().visit(ir)
        else:
            raise RuntimeError("Reduction unrolling failed.")

    ir = InlineLambdas.apply(
        ir, opcount_preserving=True, force_inline_lambda_args=force_inline_lambda_args
    )

    assert isinstance(ir, itir.Program)
    return ir<|MERGE_RESOLUTION|>--- conflicted
+++ resolved
@@ -23,11 +23,6 @@
 from gt4py.next.iterator.transforms.constant_folding import ConstantFolding
 from gt4py.next.iterator.transforms.cse import CommonSubexpressionElimination
 from gt4py.next.iterator.transforms.fuse_maps import FuseMaps
-<<<<<<< HEAD
-=======
-from gt4py.next.iterator.transforms.inline_center_deref_lift_vars import InlineCenterDerefLiftVars
-from gt4py.next.iterator.transforms.inline_into_scan import InlineIntoScan
->>>>>>> eb0a0c1b
 from gt4py.next.iterator.transforms.inline_lambdas import InlineLambdas
 from gt4py.next.iterator.transforms.merge_let import MergeLet
 from gt4py.next.iterator.transforms.normalize_shifts import NormalizeShifts
@@ -53,21 +48,10 @@
     # FIXME[#1582](tehrengruber): Revisit and cleanup after new GTIR temporary pass is in place
     symbolic_domain_sizes: Optional[dict[str, str]] = None,
 ) -> itir.Program:
-<<<<<<< HEAD
     # FIXME[#1582](tehrengruber): Rewrite iterator tests with itir.Program and remove this
     if isinstance(ir, itir.FencilDefinition):
         ir = fencil_to_program.FencilToProgram.apply(ir)
     assert isinstance(ir, itir.Program)
-=======
-    if isinstance(ir, itir.FencilDefinition):
-        ir = fencil_to_program.FencilToProgram().apply(
-            ir
-        )  # FIXME[#1582](havogt): should be removed after refactoring to combined IR
-    else:
-        assert isinstance(ir, itir.Program)
-        # FIXME[#1582](havogt): note: currently the case when using the roundtrip backend
-        pass
->>>>>>> eb0a0c1b
 
     tmp_uids = eve_utils.UIDGenerator(prefix="__tmp")
     mergeasfop_uids = eve_utils.UIDGenerator()
@@ -112,7 +96,6 @@
     else:
         raise RuntimeError("Inlining 'lift' and 'lambdas' did not converge.")
 
-<<<<<<< HEAD
     # breaks in test_zero_dim_tuple_arg as trivial tuple_get is not inlined
     if common_subexpression_elimination:
         ir = CommonSubexpressionElimination.apply(ir, offset_provider=offset_provider)
@@ -122,35 +105,6 @@
     if extract_temporaries:
         ir = infer(ir, inplace=True, offset_provider=offset_provider)
         ir = global_tmps.create_global_tmps(ir, offset_provider=offset_provider, uids=tmp_uids)  # type: ignore[arg-type]  # always an itir.Program
-=======
-    if lift_mode != LiftMode.FORCE_INLINE:
-        # FIXME[#1582](tehrengruber): implement new temporary pass here
-        raise NotImplementedError()
-        # ruff: noqa: ERA001
-        # assert offset_provider is not None
-        # ir = CreateGlobalTmps().visit(
-        #     ir,
-        #     offset_provider=offset_provider,
-        #     extraction_heuristics=temporary_extraction_heuristics,
-        #     symbolic_sizes=symbolic_domain_sizes,
-        # )
-        #
-        # for _ in range(10):
-        #     inlined = InlineLifts().visit(ir)
-        #     inlined = InlineLambdas.apply(
-        #         inlined, opcount_preserving=True, force_inline_lift_args=True
-        #     )
-        #     if inlined == ir:
-        #         break
-        #     ir = inlined
-        # else:
-        #     raise RuntimeError("Inlining 'lift' and 'lambdas' did not converge.")
-        #
-        # # If after creating temporaries, the scan is not at the top, we inline.
-        # # The following example doesn't have a lift around the shift, i.e. temporary pass will not extract it.
-        # # λ(inp) → scan(λ(state, k, kp) → state + ·k + ·kp, True, 0.0)(inp, ⟪Koffₒ, 1ₒ⟫(inp))`
-        # ir = _inline_into_scan(ir)
->>>>>>> eb0a0c1b
 
     # Since `CollapseTuple` relies on the type inference which does not support returning tuples
     # larger than the number of closure outputs as given by the unconditional collapse, we can
