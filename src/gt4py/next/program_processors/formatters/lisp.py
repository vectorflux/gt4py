# GT4Py - GridTools Framework
#
# Copyright (c) 2014-2024, ETH Zurich
# All rights reserved.
#
# Please, refer to the LICENSE file in the root directory.
# SPDX-License-Identifier: BSD-3-Clause

from typing import Any

from gt4py.eve.codegen import FormatTemplate as as_fmt, TemplatedGenerator
from gt4py.next.iterator import ir as itir
from gt4py.next.iterator.transforms import apply_common_transforms
from gt4py.next.program_processors import program_formatter


class ToLispLike(TemplatedGenerator):
    Sym = as_fmt("{id}")
    FunCall = as_fmt("({fun} {' '.join(args)})")
    Literal = as_fmt("{value}")
    OffsetLiteral = as_fmt("{value}")
    SymRef = as_fmt("{id}")
    StencilClosure = as_fmt(
        """(
     :domain {domain}
     :stencil {stencil}
     :output {output}
     :inputs {' '.join(inputs)}
    )
    """
    )
    FencilDefinition = as_fmt(
        """
        ({' '.join(function_definitions)})
        (defen {id}({' '.join(params)})
        {''.join(closures)})
        """
    )
    FunctionDefinition = as_fmt(
        """(defun {id}({' '.join(params)})
        {expr}
        )

"""
    )
    Lambda = as_fmt(
        """(lambda ({' '.join(params)})
         {expr}
          )"""
    )

    @classmethod
<<<<<<< HEAD
    def apply(cls, root: itir.Node, **kwargs: Any) -> str:  # type: ignore[override]
        transformed = apply_common_transforms(root, offset_provider=kwargs["offset_provider"])
=======
    def apply(cls, root: itir.FencilDefinition, **kwargs: Any) -> str:  # type: ignore[override]
        transformed = apply_common_transforms(
            root, lift_mode=kwargs.get("lift_mode"), offset_provider=kwargs["offset_provider"]
        )
>>>>>>> 692c14b7
        generated_code = super().apply(transformed, **kwargs)
        try:
            from yasi import indent_code

            indented = indent_code(generated_code, "--dialect lisp")
            return "".join(indented["indented_code"])
        except ImportError:
            return generated_code


@program_formatter.program_formatter
def format_lisp(program: itir.FencilDefinition, *args: Any, **kwargs: Any) -> str:
    return ToLispLike.apply(program, **kwargs)<|MERGE_RESOLUTION|>--- conflicted
+++ resolved
@@ -50,15 +50,8 @@
     )
 
     @classmethod
-<<<<<<< HEAD
-    def apply(cls, root: itir.Node, **kwargs: Any) -> str:  # type: ignore[override]
+    def apply(cls, root: itir.FencilDefinition, **kwargs: Any) -> str:  # type: ignore[override]
         transformed = apply_common_transforms(root, offset_provider=kwargs["offset_provider"])
-=======
-    def apply(cls, root: itir.FencilDefinition, **kwargs: Any) -> str:  # type: ignore[override]
-        transformed = apply_common_transforms(
-            root, lift_mode=kwargs.get("lift_mode"), offset_provider=kwargs["offset_provider"]
-        )
->>>>>>> 692c14b7
         generated_code = super().apply(transformed, **kwargs)
         try:
             from yasi import indent_code
