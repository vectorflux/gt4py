# GT4Py - GridTools Framework
#
# Copyright (c) 2014-2024, ETH Zurich
# All rights reserved.
#
# Please, refer to the LICENSE file in the root directory.
# SPDX-License-Identifier: BSD-3-Clause

from __future__ import annotations

import abc
import dataclasses
from typing import TYPE_CHECKING, Any, Final, Iterable, Optional, Protocol, Sequence, TypeAlias

import dace
from dace import subsets as dace_subsets

from gt4py.next import common as gtx_common, utils as gtx_utils
from gt4py.next.ffront import fbuiltins as gtx_fbuiltins
from gt4py.next.iterator import ir as gtir
from gt4py.next.iterator.ir_utils import common_pattern_matcher as cpm, ir_makers as im
from gt4py.next.program_processors.runners.dace import (
    gtir_dataflow,
    gtir_domain,
    gtir_python_codegen,
    gtir_sdfg,
    gtir_sdfg_utils,
    utils as gtx_dace_utils,
)
from gt4py.next.program_processors.runners.dace.gtir_scan_translator import translate_scan
from gt4py.next.type_system import type_info as ti, type_specifications as ts


if TYPE_CHECKING:
    from gt4py.next.program_processors.runners.dace import gtir_sdfg


def get_domain_indices(
    dims: Sequence[gtx_common.Dimension], origin: Optional[Sequence[dace.symbolic.SymExpr]]
) -> dace_subsets.Indices:
    """
    Helper function to construct the list of indices for a field domain, applying
    an optional origin in each dimension as start index.

    Args:
        dims: The field dimensions.
        origin: The domain start index in each dimension. If set to `None`, assume all zeros.

    Returns:
        A list of indices for field access in dace arrays. As this list is returned
        as `dace.subsets.Indices`, it should be converted to `dace.subsets.Range` before
        being used in memlet subset because ranges are better supported throughout DaCe.
    """
    assert len(dims) != 0
    index_variables = [
        dace.symbolic.pystr_to_symbolic(gtir_sdfg_utils.get_map_variable(dim)) for dim in dims
    ]
    origin = [0] * len(index_variables) if origin is None else origin
    return dace_subsets.Indices(
        [index - start_index for index, start_index in zip(index_variables, origin, strict=True)]
    )


@dataclasses.dataclass(frozen=True)
class FieldopData:
    """
    Abstraction to represent data (scalars, arrays) during the lowering to SDFG.

    Attribute 'local_offset' must always be set for `FieldType` data with a local
    dimension generated from neighbors access in unstructured domain, and indicates
    the name of the offset provider used to generate the list of neighbor values.

    Args:
        dc_node: DaCe access node to the data storage.
        gt_type: GT4Py type definition, which includes the field domain information.
        origin: Tuple of start indices, in each dimension, for `FieldType` data.
            Pass an empty tuple for `ScalarType` data or zero-dimensional fields.
    """

    dc_node: dace.nodes.AccessNode
    gt_type: ts.FieldType | ts.ScalarType
    origin: tuple[dace.symbolic.SymbolicType, ...]

    def __post_init__(self) -> None:
        """Implements a sanity check on the constructed data type."""
        assert (
            len(self.origin) == 0
            if isinstance(self.gt_type, ts.ScalarType)
            else len(self.origin) == len(self.gt_type.dims)
        )

    def map_to_parent_sdfg(
        self,
        sdfg_builder: gtir_sdfg.SDFGBuilder,
        inner_sdfg: dace.SDFG,
        outer_sdfg: dace.SDFG,
        outer_sdfg_state: dace.SDFGState,
        symbol_mapping: dict[str, dace.symbolic.SymbolicType],
    ) -> FieldopData:
        """
        Make the data descriptor which 'self' refers to, and which is located inside
        a NestedSDFG, available in its parent SDFG.

        Thus, it turns 'self' into a non-transient array and creates a new data
        descriptor inside the parent SDFG, with same shape and strides.
        """
        inner_desc = self.dc_node.desc(inner_sdfg)
        assert inner_desc.transient
        inner_desc.transient = False

        if isinstance(self.gt_type, ts.ScalarType):
            outer, outer_desc = sdfg_builder.add_temp_scalar(outer_sdfg, inner_desc.dtype)
            outer_origin = []
        else:
            outer, outer_desc = sdfg_builder.add_temp_array_like(outer_sdfg, inner_desc)
            # We cannot use a copy of the inner data descriptor directly, we have to apply the symbol mapping.
            dace.symbolic.safe_replace(
                symbol_mapping,
                lambda m: dace.sdfg.replace_properties_dict(outer_desc, m),
            )
            # Same applies to the symbols used as field origin (the domain range start)
            outer_origin = [
                gtx_dace_utils.safe_replace_symbolic(val, symbol_mapping) for val in self.origin
            ]

        outer_node = outer_sdfg_state.add_access(outer)
        return FieldopData(outer_node, self.gt_type, tuple(outer_origin))

    def get_local_view(
        self, domain: gtir_domain.DomainRange, sdfg: dace.SDFG
    ) -> gtir_dataflow.IteratorExpr | gtir_dataflow.MemletExpr:
        """Helper method to access a field in local view, given the compute domain of a field operator."""
        if isinstance(self.gt_type, ts.ScalarType):
            assert isinstance(self.dc_node.desc(sdfg), dace.data.Scalar)
            return gtir_dataflow.MemletExpr(
                dc_node=self.dc_node,
                gt_dtype=self.gt_type,
                subset=dace_subsets.Range.from_string("0"),
            )

        if isinstance(self.gt_type, ts.FieldType):
            it_indices: dict[gtx_common.Dimension, gtir_dataflow.DataExpr]
            if isinstance(self.dc_node.desc(sdfg), dace.data.Scalar):
                assert len(self.gt_type.dims) == 0  # zero-dimensional field
                it_indices = {}
            else:
                # The invariant below is ensured by calling `make_field()` to construct `FieldopData`.
                # The `make_field` constructor converts any local dimension, if present, to `ListType`
                # element type, while leaving the field domain with all global dimensions.
                assert all(dim != gtx_common.DimensionKind.LOCAL for dim in self.gt_type.dims)
                domain_dims = [dim for dim, _ in domain]
                domain_indices = get_domain_indices(domain_dims, origin=None)
                it_indices = {
                    dim: gtir_dataflow.SymbolExpr(index, INDEX_DTYPE)
                    for dim, index in zip(domain_dims, domain_indices)
                }
            field_origin = [
                (dim, dace.symbolic.SymExpr(0) if self.origin is None else self.origin[i])
                for i, dim in enumerate(self.gt_type.dims)
            ]
            return gtir_dataflow.IteratorExpr(
                self.dc_node, self.gt_type.dtype, field_origin, it_indices
            )

        raise NotImplementedError(f"Node type {type(self.gt_type)} not supported.")

    def get_symbol_mapping(
        self, dataname: str, sdfg: dace.SDFG
    ) -> dict[str, dace.symbolic.SymExpr]:
        """
        Helper method to create the symbol mapping for array storage in a nested SDFG.

        Args:
            dataname: Name of the data container insiode the nested SDFG.
            sdfg: The parent SDFG where the `FieldopData` object lives.

        Returns:
            Mapping from symbols in nested SDFG to the corresponding symbolic values
            in the parent SDFG. This includes the range start and stop symbols (used
            to calculate the array shape as range 'stop - start') and the strides.
        """
        if isinstance(self.gt_type, ts.ScalarType):
            return {}
        ndims = len(self.gt_type.dims)
        outer_desc = self.dc_node.desc(sdfg)
        assert isinstance(outer_desc, dace.data.Array)
        # origin and size of the local dimension, in case of a field with `ListType` data,
        # are assumed to be compiled-time values (not symbolic), therefore the start and
        # stop range symbols of the inner field only extend over the global dimensions
        return (
            {gtx_dace_utils.range_start_symbol(dataname, i): (self.origin[i]) for i in range(ndims)}
            | {
                gtx_dace_utils.range_stop_symbol(dataname, i): (
                    self.origin[i] + outer_desc.shape[i]
                )
                for i in range(ndims)
            }
            | {
                gtx_dace_utils.field_stride_symbol_name(dataname, i): stride
                for i, stride in enumerate(outer_desc.strides)
            }
        )


FieldopResult: TypeAlias = FieldopData | tuple[FieldopData | tuple, ...]
"""Result of a field operator, can be either a field or a tuple fields."""


INDEX_DTYPE: Final[dace.typeclass] = dace.dtype_to_typeclass(gtx_fbuiltins.IndexType)
"""Data type used for field indexing."""


def get_arg_symbol_mapping(
    dataname: str, arg: FieldopResult, sdfg: dace.SDFG
) -> dict[str, dace.symbolic.SymExpr]:
    """
    Helper method to build the mapping from inner to outer SDFG of all symbols
    used for storage of a field or a tuple of fields.

    Args:
        dataname: The storage name inside the nested SDFG.
        arg: The argument field in the parent SDFG.
        sdfg: The parent SDFG where the argument field lives.

    Returns:
        A mapping from inner symbol names to values or symbolic definitions
        in the parent SDFG.
    """
    if isinstance(arg, FieldopData):
        return arg.get_symbol_mapping(dataname, sdfg)

    symbol_mapping: dict[str, dace.symbolic.SymExpr] = {}
    for i, elem in enumerate(arg):
        dataname_elem = f"{dataname}_{i}"
        symbol_mapping |= get_arg_symbol_mapping(dataname_elem, elem, sdfg)

    return symbol_mapping


def get_tuple_type(data: tuple[FieldopResult, ...]) -> ts.TupleType:
    """
    Compute the `ts.TupleType` corresponding to the tuple structure of `FieldopResult`.
    """
    return ts.TupleType(
        types=[get_tuple_type(d) if isinstance(d, tuple) else d.gt_type for d in data]
    )


def flatten_tuples(name: str, arg: FieldopResult) -> list[tuple[str, FieldopData]]:
    """
    Visit a `FieldopResult`, potentially containing nested tuples, and construct a list
    of pairs `(str, FieldopData)` containing the symbol name of each tuple field and
    the corresponding `FieldopData`.
    """
    if isinstance(arg, tuple):
        tuple_type = get_tuple_type(arg)
        tuple_symbols = gtir_sdfg_utils.flatten_tuple_fields(name, tuple_type)
        tuple_data_fields = gtx_utils.flatten_nested_tuple(arg)
        return [
            (str(tsym.id), tfield)
            for tsym, tfield in zip(tuple_symbols, tuple_data_fields, strict=True)
        ]
    else:
        return [(name, arg)]


class PrimitiveTranslator(Protocol):
    @abc.abstractmethod
    def __call__(
        self,
        node: gtir.Node,
        ctx: gtir_sdfg.SDFGContext,
        sdfg_builder: gtir_sdfg.SDFGBuilder,
    ) -> FieldopResult:
        """Creates the dataflow subgraph representing a GTIR primitive function.

        This method is used by derived classes to build a specialized subgraph
        for a specific GTIR primitive function.

        Args:
            node: The GTIR node describing the primitive to be lowered.
            ctx: The SDFG context where the GTIR node should be lowered.
            sdfg_builder: The object responsible for visiting child nodes of the primitive node.

        Returns:
            A list of data access nodes and the associated GT4Py data type, which provide
            access to the result of the primitive subgraph. The GT4Py data type is useful
            in the case the returned data is an array, because the type provdes the domain
            information (e.g. order of dimensions, dimension types).
        """


def _parse_fieldop_arg(
    node: gtir.Expr,
    ctx: gtir_sdfg.SDFGContext,
    sdfg_builder: gtir_sdfg.SDFGBuilder,
    domain: gtir_domain.DomainRange,
) -> (
    gtir_dataflow.IteratorExpr
    | gtir_dataflow.MemletExpr
    | tuple[gtir_dataflow.IteratorExpr | gtir_dataflow.MemletExpr | tuple[Any, ...], ...]
):
    """Helper method to visit an expression passed as argument to a field operator."""

    arg = sdfg_builder.visit(node, ctx=ctx)

    if isinstance(arg, FieldopData):
        return arg.get_local_view(domain, ctx.sdfg)
    else:
        # handle tuples of fields
        return gtx_utils.tree_map(lambda targ: targ.get_local_view(domain))(arg)


def _create_field_operator_impl(
    ctx: gtir_sdfg.SDFGContext,
    sdfg_builder: gtir_sdfg.SDFGBuilder,
    domain: gtir_domain.DomainRange,
    output_edge: gtir_dataflow.DataflowOutputEdge,
    output_type: ts.FieldType,
    map_exit: dace.nodes.MapExit,
) -> FieldopData:
    """
    Helper method to allocate a temporary array that stores one field computed
    by a field operator.

    This method is called by `_create_field_operator()`.

    Args:
        sdfg_builder: The object used to build the map scope in the provided SDFG.
        sdfg: The SDFG that represents the scope of the field data.
        state: The SDFG state where to create an access node to the field data.
        domain: The domain of the field operator that computes the field.
        output_edge: The dataflow write edge representing the output data.
        output_type: The GT4Py field type descriptor.
        map_exit: The `MapExit` node of the field operator map scope.

    Returns:
        The field data descriptor, which includes the field access node in the
        given `state` and the field domain offset.
    """
<<<<<<< HEAD
    dataflow_output_desc = output_edge.result.dc_node.desc(ctx.sdfg)

    # the memory layout of the output field follows the field operator compute domain
    field_dims, field_origin, field_shape = gtir_domain.get_field_layout(domain, ctx.domain_parser)
=======
    sdfg, state, domain_parser = ctx.sdfg, ctx.state, ctx.domain_parser
    dataflow_output_desc = output_edge.result.dc_node.desc(sdfg)

    # the memory layout of the output field follows the field operator compute domain
    field_dims, field_origin, field_shape = gtir_domain.get_field_layout(domain, domain_parser)
>>>>>>> 1a91eb45
    if len(domain) == 0:
        # The field operator computes a zero-dimensional field, and the data subset
        # is set later depending on the element type (`ts.ListType` or `ts.ScalarType`)
        field_subset = dace_subsets.Range([])
    else:
        field_indices = get_domain_indices(field_dims, field_origin)
        field_subset = dace_subsets.Range.from_indices(field_indices)

    if isinstance(output_edge.result.gt_dtype, ts.ScalarType):
        if output_edge.result.gt_dtype != output_type.dtype:
            raise TypeError(
                f"Type mismatch, expected {output_type.dtype} got {output_edge.result.gt_dtype}."
            )
        assert isinstance(dataflow_output_desc, dace.data.Scalar)
    else:
        assert isinstance(output_type.dtype, ts.ListType)
        assert isinstance(output_edge.result.gt_dtype.element_type, ts.ScalarType)
        if output_edge.result.gt_dtype.element_type != output_type.dtype.element_type:
            raise TypeError(
                f"Type mismatch, expected {output_type.dtype.element_type} got {output_edge.result.gt_dtype.element_type}."
            )
        assert isinstance(dataflow_output_desc, dace.data.Array)
        assert len(dataflow_output_desc.shape) == 1
        # extend the array with the local dimensions added by the field operator (e.g. `neighbors`)
        assert output_edge.result.gt_dtype.offset_type is not None
        field_shape = [*field_shape, dataflow_output_desc.shape[0]]
        field_subset = field_subset + dace_subsets.Range.from_array(dataflow_output_desc)

    # allocate local temporary storage
    if len(field_shape) == 0:  # zero-dimensional field
        field_name, _ = sdfg_builder.add_temp_scalar(ctx.sdfg, dataflow_output_desc.dtype)
        field_subset = dace_subsets.Range.from_string("0")
    else:
        field_name, _ = sdfg_builder.add_temp_array(
            ctx.sdfg, field_shape, dataflow_output_desc.dtype
        )
    field_node = ctx.state.add_access(field_name)

    # and here the edge writing the dataflow result data through the map exit node
    output_edge.connect(map_exit, field_node, field_subset)

    return FieldopData(
        field_node, ts.FieldType(field_dims, output_edge.result.gt_dtype), tuple(field_origin)
    )


def _create_field_operator(
    ctx: gtir_sdfg.SDFGContext,
    domain: gtir_domain.DomainRange,
    node_type: ts.FieldType | ts.TupleType,
    sdfg_builder: gtir_sdfg.SDFGBuilder,
    input_edges: Iterable[gtir_dataflow.DataflowInputEdge],
    output_tree: tuple[gtir_dataflow.DataflowOutputEdge | tuple[Any, ...], ...],
) -> FieldopResult:
    """
    Helper method to build the output of a field operator, which can consist of
    a single field or a tuple of fields.

    A tuple of fields is returned when one stencil computes a grid point on multiple
    fields: for each field, this method will call `_create_field_operator_impl()`.

    Args:
        sdfg: The SDFG that represents the scope of the field data.
        state: The SDFG state where to create an access node to the field data.
        domain: The domain of the field operator that computes the field.
        node_type: The GT4Py type of the IR node that produces this field.
        sdfg_builder: The object used to build the map scope in the provided SDFG.
        input_edges: List of edges to pass input data into the dataflow.
        output_tree: A tree representation of the dataflow output data.

    Returns:
        The descriptor of the field operator result, which can be either a single
        field or a tuple fields.
    """

    if len(domain) == 0:
        # create a trivial map for zero-dimensional fields
        map_range = {
            "__gt4py_zerodim": "0",
        }
    else:
        # create map range corresponding to the field operator domain
        map_range = {gtir_sdfg_utils.get_map_variable(dim): dim_range for dim, dim_range in domain}
    map_entry, map_exit = sdfg_builder.add_map("fieldop", ctx.state, map_range)

    # here we setup the edges passing through the map entry node
    for edge in input_edges:
        edge.connect(map_entry)

    if isinstance(node_type, ts.FieldType):
        assert len(output_tree) == 1 and isinstance(
            output_tree[0], gtir_dataflow.DataflowOutputEdge
        )
        output_edge = output_tree[0]
        return _create_field_operator_impl(
            ctx, sdfg_builder, domain, output_edge, node_type, map_exit
        )
    else:
        # handle tuples of fields
        output_symbol_tree = gtir_sdfg_utils.make_symbol_tree("x", node_type)
        return gtx_utils.tree_map(
            lambda output_edge, output_sym: _create_field_operator_impl(
<<<<<<< HEAD
                ctx,
                sdfg_builder,
                domain,
                output_edge,
                output_sym.type,
                map_exit,
=======
                ctx, sdfg_builder, domain, output_edge, output_sym.type, map_exit
>>>>>>> 1a91eb45
            )
        )(output_tree, output_symbol_tree)


def translate_as_fieldop(
    node: gtir.Node,
    ctx: gtir_sdfg.SDFGContext,
    sdfg_builder: gtir_sdfg.SDFGBuilder,
) -> FieldopResult:
    """
    Generates the dataflow subgraph for the `as_fieldop` builtin function.

    Expects a `FunCall` node with two arguments:
    1. a lambda function representing the stencil, which is lowered to a dataflow subgraph
    2. the domain of the field operator, which is used as map range

    The dataflow can be as simple as a single tasklet, or implement a local computation
    as a composition of tasklets and even include a map to range on local dimensions (e.g.
    neighbors and map builtins).
    The stencil dataflow is instantiated inside a map scope, which applies the stencil
    over the field domain.
    """
    assert isinstance(node, gtir.FunCall)
    assert cpm.is_call_to(node.fun, "as_fieldop")
    assert isinstance(node.type, (ts.FieldType, ts.TupleType))

    fun_node = node.fun
    assert len(fun_node.args) == 2
    fieldop_expr, domain_expr = fun_node.args

    if cpm.is_call_to(fieldop_expr, "scan"):
        return translate_scan(node, ctx, sdfg_builder)

    if cpm.is_ref_to(fieldop_expr, "deref"):
        # Special usage of 'deref' as argument to fieldop expression, to pass a scalar
        # value to 'as_fieldop' function. It results in broadcasting the scalar value
        # over the field domain.
        assert isinstance(node.type, ts.FieldType)
        stencil_expr = im.lambda_("a")(im.deref("a"))
        stencil_expr.expr.type = node.type.dtype
    elif isinstance(fieldop_expr, gtir.Lambda):
        # Default case, handled below: the argument expression is a lambda function
        # representing the stencil operation to be computed over the field domain.
        stencil_expr = fieldop_expr
    else:
        raise NotImplementedError(
            f"Expression type '{type(fieldop_expr)}' not supported as argument to 'as_fieldop' node."
        )

    # parse the domain of the field operator
    domain = gtir_domain.extract_domain(domain_expr)

    # visit the list of arguments to be passed to the lambda expression
    fieldop_args = [_parse_fieldop_arg(arg, ctx, sdfg_builder, domain) for arg in node.args]

    # represent the field operator as a mapped tasklet graph, which will range over the field domain
    input_edges, output_edges = gtir_dataflow.translate_lambda_to_dataflow(
        ctx.sdfg, ctx.state, sdfg_builder, stencil_expr, fieldop_args
    )

    return _create_field_operator(ctx, domain, node.type, sdfg_builder, input_edges, output_edges)
<<<<<<< HEAD


def _make_concat_field_slice(
    ctx: gtir_sdfg.SDFGContext,
    f: FieldopData,
    f_desc: dace.data.Array,
    concat_dim: gtx_common.Dimension,
    concat_dim_index: int,
    concat_dim_origin: dace.symbolic.SymbolicType,
) -> tuple[FieldopData, dace.data.Array]:
    """
    Helper function called by `translate_concat_where` to create a slice along the
    concat dimension, that is a new array with an extra diimension and a single level.
    This allows to treat 'f' as a slice and concatanate it to the other argument field.
    """
    sdfg, state = ctx.sdfg, ctx.state
    assert isinstance(f.gt_type, ts.FieldType)
    dims = [*f.gt_type.dims[:concat_dim_index], concat_dim, *f.gt_type.dims[concat_dim_index:]]
    origin = tuple([*f.origin[:concat_dim_index], concat_dim_origin, *f.origin[concat_dim_index:]])
    shape = tuple([*f_desc.shape[:concat_dim_index], 1, *f_desc.shape[concat_dim_index:]])
    strides = tuple([*f_desc.strides[:concat_dim_index], 1, *f_desc.strides[concat_dim_index:]])
    fslice, fslice_desc = sdfg.add_view(
        f"view_{f.dc_node.data}", shape, f_desc.dtype, strides=strides
    )
    fslice_node = state.add_access(fslice)
    state.add_nedge(
        f.dc_node,
        fslice_node,
        dace.Memlet(
            data=f.dc_node.data,
            subset=dace_subsets.Range.from_array(f_desc),
            other_subset=dace_subsets.Range.from_array(fslice_desc),
        ),
    )
    fnew = FieldopData(fslice_node, ts.FieldType(dims=dims, dtype=f.gt_type.dtype), origin)
    return fnew, fslice_desc


def _make_concat_scalar_broadcast(
    ctx: gtir_sdfg.SDFGContext,
    inp: FieldopData,
    inp_desc: dace.data.Array,
    domain: gtir_domain.DomainRange,
    concat_dim_index: int,
) -> tuple[FieldopData, dace.data.Array]:
    """
    Helper function called by `translate_concat_where` to create a mapped tasklet
    that broadcasts one scalar value from the 1D-array 'f' on the given domain.
    """
    sdfg, state, domain_parser = ctx.sdfg, ctx.state, ctx.domain_parser
    assert isinstance(inp.gt_type, ts.FieldType)
    assert len(inp.gt_type.dims) == 1
    out_dims, out_origin, out_shape = gtir_domain.get_field_layout(domain, domain_parser)
    out_type = ts.FieldType(dims=out_dims, dtype=inp.gt_type.dtype)

    out_name, out_desc = sdfg.add_temp_transient(out_shape, inp_desc.dtype)
    out_node = state.add_access(out_name)

    map_variables = [gtir_sdfg_utils.get_map_variable(dim) for dim in out_dims]
    inp_index = (
        "0"
        if isinstance(inp.dc_node.desc(sdfg), dace.data.Scalar)
        else (
            f"({map_variables[concat_dim_index]} + {out_origin[concat_dim_index] - inp.origin[0]})"
        )
    )
    state.add_mapped_tasklet(
        "broadcast",
        map_ranges={
            index: r
            for index, r in zip(map_variables, dace_subsets.Range.from_array(out_desc), strict=True)
        },
        code="__out = __inp",
        inputs={"__inp": dace.Memlet(data=inp.dc_node.data, subset=inp_index)},
        outputs={"__out": dace.Memlet(data=out_name, subset=",".join(map_variables))},
        input_nodes={inp.dc_node},
        output_nodes={out_node},
        external_edges=True,
    )

    out_field = FieldopData(out_node, out_type, tuple(out_origin))
    return out_field, out_desc


def translate_concat_where(
    node: gtir.Node,
    ctx: gtir_sdfg.SDFGContext,
    sdfg_builder: gtir_sdfg.SDFGBuilder,
) -> FieldopResult:
    """
    Lowers a `concat_where` expression to a dataflow where two memlets write
    disjoint subsets on one data access node.
    """
    assert cpm.is_call_to(node, "concat_where")
    assert len(node.args) == 3

    sdfg, state, domain_parser = ctx.sdfg, ctx.state, ctx.domain_parser

    # First argument is a domain expression that defines the mask of the true branch:
    # we extract the dimension along which we need to concatenate the field arguments,
    # and determine whether the true branch argument should be on the lower or upper
    # range with respect to the boundary value.
    mask_domain = gtir_domain.extract_domain(node.args[0])
    if len(mask_domain) != 1:
        raise NotImplementedError("Expected `concat_where` along single axis.")
    concat_dim, mask_range = mask_domain[0]
    mask_lower_bound = mask_range[0]
    mask_upper_bound = mask_range[1] + mask_range[2]

    def concatenate_inputs(
        node_domain: gtir.Expr,
        tb_node_domain: gtir.Expr,
        fb_node_domain: gtir.Expr,
        tb_field: FieldopData,
        fb_field: FieldopData,
    ) -> FieldopData:
        tb_data_desc, fb_data_desc = (inp.dc_node.desc(sdfg) for inp in [tb_field, fb_field])
        assert tb_data_desc.dtype == fb_data_desc.dtype

        tb_domain, fb_domain = (
            gtir_domain.extract_domain(domain) for domain in [tb_node_domain, fb_node_domain]
        )

        # expect unbound range in the concat domain expression on lower or upper range
        if mask_lower_bound == gtir_sdfg_utils.get_symbolic(gtir.InfinityLiteral.NEGATIVE):
            concat_dim_bound = mask_upper_bound
            lower, lower_desc, lower_domain = (tb_field, tb_data_desc, tb_domain)
            upper, upper_desc, upper_domain = (fb_field, fb_data_desc, fb_domain)
        elif mask_upper_bound == gtir_sdfg_utils.get_symbolic(gtir.InfinityLiteral.POSITIVE):
            concat_dim_bound = mask_lower_bound
            lower, lower_desc, lower_domain = (fb_field, fb_data_desc, fb_domain)
            upper, upper_desc, upper_domain = (tb_field, tb_data_desc, tb_domain)
        else:
            raise ValueError(f"Unexpected concat mask {node.args[0]}.")

        # we use the concat domain, stored in the annex, as the domain of output field
        output_domain = gtir_domain.extract_domain(node_domain)
        output_dims, output_origin, output_shape = gtir_domain.get_field_layout(
            output_domain, domain_parser
        )
        concat_dim_index = output_dims.index(concat_dim)

        lower_domain_range, upper_domain_range = (
            [(r[0], r[1] + r[2]) for _, r in domain] for domain in [lower_domain, upper_domain]
        )

        # in case one of the arguments is a scalar value, we convert it to a single-element
        # 1D field with the dimension of the concat expression
        if isinstance(lower.gt_type, ts.ScalarType):
            assert isinstance(upper.gt_type, ts.FieldType)
            origin = lower_domain_range[concat_dim_index][0]
            lower = FieldopData(
                lower.dc_node,
                ts.FieldType(dims=[concat_dim], dtype=lower.gt_type),
                origin=(origin,),
            )
        elif isinstance(upper.gt_type, ts.ScalarType):
            assert isinstance(lower.gt_type, ts.FieldType)
            origin = lower_domain_range[concat_dim_index][0]
            upper = FieldopData(
                upper.dc_node,
                ts.FieldType(dims=[concat_dim], dtype=upper.gt_type),
                origin=(origin,),
            )

        is_lower_slice, is_upper_slice = (False, False)
        if concat_dim not in lower.gt_type.dims:
            assert lower.gt_type.dims == [
                *upper.gt_type.dims[0:concat_dim_index],
                *upper.gt_type.dims[concat_dim_index + 1 :],
            ]
            lower, lower_desc = _make_concat_field_slice(
                ctx, lower, lower_desc, concat_dim, concat_dim_index, concat_dim_bound - 1
            )
            is_lower_slice = True
        elif concat_dim not in upper.gt_type.dims:
            assert upper.gt_type.dims == [
                *lower.gt_type.dims[0:concat_dim_index],
                *lower.gt_type.dims[concat_dim_index + 1 :],
            ]
            upper, upper_desc = _make_concat_field_slice(
                ctx, upper, upper_desc, concat_dim, concat_dim_index, concat_dim_bound
            )
            is_upper_slice = True
        elif len(lower.gt_type.dims) == 1:
            lower, lower_desc = _make_concat_scalar_broadcast(
                ctx, lower, lower_desc, lower_domain, concat_dim_index
            )
        elif len(upper.gt_type.dims) == 1:
            upper, upper_desc = _make_concat_scalar_broadcast(
                ctx, upper, upper_desc, upper_domain, concat_dim_index
            )
        elif lower.gt_type.dims != upper.gt_type.dims:
            raise NotImplementedError(
                "concat_where on fields with different domain is not supported."
            )

        # ensure that the arguments have the same domain as the concat result
        assert all(ftype.dims == output_dims for ftype in (lower.gt_type, upper.gt_type))

        # the lower/upper range to be copied is defined by the start ('range_0') and stop ('range_1') indices
        lower_range_0 = lower_domain_range[concat_dim_index][0]
        lower_range_1 = (
            (lower_range_0 + 1)
            if is_lower_slice
            else domain_parser.simplify(
                dace.symbolic.pystr_to_symbolic(
                    f"max({lower_range_0}, {lower_domain_range[concat_dim_index][1]})"
                )
            )
        )
        lower_range_size = lower_range_1 - lower_range_0

        upper_range_0 = upper_domain_range[concat_dim_index][0]
        upper_range_1 = (
            (upper_range_0 + 1)
            if is_upper_slice
            else domain_parser.simplify(
                dace.symbolic.pystr_to_symbolic(
                    f"max({upper_range_0}, {upper_domain_range[concat_dim_index][1]})"
                )
            )
        )
        upper_range_size = upper_range_1 - upper_range_0

        output, output_desc = sdfg_builder.add_temp_array(sdfg, output_shape, lower_desc.dtype)
        output_node = state.add_access(output)

        lower_subset = dace_subsets.Range(
            [
                (
                    lower_range_0 - lower.origin[dim_index],
                    lower_range_1 - lower.origin[dim_index] - 1,
                    1,
                )
                if dim_index == concat_dim_index
                else (
                    lower_domain_range[dim_index][0] - lower.origin[dim_index],
                    lower_domain_range[dim_index][0] - lower.origin[dim_index] + size - 1,
                    1,
                )
                for dim_index, size in enumerate(output_desc.shape)
            ]
        )
        # we write the data of the lower range into the output array starting from the index zero
        lower_output_subset = dace_subsets.Range(
            [
                (0, lower_range_size - 1, 1) if dim_index == concat_dim_index else (0, size - 1, 1)
                for dim_index, size in enumerate(output_desc.shape)
            ]
        )
        state.add_nedge(
            lower.dc_node,
            output_node,
            dace.Memlet(
                data=lower.dc_node.data,
                subset=lower_subset,
                other_subset=lower_output_subset,
                dynamic=True,  # this memlet could be empty, but this is known only at runtime
            ),
        )

        upper_subset = dace_subsets.Range(
            [
                (
                    upper_range_0 - upper.origin[dim_index],
                    upper_range_1 - upper.origin[dim_index] - 1,
                    1,
                )
                if dim_index == concat_dim_index
                else (
                    upper_domain_range[dim_index][0] - upper.origin[dim_index],
                    upper_domain_range[dim_index][0] - upper.origin[dim_index] + size - 1,
                    1,
                )
                for dim_index, size in enumerate(output_desc.shape)
            ]
        )
        # the upper range should be written next to the lower range, so the destination
        # subset does not start from index zero
        upper_output_subset = dace_subsets.Range(
            [
                (
                    lower_range_size,
                    lower_range_size + upper_range_size - 1,
                    1,
                )
                if dim_index == concat_dim_index
                else (0, size - 1, 1)
                for dim_index, size in enumerate(output_desc.shape)
            ]
        )
        state.add_nedge(
            upper.dc_node,
            output_node,
            dace.Memlet(
                data=upper.dc_node.data,
                subset=upper_subset,
                other_subset=upper_output_subset,
                dynamic=True,  # this memlet could be empty, but this is known only at runtime
            ),
        )

        return FieldopData(output_node, lower.gt_type, origin=tuple(output_origin))

    # we visit the field arguments for the true and false branch
    tb, fb = (sdfg_builder.visit(node.args[i], ctx=ctx) for i in [1, 2])

    return (
        concatenate_inputs(
            node.annex.domain, node.args[1].annex.domain, node.args[2].annex.domain, tb, fb
        )
        if isinstance(node.type, ts.FieldType)
        else gtx_utils.tree_map(concatenate_inputs)(
            node.annex.domain, node.args[1].annex.domain, node.args[2].annex.domain, tb, fb
        )
    )
=======
>>>>>>> 1a91eb45


def _construct_if_branch_output(
    ctx: gtir_sdfg.SDFGContext,
    sdfg_builder: gtir_sdfg.SDFGBuilder,
    domain: gtir.Expr,
    sym: gtir.Sym,
    true_br: FieldopData,
    false_br: FieldopData,
) -> FieldopData:
    """
    Helper function called by `translate_if()` to allocate a temporary field to store
    the result of an if expression.
    """

    sdfg, state, domain_parser = ctx.sdfg, ctx.state, ctx.domain_parser

    assert true_br.gt_type == false_br.gt_type
    out_type = true_br.gt_type

    if isinstance(sym.type, ts.ScalarType):
        assert sym.type == out_type
        dtype = gtx_dace_utils.as_dace_type(sym.type)
        out, _ = sdfg_builder.add_temp_scalar(sdfg, dtype)
        out_node = state.add_access(out)
        return FieldopData(out_node, sym.type, origin=())

    assert isinstance(out_type, ts.FieldType)
    assert isinstance(sym.type, ts.FieldType)
    dims, origin, shape = gtir_domain.get_field_layout(
        gtir_domain.extract_domain(domain), domain_parser
    )
    assert dims == out_type.dims

    if isinstance(out_type.dtype, ts.ScalarType):
        dtype = gtx_dace_utils.as_dace_type(out_type.dtype)
    else:
        assert isinstance(out_type.dtype, ts.ListType)
        assert out_type.dtype.offset_type is not None
        assert isinstance(out_type.dtype.element_type, ts.ScalarType)
        dtype = gtx_dace_utils.as_dace_type(out_type.dtype.element_type)
        offset_provider_type = sdfg_builder.get_offset_provider_type(
            out_type.dtype.offset_type.value
        )
        assert isinstance(offset_provider_type, gtx_common.NeighborConnectivityType)
        shape = [*shape, offset_provider_type.max_neighbors]

    out, _ = sdfg_builder.add_temp_array(sdfg, shape, dtype)
    out_node = state.add_access(out)

    return FieldopData(out_node, out_type, tuple(origin))


def _write_if_branch_output(
    sdfg: dace.SDFG,
    state: dace.SDFGState,
    src: FieldopData,
    dst: FieldopData,
) -> None:
    """
    Helper function called by `translate_if()` to write the result of an if-branch,
    here `src` field, to the output 'dst' field. The data subset is based on the
    domain of the `dst` field. Therefore, the full shape of `dst` array is written.
    """
    if src.gt_type != dst.gt_type:
        raise ValueError(
            f"Source and destination type mismatch, '{dst.gt_type}' vs '{src.gt_type}'."
        )
    dst_node = state.add_access(dst.dc_node.data)
    dst_shape = dst_node.desc(sdfg).shape

    if isinstance(src.gt_type, ts.ScalarType):
        state.add_nedge(
            src.dc_node,
            dst_node,
            dace.Memlet(data=src.dc_node.data, subset="0"),
        )
    else:
        if isinstance(src.gt_type.dtype, ts.ListType):
            src_origin = [*src.origin, 0]
            dst_origin = [*dst.origin, 0]
        else:
            src_origin = [*src.origin]
            dst_origin = [*dst.origin]

        data_subset = dace_subsets.Range(
            (
                f"{dst_start - src_start}",
                f"{dst_start - src_start + size - 1}",  # subtract 1 because the range boundaries are included
                1,
            )
            for src_start, dst_start, size in zip(src_origin, dst_origin, dst_shape, strict=True)
        )

        state.add_nedge(
            src.dc_node,
            dst_node,
            dace.Memlet(
                data=src.dc_node.data,
                subset=data_subset,
                other_subset=dace_subsets.Range.from_array(dst_node.desc(sdfg)),
            ),
        )


def translate_if(
    node: gtir.Node,
    ctx: gtir_sdfg.SDFGContext,
    sdfg_builder: gtir_sdfg.SDFGBuilder,
) -> FieldopResult:
    """Generates the dataflow subgraph for the `if_` builtin function."""
    assert cpm.is_call_to(node, "if_")
    assert len(node.args) == 3
    cond_expr, true_expr, false_expr = node.args

    sdfg, state = ctx.sdfg, ctx.state

    # expect condition as first argument
    if_stmt = gtir_python_codegen.get_source(cond_expr)

    # evaluate the if-condition in a new entry state and use the current head state
    # to join the true/false branch states as follows:
    #
    #               ------------
    #           === |   cond   | ===
    #          ||   ------------   ||
    #          \/                  \/
    #     ------------       -------------
    #     |   true   |       |   false   |
    #     ------------       -------------
    #          ||                  ||
    #          ||   ------------   ||
    #           ==> |   head   | <==
    #               ------------
    #
    cond_state = sdfg.add_state_before(state, state.label + "_cond")
    sdfg.remove_edge(sdfg.out_edges(cond_state)[0])

    # expect true branch as second argument
    true_state = sdfg.add_state(state.label + "_true_branch")
    sdfg.add_edge(cond_state, true_state, dace.InterstateEdge(condition=f"{if_stmt}"))
    sdfg.add_edge(true_state, state, dace.InterstateEdge())

    # and false branch as third argument
    false_state = sdfg.add_state(state.label + "_false_branch")
    sdfg.add_edge(cond_state, false_state, dace.InterstateEdge(condition=(f"not ({if_stmt})")))
    sdfg.add_edge(false_state, state, dace.InterstateEdge())

    true_br_result = sdfg_builder.visit(true_expr, ctx=ctx.clone(true_state))
    false_br_result = sdfg_builder.visit(false_expr, ctx=ctx.clone(false_state))

    if isinstance(node.type, ts.TupleType):
        symbol_tree = gtir_sdfg_utils.make_symbol_tree("x", node.type)
        if isinstance(node.annex.domain, tuple):
            domain_tree = node.annex.domain
        else:
            # TODO(edopao): this is a workaround for some IR nodes where the inferred
            #   domain on a tuple of fields is not a tuple, see `test_execution.py::test_ternary_operator_tuple()`
            domain_tree = gtx_utils.tree_map(lambda _: node.annex.domain)(symbol_tree)
        node_output = gtx_utils.tree_map(
            lambda sym,
            domain,
            true_br,
            false_br,
            ctx=ctx,
            sdfg_builder=sdfg_builder: _construct_if_branch_output(
                ctx,
                sdfg_builder,
                domain,
                sym,
                true_br,
                false_br,
            )
        )(
            symbol_tree,
            domain_tree,
            true_br_result,
            false_br_result,
        )
        gtx_utils.tree_map(
            lambda src, dst, sdfg=ctx.sdfg, state=true_state: _write_if_branch_output(
                sdfg, state, src, dst
            )
        )(true_br_result, node_output)
        gtx_utils.tree_map(
            lambda src, dst, sdfg=ctx.sdfg, state=false_state: _write_if_branch_output(
                sdfg, state, src, dst
            )
        )(false_br_result, node_output)
    else:
        node_output = _construct_if_branch_output(
            ctx,
            sdfg_builder,
            node.annex.domain,
            im.sym("x", node.type),
            true_br_result,
            false_br_result,
        )
        _write_if_branch_output(sdfg, true_state, true_br_result, node_output)
        _write_if_branch_output(sdfg, false_state, false_br_result, node_output)

    return node_output


def translate_index(
    node: gtir.Node,
    ctx: gtir_sdfg.SDFGContext,
    sdfg_builder: gtir_sdfg.SDFGBuilder,
) -> FieldopResult:
    """
    Lowers the `index` builtin function to a mapped tasklet that writes the dimension
    index values to a transient array. The extent of the index range is taken from
    the domain information that should be present in the node annex.
    """
    assert cpm.is_call_to(node, "index")
    assert isinstance(node.type, ts.FieldType)

    sdfg, state = ctx.sdfg, ctx.state

    assert "domain" in node.annex
    domain = gtir_domain.extract_domain(node.annex.domain)
    assert len(domain) == 1
    dim, _ = domain[0]
    dim_index = gtir_sdfg_utils.get_map_variable(dim)

    index_data, _ = sdfg_builder.add_temp_scalar(sdfg, INDEX_DTYPE)
    index_node = state.add_access(index_data)
    index_value = gtir_dataflow.ValueExpr(
        dc_node=index_node,
        gt_dtype=gtx_dace_utils.as_itir_type(INDEX_DTYPE),
    )
    index_write_tasklet = sdfg_builder.add_tasklet(
        "index",
        state,
        inputs={},
        outputs={"__val"},
        code=f"__val = {dim_index}",
    )
    state.add_edge(
        index_write_tasklet,
        "__val",
        index_node,
        None,
        dace.Memlet(data=index_data, subset="0"),
    )

    input_edges = [
        gtir_dataflow.EmptyInputEdge(state, index_write_tasklet),
    ]
    output_edge = gtir_dataflow.DataflowOutputEdge(state, index_value)
    return _create_field_operator(ctx, domain, node.type, sdfg_builder, input_edges, (output_edge,))


def _get_data_nodes(
    sdfg: dace.SDFG,
    state: dace.SDFGState,
    sdfg_builder: gtir_sdfg.SDFGBuilder,
    data_name: str,
    data_type: ts.DataType,
) -> FieldopResult:
    if isinstance(data_type, ts.FieldType):
        data_node = state.add_access(data_name)
        return sdfg_builder.make_field(data_node, data_type)

    elif isinstance(data_type, ts.ScalarType):
        if data_name in sdfg.symbols:
            data_node = _get_symbolic_value(
                sdfg, state, sdfg_builder, data_name, data_type, temp_name=f"__{data_name}"
            )
        else:
            data_node = state.add_access(data_name)
        return FieldopData(data_node, data_type, origin=())

    elif isinstance(data_type, ts.TupleType):
        symbol_tree = gtir_sdfg_utils.make_symbol_tree(data_name, data_type)
        return gtx_utils.tree_map(
            lambda sym: _get_data_nodes(sdfg, state, sdfg_builder, sym.id, sym.type)
        )(symbol_tree)

    else:
        raise NotImplementedError(f"Symbol type {type(data_type)} not supported.")


def _get_symbolic_value(
    sdfg: dace.SDFG,
    state: dace.SDFGState,
    sdfg_builder: gtir_sdfg.SDFGBuilder,
    symbolic_expr: dace.symbolic.SymExpr,
    scalar_type: ts.ScalarType,
    temp_name: Optional[str] = None,
) -> dace.nodes.AccessNode:
    tasklet_node = sdfg_builder.add_tasklet(
        "get_value",
        state,
        {},
        {"__out"},
        f"__out = {symbolic_expr}",
    )
    temp_name, _ = sdfg.add_scalar(
        temp_name or sdfg.temp_data_name(),
        gtx_dace_utils.as_dace_type(scalar_type),
        find_new_name=True,
        transient=True,
    )
    data_node = state.add_access(temp_name)
    state.add_edge(
        tasklet_node,
        "__out",
        data_node,
        None,
        dace.Memlet(data=temp_name, subset="0"),
    )
    return data_node


def translate_literal(
    node: gtir.Node,
    ctx: gtir_sdfg.SDFGContext,
    sdfg_builder: gtir_sdfg.SDFGBuilder,
) -> FieldopResult:
    """Generates the dataflow subgraph for a `ir.Literal` node."""
    assert isinstance(node, gtir.Literal)

    data_type = node.type
    data_node = _get_symbolic_value(ctx.sdfg, ctx.state, sdfg_builder, node.value, data_type)

    return FieldopData(data_node, data_type, origin=())


def translate_make_tuple(
    node: gtir.Node,
    ctx: gtir_sdfg.SDFGContext,
    sdfg_builder: gtir_sdfg.SDFGBuilder,
) -> FieldopResult:
    assert cpm.is_call_to(node, "make_tuple")
    return tuple(sdfg_builder.visit(arg, ctx=ctx) for arg in node.args)


def translate_tuple_get(
    node: gtir.Node,
    ctx: gtir_sdfg.SDFGContext,
    sdfg_builder: gtir_sdfg.SDFGBuilder,
) -> FieldopResult:
    assert cpm.is_call_to(node, "tuple_get")
    assert len(node.args) == 2

    if not isinstance(node.args[0], gtir.Literal):
        raise ValueError("Tuple can only be subscripted with compile-time constants.")
    assert ti.is_integral(node.args[0].type)
    index = int(node.args[0].value)

    data_nodes = sdfg_builder.visit(node.args[1], ctx=ctx)
    if isinstance(data_nodes, FieldopData):
        raise ValueError(f"Invalid tuple expression {node}")
    unused_arg_nodes: Iterable[FieldopData] = gtx_utils.flatten_nested_tuple(
        tuple(arg for i, arg in enumerate(data_nodes) if i != index)
    )
    ctx.state.remove_nodes_from(
        [arg.dc_node for arg in unused_arg_nodes if ctx.state.degree(arg.dc_node) == 0]
    )
    return data_nodes[index]


def translate_scalar_expr(
    node: gtir.Node,
    ctx: gtir_sdfg.SDFGContext,
    sdfg_builder: gtir_sdfg.SDFGBuilder,
) -> FieldopResult:
    assert isinstance(node, gtir.FunCall)
    assert isinstance(node.type, ts.ScalarType)

    args = []
    connectors = []
    scalar_expr_args = []

    for i, arg_expr in enumerate(node.args):
        visit_expr = True
        if isinstance(arg_expr, gtir.SymRef):
            try:
                # check if symbol is defined in the GT4Py program, throws `KeyError` exception if undefined
                sdfg_builder.get_symbol_type(arg_expr.id)
            except KeyError:
                # all `SymRef` should refer to symbols defined in the program, except in case of non-variable argument,
                # e.g. the type name `float64` used in casting expressions like `cast_(variable, float64)`
                visit_expr = False

        if visit_expr:
            # we visit the argument expression and obtain the access node to
            # a scalar data container, which will be connected to the tasklet
            arg = sdfg_builder.visit(arg_expr, ctx=ctx)
            if not (isinstance(arg, FieldopData) and isinstance(node.type, ts.ScalarType)):
                raise ValueError(f"Invalid argument to scalar expression {arg_expr}.")
            param = f"__arg{i}"
            args.append(arg.dc_node)
            connectors.append(param)
            scalar_expr_args.append(gtir.SymRef(id=param))
        else:
            assert isinstance(arg_expr, gtir.SymRef)
            scalar_expr_args.append(arg_expr)

    # we visit the scalar expression replacing the input arguments with the corresponding data connectors
    scalar_node = gtir.FunCall(fun=node.fun, args=scalar_expr_args)
    python_code = gtir_python_codegen.get_source(scalar_node)
    tasklet_node = sdfg_builder.add_tasklet(
        name="scalar_expr",
        state=ctx.state,
        inputs=set(connectors),
        outputs={"__out"},
        code=f"__out = {python_code}",
    )
    # create edges for the input data connectors
    for arg_node, conn in zip(args, connectors, strict=True):
        ctx.state.add_edge(
            arg_node,
            None,
            tasklet_node,
            conn,
            dace.Memlet(data=arg_node.data, subset="0"),
        )
    # finally, create temporary for the result value
    temp_name, _ = sdfg_builder.add_temp_scalar(ctx.sdfg, gtx_dace_utils.as_dace_type(node.type))
    temp_node = ctx.state.add_access(temp_name)
    ctx.state.add_edge(
        tasklet_node,
        "__out",
        temp_node,
        None,
        dace.Memlet(data=temp_name, subset="0"),
    )

    return FieldopData(temp_node, node.type, origin=())


def translate_symbol_ref(
    node: gtir.Node,
    ctx: gtir_sdfg.SDFGContext,
    sdfg_builder: gtir_sdfg.SDFGBuilder,
) -> FieldopResult:
    """Generates the dataflow subgraph for a `ir.SymRef` node."""
    assert isinstance(node, gtir.SymRef)

    symbol_name = str(node.id)
    # we retrieve the type of the symbol in the GT4Py prgram
    gt_symbol_type = sdfg_builder.get_symbol_type(symbol_name)

    # Create new access node in current state. It is possible that multiple
    # access nodes are created in one state for the same data container.
    # We rely on the dace simplify pass to remove duplicated access nodes.
    return _get_data_nodes(ctx.sdfg, ctx.state, sdfg_builder, symbol_name, gt_symbol_type)


if TYPE_CHECKING:
    # Use type-checking to assert that all translator functions implement the `PrimitiveTranslator` protocol
    __primitive_translators: list[PrimitiveTranslator] = [
        translate_as_fieldop,
        translate_concat_where,
        translate_if,
        translate_index,
        translate_literal,
        translate_make_tuple,
        translate_tuple_get,
        translate_scalar_expr,
        translate_scan,
        translate_symbol_ref,
    ]<|MERGE_RESOLUTION|>--- conflicted
+++ resolved
@@ -338,18 +338,11 @@
         The field data descriptor, which includes the field access node in the
         given `state` and the field domain offset.
     """
-<<<<<<< HEAD
-    dataflow_output_desc = output_edge.result.dc_node.desc(ctx.sdfg)
-
-    # the memory layout of the output field follows the field operator compute domain
-    field_dims, field_origin, field_shape = gtir_domain.get_field_layout(domain, ctx.domain_parser)
-=======
     sdfg, state, domain_parser = ctx.sdfg, ctx.state, ctx.domain_parser
     dataflow_output_desc = output_edge.result.dc_node.desc(sdfg)
 
     # the memory layout of the output field follows the field operator compute domain
     field_dims, field_origin, field_shape = gtir_domain.get_field_layout(domain, domain_parser)
->>>>>>> 1a91eb45
     if len(domain) == 0:
         # The field operator computes a zero-dimensional field, and the data subset
         # is set later depending on the element type (`ts.ListType` or `ts.ScalarType`)
@@ -452,16 +445,7 @@
         output_symbol_tree = gtir_sdfg_utils.make_symbol_tree("x", node_type)
         return gtx_utils.tree_map(
             lambda output_edge, output_sym: _create_field_operator_impl(
-<<<<<<< HEAD
-                ctx,
-                sdfg_builder,
-                domain,
-                output_edge,
-                output_sym.type,
-                map_exit,
-=======
                 ctx, sdfg_builder, domain, output_edge, output_sym.type, map_exit
->>>>>>> 1a91eb45
             )
         )(output_tree, output_symbol_tree)
 
@@ -523,7 +507,6 @@
     )
 
     return _create_field_operator(ctx, domain, node.type, sdfg_builder, input_edges, output_edges)
-<<<<<<< HEAD
 
 
 def _make_concat_field_slice(
@@ -841,8 +824,6 @@
             node.annex.domain, node.args[1].annex.domain, node.args[2].annex.domain, tb, fb
         )
     )
-=======
->>>>>>> 1a91eb45
 
 
 def _construct_if_branch_output(
