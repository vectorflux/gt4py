# GT4Py - GridTools Framework
#
# Copyright (c) 2014-2024, ETH Zurich
# All rights reserved.
#
# Please, refer to the LICENSE file in the root directory.
# SPDX-License-Identifier: BSD-3-Clause

from __future__ import annotations

import abc
import dataclasses
from typing import TYPE_CHECKING, Any, Final, Iterable, Optional, Protocol, Sequence, TypeAlias

import dace
from dace import subsets as dace_subsets

from gt4py.next import common as gtx_common, utils as gtx_utils
from gt4py.next.ffront import fbuiltins as gtx_fbuiltins
from gt4py.next.iterator import ir as gtir
from gt4py.next.iterator.ir_utils import (
    common_pattern_matcher as cpm,
    domain_utils,
    ir_makers as im,
)
from gt4py.next.program_processors.runners.dace import (
    gtir_dataflow,
    gtir_python_codegen,
    gtir_sdfg,
    gtir_sdfg_utils,
    utils as gtx_dace_utils,
)
from gt4py.next.program_processors.runners.dace.gtir_scan_translator import translate_scan
from gt4py.next.type_system import type_info as ti, type_specifications as ts


if TYPE_CHECKING:
    from gt4py.next.program_processors.runners.dace import gtir_sdfg


def get_domain_indices(
    dims: Sequence[gtx_common.Dimension], origin: Optional[Sequence[dace.symbolic.SymExpr]]
) -> dace_subsets.Indices:
    """
    Helper function to construct the list of indices for a field domain, applying
    an optional origin in each dimension as start index.

    Args:
        dims: The field dimensions.
        origin: The domain start index in each dimension. If set to `None`, assume all zeros.

    Returns:
        A list of indices for field access in dace arrays. As this list is returned
        as `dace.subsets.Indices`, it should be converted to `dace.subsets.Range` before
        being used in memlet subset because ranges are better supported throughout DaCe.
    """
    index_variables = [
        dace.symbolic.pystr_to_symbolic(gtir_sdfg_utils.get_map_variable(dim)) for dim in dims
    ]
    origin = [0] * len(index_variables) if origin is None else origin
    return dace_subsets.Indices(
        [index - start_index for index, start_index in zip(index_variables, origin, strict=True)]
    )


@dataclasses.dataclass(frozen=True)
class FieldopData:
    """
    Abstraction to represent data (scalars, arrays) during the lowering to SDFG.

    Attribute 'local_offset' must always be set for `FieldType` data with a local
    dimension generated from neighbors access in unstructured domain, and indicates
    the name of the offset provider used to generate the list of neighbor values.

    Args:
        dc_node: DaCe access node to the data storage.
        gt_type: GT4Py type definition, which includes the field domain information.
        origin: Tuple of start indices, in each dimension, for `FieldType` data.
            Pass an empty tuple for `ScalarType` data or zero-dimensional fields.
    """

    dc_node: dace.nodes.AccessNode
    gt_type: ts.FieldType | ts.ScalarType
    origin: tuple[dace.symbolic.SymbolicType, ...]

    def __post_init__(self) -> None:
        """Implements a sanity check on the constructed data type."""
        assert (
            len(self.origin) == 0
            if isinstance(self.gt_type, ts.ScalarType)
            else len(self.origin) == len(self.gt_type.dims)
        )

    def map_to_parent_sdfg(
        self,
        sdfg_builder: gtir_sdfg.SDFGBuilder,
        inner_sdfg: dace.SDFG,
        outer_sdfg: dace.SDFG,
        outer_sdfg_state: dace.SDFGState,
        symbol_mapping: dict[str, dace.symbolic.SymbolicType],
    ) -> FieldopData:
        """
        Make the data descriptor which 'self' refers to, and which is located inside
        a NestedSDFG, available in its parent SDFG.

        Thus, it turns 'self' into a non-transient array and creates a new data
        descriptor inside the parent SDFG, with same shape and strides.
        """
        inner_desc = self.dc_node.desc(inner_sdfg)
        assert inner_desc.transient
        inner_desc.transient = False

        if isinstance(self.gt_type, ts.ScalarType):
            outer, outer_desc = sdfg_builder.add_temp_scalar(outer_sdfg, inner_desc.dtype)
            outer_origin = []
        else:
            outer, outer_desc = sdfg_builder.add_temp_array_like(outer_sdfg, inner_desc)
            # We cannot use a copy of the inner data descriptor directly, we have to apply the symbol mapping.
            dace.symbolic.safe_replace(
                symbol_mapping,
                lambda m: dace.sdfg.replace_properties_dict(outer_desc, m),
            )
            # Same applies to the symbols used as field origin (the domain range start)
            outer_origin = [
                gtx_dace_utils.safe_replace_symbolic(val, symbol_mapping) for val in self.origin
            ]

        outer_node = outer_sdfg_state.add_access(outer)
        return FieldopData(outer_node, self.gt_type, tuple(outer_origin))

    def get_local_view(
        self, domain: FieldopDomain
    ) -> gtir_dataflow.IteratorExpr | gtir_dataflow.MemletExpr:
        """Helper method to access a field in local view, given the compute domain of a field operator."""
        if isinstance(self.gt_type, ts.ScalarType):
            return gtir_dataflow.MemletExpr(
                dc_node=self.dc_node,
                gt_dtype=self.gt_type,
                subset=dace_subsets.Range.from_string("0"),
            )

        if isinstance(self.gt_type, ts.FieldType):
            domain_dims = [dim for dim, _, _ in domain]
            domain_indices = get_domain_indices(domain_dims, origin=None)
            it_indices: dict[gtx_common.Dimension, gtir_dataflow.DataExpr] = {
                dim: gtir_dataflow.SymbolExpr(index, INDEX_DTYPE)
                for dim, index in zip(domain_dims, domain_indices)
            }
            field_origin = [
                (dim, dace.symbolic.SymExpr(0) if self.origin is None else self.origin[i])
                for i, dim in enumerate(self.gt_type.dims)
            ]
            # The property below is ensured by calling `make_field()` to construct `FieldopData`.
            # The `make_field` constructor ensures that any local dimension, if present, is converted
            # to `ListType` element type, while the field domain consists of all global dimensions.
            assert all(dim != gtx_common.DimensionKind.LOCAL for dim in self.gt_type.dims)
            return gtir_dataflow.IteratorExpr(
                self.dc_node, self.gt_type.dtype, field_origin, it_indices
            )

        raise NotImplementedError(f"Node type {type(self.gt_type)} not supported.")

    def get_symbol_mapping(
        self, dataname: str, sdfg: dace.SDFG
    ) -> dict[str, dace.symbolic.SymExpr]:
        """
        Helper method to create the symbol mapping for array storage in a nested SDFG.

        Args:
            dataname: Name of the data container insiode the nested SDFG.
            sdfg: The parent SDFG where the `FieldopData` object lives.

        Returns:
            Mapping from symbols in nested SDFG to the corresponding symbolic values
            in the parent SDFG. This includes the range start and stop symbols (used
            to calculate the array shape as range 'stop - start') and the strides.
        """
        if isinstance(self.gt_type, ts.ScalarType):
            return {}
        ndims = len(self.gt_type.dims)
        outer_desc = self.dc_node.desc(sdfg)
        assert isinstance(outer_desc, dace.data.Array)
        # origin and size of the local dimension, in case of a field with `ListType` data,
        # are assumed to be compiled-time values (not symbolic), therefore the start and
        # stop range symbols of the inner field only extend over the global dimensions
        return (
            {gtx_dace_utils.range_start_symbol(dataname, i): (self.origin[i]) for i in range(ndims)}
            | {
                gtx_dace_utils.range_stop_symbol(dataname, i): (
                    self.origin[i] + outer_desc.shape[i]
                )
                for i in range(ndims)
            }
            | {
                gtx_dace_utils.field_stride_symbol_name(dataname, i): stride
                for i, stride in enumerate(outer_desc.strides)
            }
        )


FieldopDomain: TypeAlias = list[
    tuple[gtx_common.Dimension, dace.symbolic.SymbolicType, dace.symbolic.SymbolicType]
]
"""
Domain of a field operator represented as a list of tuples with 3 elements:
 - dimension definition
 - symbolic expression for lower bound (inclusive)
 - symbolic expression for upper bound (exclusive)
"""


FieldopResult: TypeAlias = FieldopData | tuple[FieldopData | tuple, ...]
"""Result of a field operator, can be either a field or a tuple fields."""


INDEX_DTYPE: Final[dace.typeclass] = dace.dtype_to_typeclass(gtx_fbuiltins.IndexType)
"""Data type used for field indexing."""


def get_arg_symbol_mapping(
    dataname: str, arg: FieldopResult, sdfg: dace.SDFG
) -> dict[str, dace.symbolic.SymExpr]:
    """
    Helper method to build the mapping from inner to outer SDFG of all symbols
    used for storage of a field or a tuple of fields.

    Args:
        dataname: The storage name inside the nested SDFG.
        arg: The argument field in the parent SDFG.
        sdfg: The parent SDFG where the argument field lives.

    Returns:
        A mapping from inner symbol names to values or symbolic definitions
        in the parent SDFG.
    """
    if isinstance(arg, FieldopData):
        return arg.get_symbol_mapping(dataname, sdfg)

    symbol_mapping: dict[str, dace.symbolic.SymExpr] = {}
    for i, elem in enumerate(arg):
        dataname_elem = f"{dataname}_{i}"
        symbol_mapping |= get_arg_symbol_mapping(dataname_elem, elem, sdfg)

    return symbol_mapping


def get_tuple_type(data: tuple[FieldopResult, ...]) -> ts.TupleType:
    """
    Compute the `ts.TupleType` corresponding to the tuple structure of `FieldopResult`.
    """
    return ts.TupleType(
        types=[get_tuple_type(d) if isinstance(d, tuple) else d.gt_type for d in data]
    )


def flatten_tuples(name: str, arg: FieldopResult) -> list[tuple[str, FieldopData]]:
    """
    Visit a `FieldopResult`, potentially containing nested tuples, and construct a list
    of pairs `(str, FieldopData)` containing the symbol name of each tuple field and
    the corresponding `FieldopData`.
    """
    if isinstance(arg, tuple):
        tuple_type = get_tuple_type(arg)
        tuple_symbols = gtir_sdfg_utils.flatten_tuple_fields(name, tuple_type)
        tuple_data_fields = gtx_utils.flatten_nested_tuple(arg)
        return [
            (str(tsym.id), tfield)
            for tsym, tfield in zip(tuple_symbols, tuple_data_fields, strict=True)
        ]
    else:
        return [(name, arg)]


class PrimitiveTranslator(Protocol):
    @abc.abstractmethod
    def __call__(
        self,
        node: gtir.Node,
        sdfg: dace.SDFG,
        state: dace.SDFGState,
        sdfg_builder: gtir_sdfg.SDFGBuilder,
    ) -> FieldopResult:
        """Creates the dataflow subgraph representing a GTIR primitive function.

        This method is used by derived classes to build a specialized subgraph
        for a specific GTIR primitive function.

        Args:
            node: The GTIR node describing the primitive to be lowered
            sdfg: The SDFG where the primitive subgraph should be instantiated
            state: The SDFG state where the result of the primitive function should be made available
            sdfg_builder: The object responsible for visiting child nodes of the primitive node.

        Returns:
            A list of data access nodes and the associated GT4Py data type, which provide
            access to the result of the primitive subgraph. The GT4Py data type is useful
            in the case the returned data is an array, because the type provdes the domain
            information (e.g. order of dimensions, dimension types).
        """


def _parse_fieldop_arg(
    node: gtir.Expr,
    sdfg: dace.SDFG,
    state: dace.SDFGState,
    sdfg_builder: gtir_sdfg.SDFGBuilder,
    domain: FieldopDomain,
) -> (
    gtir_dataflow.IteratorExpr
    | gtir_dataflow.MemletExpr
    | tuple[gtir_dataflow.IteratorExpr | gtir_dataflow.MemletExpr | tuple[Any, ...], ...]
):
    """Helper method to visit an expression passed as argument to a field operator."""

    arg = sdfg_builder.visit(node, sdfg=sdfg, head_state=state)

    if isinstance(arg, FieldopData):
        return arg.get_local_view(domain)
    else:
        # handle tuples of fields
        return gtx_utils.tree_map(lambda targ: targ.get_local_view(domain))(arg)


def get_field_layout(
    domain: FieldopDomain,
) -> tuple[list[gtx_common.Dimension], list[dace.symbolic.SymExpr], list[dace.symbolic.SymExpr]]:
    """
    Parse the field operator domain and generates the shape of the result field.

    It should be enough to allocate an array with shape (upper_bound - lower_bound)
    but this would require to use array offset for compensate for the start index.
    Suppose that a field operator executes on domain [2,N-2], the dace array to store
    the result only needs size (N-4), but this would require to compensate all array
    accesses with offset -2 (which corresponds to -lower_bound). Instead, we choose
    to allocate (N-2), leaving positions [0:2] unused. The reason is that array offset
    is known to cause issues to SDFG inlining. Besides, map fusion will in any case
    eliminate most of transient arrays.

    Args:
        domain: The field operator domain.

    Returns:
        A tuple of three lists containing:
            - the domain dimensions
            - the domain origin, that is the start indices in all dimensions
            - the domain size in each dimension
    """
    domain_dims, domain_lbs, domain_ubs = zip(*domain)
    # after introduction of concat_where, the strict order of lower and upper bounds is not guaranteed
    domain_ubs = tuple(
        [
            dace.symbolic.pystr_to_symbolic(f"max({lb}, {ub})")
            for lb, ub in zip(domain_lbs, domain_ubs, strict=True)
        ]
    )
    domain_sizes = [(ub - lb) for lb, ub in zip(domain_lbs, domain_ubs)]
    return list(domain_dims), list(domain_lbs), domain_sizes


def _create_field_operator_impl(
    sdfg_builder: gtir_sdfg.SDFGBuilder,
    sdfg: dace.SDFG,
    state: dace.SDFGState,
    domain: FieldopDomain,
    output_edge: gtir_dataflow.DataflowOutputEdge,
    output_type: ts.FieldType,
    map_exit: dace.nodes.MapExit,
) -> FieldopData:
    """
    Helper method to allocate a temporary array that stores one field computed
    by a field operator.

    This method is called by `_create_field_operator()`.

    Args:
        sdfg_builder: The object used to build the map scope in the provided SDFG.
        sdfg: The SDFG that represents the scope of the field data.
        state: The SDFG state where to create an access node to the field data.
        domain: The domain of the field operator that computes the field.
        output_edge: The dataflow write edge representing the output data.
        output_type: The GT4Py field type descriptor.
        map_exit: The `MapExit` node of the field operator map scope.

    Returns:
        The field data descriptor, which includes the field access node in the
        given `state` and the field domain offset.
    """
    dataflow_output_desc = output_edge.result.dc_node.desc(sdfg)

    # the memory layout of the output field follows the field operator compute domain
    field_dims, field_origin, field_shape = get_field_layout(domain)
    field_indices = get_domain_indices(field_dims, field_origin)
    field_subset = dace_subsets.Range.from_indices(field_indices)

    if isinstance(output_edge.result.gt_dtype, ts.ScalarType):
        if output_edge.result.gt_dtype != output_type.dtype:
            raise TypeError(
                f"Type mismatch, expected {output_type.dtype} got {output_edge.result.gt_dtype}."
            )
        assert isinstance(dataflow_output_desc, dace.data.Scalar)
    else:
        assert isinstance(output_type.dtype, ts.ListType)
        assert isinstance(output_edge.result.gt_dtype.element_type, ts.ScalarType)
        if output_edge.result.gt_dtype.element_type != output_type.dtype.element_type:
            raise TypeError(
                f"Type mismatch, expected {output_type.dtype.element_type} got {output_edge.result.gt_dtype.element_type}."
            )
        assert isinstance(dataflow_output_desc, dace.data.Array)
        assert len(dataflow_output_desc.shape) == 1
        # extend the array with the local dimensions added by the field operator (e.g. `neighbors`)
        assert output_edge.result.gt_dtype.offset_type is not None
        field_shape = [*field_shape, dataflow_output_desc.shape[0]]
        field_subset = field_subset + dace_subsets.Range.from_array(dataflow_output_desc)

    # allocate local temporary storage
    field_name, _ = sdfg_builder.add_temp_array(sdfg, field_shape, dataflow_output_desc.dtype)
    field_node = state.add_access(field_name)

    # and here the edge writing the dataflow result data through the map exit node
    output_edge.connect(map_exit, field_node, field_subset)

    return FieldopData(
        field_node, ts.FieldType(field_dims, output_edge.result.gt_dtype), tuple(field_origin)
    )


def _create_field_operator(
    sdfg: dace.SDFG,
    state: dace.SDFGState,
    domain: FieldopDomain,
    node_type: ts.FieldType | ts.TupleType,
    sdfg_builder: gtir_sdfg.SDFGBuilder,
    input_edges: Iterable[gtir_dataflow.DataflowInputEdge],
    output_tree: tuple[gtir_dataflow.DataflowOutputEdge | tuple[Any, ...], ...],
) -> FieldopResult:
    """
    Helper method to build the output of a field operator, which can consist of
    a single field or a tuple of fields.

    A tuple of fields is returned when one stencil computes a grid point on multiple
    fields: for each field, this method will call `_create_field_operator_impl()`.

    Args:
        sdfg: The SDFG that represents the scope of the field data.
        state: The SDFG state where to create an access node to the field data.
        domain: The domain of the field operator that computes the field.
        node_type: The GT4Py type of the IR node that produces this field.
        sdfg_builder: The object used to build the map scope in the provided SDFG.
        input_edges: List of edges to pass input data into the dataflow.
        output_tree: A tree representation of the dataflow output data.

    Returns:
        The descriptor of the field operator result, which can be either a single
        field or a tuple fields.
    """

    # create map range corresponding to the field operator domain
    map_entry, map_exit = sdfg_builder.add_map(
        "fieldop",
        state,
        ndrange={
            gtir_sdfg_utils.get_map_variable(dim): f"{lower_bound}:{upper_bound}"
            for dim, lower_bound, upper_bound in domain
        },
    )

    # here we setup the edges passing through the map entry node
    for edge in input_edges:
        edge.connect(map_entry)

    if isinstance(node_type, ts.FieldType):
        assert len(output_tree) == 1 and isinstance(
            output_tree[0], gtir_dataflow.DataflowOutputEdge
        )
        output_edge = output_tree[0]
        return _create_field_operator_impl(
            sdfg_builder, sdfg, state, domain, output_edge, node_type, map_exit
        )
    else:
        # handle tuples of fields
        output_symbol_tree = gtir_sdfg_utils.make_symbol_tree("x", node_type)
        return gtx_utils.tree_map(
            lambda output_edge, output_sym: _create_field_operator_impl(
                sdfg_builder, sdfg, state, domain, output_edge, output_sym.type, map_exit
            )
        )(output_tree, output_symbol_tree)


def extract_domain(node: gtir.Node) -> FieldopDomain:
    """
    Visits the domain of a field operator and returns a list of dimensions and
    the corresponding lower and upper bounds. The returned lower bound is inclusive,
    the upper bound is exclusive: [lower_bound, upper_bound[
    """

    domain = []

    if cpm.is_call_to(node, ("cartesian_domain", "unstructured_domain")):
        for named_range in node.args:
            assert cpm.is_call_to(named_range, "named_range")
            assert len(named_range.args) == 3
            axis = named_range.args[0]
            assert isinstance(axis, gtir.AxisLiteral)
            lower_bound, upper_bound = (
                gtir_sdfg_utils.get_symbolic(arg) for arg in named_range.args[1:3]
            )
            dim = gtx_common.Dimension(axis.value, axis.kind)
            domain.append((dim, lower_bound, upper_bound))

    elif isinstance(node, domain_utils.SymbolicDomain):
        assert str(node.grid_type) in {"cartesian_domain", "unstructured_domain"}
        for dim, drange in node.ranges.items():
            domain.append(
                (
                    dim,
                    gtir_sdfg_utils.get_symbolic(drange.start),
                    gtir_sdfg_utils.get_symbolic(drange.stop),
                )
            )

    else:
        raise ValueError(f"Invalid domain {node}.")

    return domain


def translate_as_fieldop(
    node: gtir.Node,
    sdfg: dace.SDFG,
    state: dace.SDFGState,
    sdfg_builder: gtir_sdfg.SDFGBuilder,
) -> FieldopResult:
    """
    Generates the dataflow subgraph for the `as_fieldop` builtin function.

    Expects a `FunCall` node with two arguments:
    1. a lambda function representing the stencil, which is lowered to a dataflow subgraph
    2. the domain of the field operator, which is used as map range

    The dataflow can be as simple as a single tasklet, or implement a local computation
    as a composition of tasklets and even include a map to range on local dimensions (e.g.
    neighbors and map builtins).
    The stencil dataflow is instantiated inside a map scope, which applies the stencil
    over the field domain.
    """
    assert isinstance(node, gtir.FunCall)
    assert cpm.is_call_to(node.fun, "as_fieldop")
    assert isinstance(node.type, (ts.FieldType, ts.TupleType))

    fun_node = node.fun
    assert len(fun_node.args) == 2
    fieldop_expr, domain_expr = fun_node.args

    if cpm.is_call_to(fieldop_expr, "scan"):
        return translate_scan(node, sdfg, state, sdfg_builder)

    if cpm.is_ref_to(fieldop_expr, "deref"):
        # Special usage of 'deref' as argument to fieldop expression, to pass a scalar
        # value to 'as_fieldop' function. It results in broadcasting the scalar value
        # over the field domain.
        assert isinstance(node.type, ts.FieldType)
        stencil_expr = im.lambda_("a")(im.deref("a"))
        stencil_expr.expr.type = node.type.dtype
    elif isinstance(fieldop_expr, gtir.Lambda):
        # Default case, handled below: the argument expression is a lambda function
        # representing the stencil operation to be computed over the field domain.
        stencil_expr = fieldop_expr
    else:
        raise NotImplementedError(
            f"Expression type '{type(fieldop_expr)}' not supported as argument to 'as_fieldop' node."
        )

    # parse the domain of the field operator
    domain = extract_domain(domain_expr)

    # visit the list of arguments to be passed to the lambda expression
    fieldop_args = [_parse_fieldop_arg(arg, sdfg, state, sdfg_builder, domain) for arg in node.args]

    # represent the field operator as a mapped tasklet graph, which will range over the field domain
    input_edges, output_edges = gtir_dataflow.translate_lambda_to_dataflow(
        sdfg, state, sdfg_builder, stencil_expr, fieldop_args
    )

    return _create_field_operator(
        sdfg, state, domain, node.type, sdfg_builder, input_edges, output_edges
    )


<<<<<<< HEAD
def _make_concat_field_slice(
    sdfg: dace.SDFG,
    state: dace.SDFGState,
    f: FieldopData,
    f_desc: dace.data.Array,
    concat_dim: gtx_common.Dimension,
    concat_dim_index: int,
    concat_dim_origin: dace.symbolic.SymbolicType,
) -> tuple[FieldopData, dace.data.Array]:
    """
    Helper function called by `translate_concat_where` to create a slice along the
    concat dimension, that is a new array with an extra diimension and a single level.
    This allows to treat 'f' as a slice and concatanate it to the other argument field.
    """
    assert isinstance(f.gt_type, ts.FieldType)
    dims = [*f.gt_type.dims[:concat_dim_index], concat_dim, *f.gt_type.dims[concat_dim_index:]]
    origin = tuple(
        [*f.origin[:concat_dim_index], concat_dim_origin, *f.origin[concat_dim_index:]]
    )
    shape = tuple([*f_desc.shape[:concat_dim_index], 1, *f_desc.shape[concat_dim_index:]])
    strides = tuple(
        [*f_desc.strides[:concat_dim_index], 1, *f_desc.strides[concat_dim_index:]]
    )
    slice, slice_desc = sdfg.add_temp_transient(
        shape, f_desc.dtype, strides=strides
    )
    slice_node = state.add_access(slice)
    state.add_nedge(
        f.dc_node,
        slice_node,
        dace.Memlet(
            data=f.dc_node.data,
            subset=dace_subsets.Range.from_array(f_desc),
            other_subset=dace_subsets.Range.from_array(slice_desc),
        ),
    )
    fslice = FieldopData(slice_node, ts.FieldType(dims=dims, dtype=f.gt_type.dtype), origin)
    return fslice, slice_desc


def _make_concat_scalar_broadcast(
    sdfg: dace.SDFG,
    state: dace.SDFGState,
    inp: FieldopData,
    inp_desc: dace.data.Array,
    domain: FieldopDomain,
    concat_dim_index: int,
) -> tuple[FieldopData, dace.data.Array]:
    """
    Helper function called by `translate_concat_where` to create a mapped tasklet
    that broadcasts one scalar value from the 1D-array 'f' on the given domain.
    """
    assert isinstance(inp.gt_type, ts.FieldType)
    assert len(inp.gt_type.dims) == 1
    out_dims, out_origin, out_shape = get_field_layout(domain)
    out_type = ts.FieldType(dims=out_dims, dtype=inp.gt_type.dtype)

    out_name, out_desc = sdfg.add_temp_transient(out_shape, inp_desc.dtype)
    out_node = state.add_access(out_name)

    map_variables = [gtir_sdfg_utils.get_map_variable(dim) for dim in out_dims]
    inp_index = f"({map_variables[concat_dim_index]} + {out_origin[concat_dim_index] - inp.origin[0]})"
    state.add_mapped_tasklet(
        "broadcast",
        map_ranges={
            index: r
            for index, r in zip(
                map_variables, dace_subsets.Range.from_array(out_desc), strict=True
            )
        },
        code="__out = __inp",
        inputs={"__inp": dace.Memlet(data=inp.dc_node.data, subset=inp_index)},
        outputs={"__out": dace.Memlet(data=out_name, subset=",".join(map_variables))},
        input_nodes={inp.dc_node},
        output_nodes={out_node},
        external_edges=True,
    )

    out_field = FieldopData(out_node, out_type, tuple(out_origin))
    return out_field, out_desc


def translate_concat_where(
    node: gtir.Node,
    sdfg: dace.SDFG,
    state: dace.SDFGState,
    sdfg_builder: gtir_sdfg.SDFGBuilder,
) -> FieldopResult:
    """
    Lowers a `concat_where` expression to a dataflow where two memlets write
    disjoint subsets on one data access node.
    """
    assert cpm.is_call_to(node, "concat_where")
    assert len(node.args) == 3

    # First argument is a domain expression that defines the mask of the true branch:
    # we extract the dimension along which we need to concatenate the field arguments,
    # and determine whether the true branch argument should be on the lower or upper
    # range with respect to the boundary value.
    mask_domain = extract_domain(node.args[0])
    if len(mask_domain) != 1:
        raise NotImplementedError("Expected `concat_where` along single axis.")
    concat_dim, mask_lower_bound, mask_upper_bound = mask_domain[0]

    def concatenate_inputs(
        node_domain: gtir.Expr,
        tb_node_domain: gtir.Expr,
        fb_node_domain: gtir.Expr,
        tb_field: FieldopData,
        fb_field: FieldopData,
    ) -> FieldopData:
        tb_data_desc, fb_data_desc = (inp.dc_node.desc(sdfg) for inp in [tb_field, fb_field])
        assert tb_data_desc.dtype == fb_data_desc.dtype

        tb_domain, fb_domain = (
            extract_domain(domain) for domain in [tb_node_domain, fb_node_domain]
        )

        # expect unbound range in the concat domain expression on lower or upper range
        if mask_lower_bound == gtir_sdfg_utils.get_symbolic(gtir.InfinityLiteral.NEGATIVE):
            concat_dim_bound = mask_upper_bound
            lower, lower_desc, lower_domain = (tb_field, tb_data_desc, tb_domain)
            upper, upper_desc, upper_domain = (fb_field, fb_data_desc, fb_domain)
        elif mask_upper_bound == gtir_sdfg_utils.get_symbolic(gtir.InfinityLiteral.POSITIVE):
            concat_dim_bound = mask_lower_bound
            lower, lower_desc, lower_domain = (fb_field, fb_data_desc, fb_domain)
            upper, upper_desc, upper_domain = (tb_field, tb_data_desc, tb_domain)
        else:
            raise ValueError(f"Unexpected concat mask {node.args[0]}.")

        # we use the concat domain, stored in the annex, as the domain of output field
        output_domain = extract_domain(node_domain)
        output_dims, output_origin, output_shape = get_field_layout(output_domain)
        concat_dim_index = output_dims.index(concat_dim)

        # in case one of the arguments is a scalar value, we convert it to a single-element
        # 1D field with the dimension of the concat expression
        if isinstance(lower.gt_type, ts.ScalarType):
            assert isinstance(upper.gt_type, ts.FieldType)
            origin = lower_domain[concat_dim_index][1]
            lower = FieldopData(
                lower.dc_node,
                ts.FieldType(dims=[concat_dim], dtype=lower.gt_type),
                origin=(origin,),
            )
        elif isinstance(upper.gt_type, ts.ScalarType):
            assert isinstance(lower.gt_type, ts.FieldType)
            origin = upper_domain[concat_dim_index][1]
            upper = FieldopData(
                upper.dc_node,
                ts.FieldType(dims=[concat_dim], dtype=upper.gt_type),
                origin=(origin,),
            )

        if concat_dim not in lower.gt_type.dims:
            assert lower.gt_type.dims == [
                *upper.gt_type.dims[0:concat_dim_index],
                *upper.gt_type.dims[concat_dim_index + 1 :],
            ]
            lower, lower_desc = _make_concat_field_slice(
                sdfg, state, lower, lower_desc, concat_dim, concat_dim_index, concat_dim_bound - 1
            )
        elif concat_dim not in upper.gt_type.dims:
            assert upper.gt_type.dims == [
                *lower.gt_type.dims[0:concat_dim_index],
                *lower.gt_type.dims[concat_dim_index + 1 :],
            ]
            upper, upper_desc = _make_concat_field_slice(
                sdfg, state, upper, upper_desc, concat_dim, concat_dim_index, concat_dim_bound
            )
        elif len(lower.gt_type.dims) == 1:
            lower, lower_desc = _make_concat_scalar_broadcast(
                sdfg, state, lower, lower_desc, lower_domain, concat_dim_index
            )
        elif len(upper.gt_type.dims) == 1:
            upper, upper_desc = _make_concat_scalar_broadcast(
                sdfg, state, upper, upper_desc, upper_domain, concat_dim_index
            )
        elif lower.gt_type.dims != upper.gt_type.dims:
            raise NotImplementedError(
                "concat_where on fields with different domain is not supported."
            )

        # ensure that the arguments have the same domain as the concat result
        assert all(ftype.dims == output_dims for ftype in (lower.gt_type, upper.gt_type))

        # the lower/upper range to be copied is defined by the start ('range_0') and stop ('range_1') indices
        lower_range_0 = lower_domain[concat_dim_index][1]
        lower_range_1 = dace.symbolic.pystr_to_symbolic(
            f"max({lower_range_0}, {lower_domain[concat_dim_index][2]})"
        )

        upper_range_0 = upper_domain[concat_dim_index][1]
        upper_range_1 = dace.symbolic.pystr_to_symbolic(
            f"max({upper_range_0}, {upper_domain[concat_dim_index][2]})"
        )

        # prune empty branches
        lower_range_size = lower_range_1 - lower_range_0
        if lower_range_size.is_constant() and lower_range_size == 0:
            if state.degree(lower.dc_node) == 0:
                assert not lower_desc.transient
                state.remove_node(lower.dc_node)
            return upper
        upper_range_size = upper_range_1 - upper_range_0
        if upper_range_size.is_constant() and upper_range_size == 0:
            if state.degree(upper.dc_node) == 0:
                assert not upper_desc.transient
                state.remove_node(upper.dc_node)
            return lower

        output, output_desc = sdfg_builder.add_temp_array(sdfg, output_shape, lower_desc.dtype)
        output_node = state.add_access(output)

        lower_subset = dace_subsets.Range(
            [
                (
                    lower_range_0 - lower.origin[dim_index],
                    lower_range_1 - lower.origin[dim_index] - 1,
                    1,
                )
                if dim_index == concat_dim_index
                else (
                    lower_domain[dim_index][1] - lower.origin[dim_index],
                    lower_domain[dim_index][1] - lower.origin[dim_index] + size - 1,
                    1,
                )
                for dim_index, size in enumerate(output_desc.shape)
            ]
        )
        # we write the data of the lower range into the output array starting from the index zero
        lower_output_subset = dace_subsets.Range(
            [
                (0, lower_range_size - 1, 1)
                if dim_index == concat_dim_index
                else (0, size - 1, 1)
                for dim_index, size in enumerate(output_desc.shape)
            ]
        )
        state.add_nedge(
            lower.dc_node,
            output_node,
            dace.Memlet(
                data=lower.dc_node.data,
                subset=lower_subset,
                other_subset=lower_output_subset,
                dynamic=True,  # this memlet could be empty, but this is known only at runtime
            ),
        )

        upper_subset = dace_subsets.Range(
            [
                (
                    upper_range_0 - upper.origin[dim_index],
                    upper_range_1 - upper.origin[dim_index] - 1,
                    1,
                )
                if dim_index == concat_dim_index
                else (
                    upper_domain[dim_index][1] - upper.origin[dim_index],
                    upper_domain[dim_index][1] - upper.origin[dim_index] + size - 1,
                    1,
                )
                for dim_index, size in enumerate(output_desc.shape)
            ]
        )
        # the upper range should be written next to the lower range, so the destination
        # subset does not start from index zero
        upper_output_subset = dace_subsets.Range(
            [
                (
                    lower_range_size,
                    lower_range_size + upper_range_size - 1,
                    1,
                )
                if dim_index == concat_dim_index
                else (0, size - 1, 1)
                for dim_index, size in enumerate(output_desc.shape)
            ]
        )
        state.add_nedge(
            upper.dc_node,
            output_node,
            dace.Memlet(
                data=upper.dc_node.data,
                subset=upper_subset,
                other_subset=upper_output_subset,
                dynamic=True,  # this memlet could be empty, but this is known only at runtime
            ),
        )

        return FieldopData(output_node, lower.gt_type, origin=tuple(output_origin))

    # we visit the field arguments for the true and false branch
    tb, fb = (sdfg_builder.visit(node.args[i], sdfg=sdfg, head_state=state) for i in [1, 2])

    return (
        concatenate_inputs(
            node.annex.domain, node.args[1].annex.domain, node.args[2].annex.domain, tb, fb
        )
        if isinstance(node.type, ts.FieldType)
        else gtx_utils.tree_map(concatenate_inputs)(
            node.annex.domain, node.args[1].annex.domain, node.args[2].annex.domain, tb, fb
        )
    )

=======
def _construct_if_branch_output(
    sdfg: dace.SDFG,
    state: dace.SDFGState,
    sdfg_builder: gtir_sdfg.SDFGBuilder,
    domain: gtir.Expr,
    sym: gtir.Sym,
    true_br: FieldopData,
    false_br: FieldopData,
) -> FieldopData:
    """
    Helper function called by `translate_if()` to allocate a temporary field to store
    the result of an if expression.
    """
    assert true_br.gt_type == false_br.gt_type
    out_type = true_br.gt_type

    if isinstance(sym.type, ts.ScalarType):
        assert sym.type == out_type
        dtype = gtx_dace_utils.as_dace_type(sym.type)
        out, _ = sdfg_builder.add_temp_scalar(sdfg, dtype)
        out_node = state.add_access(out)
        return FieldopData(out_node, sym.type, origin=())

    assert isinstance(out_type, ts.FieldType)
    assert isinstance(sym.type, ts.FieldType)
    dims, origin, shape = get_field_layout(extract_domain(domain))
    assert dims == out_type.dims

    if isinstance(out_type.dtype, ts.ScalarType):
        dtype = gtx_dace_utils.as_dace_type(out_type.dtype)
    else:
        assert isinstance(out_type.dtype, ts.ListType)
        assert out_type.dtype.offset_type is not None
        assert isinstance(out_type.dtype.element_type, ts.ScalarType)
        dtype = gtx_dace_utils.as_dace_type(out_type.dtype.element_type)
        offset_provider_type = sdfg_builder.get_offset_provider_type(
            out_type.dtype.offset_type.value
        )
        assert isinstance(offset_provider_type, gtx_common.NeighborConnectivityType)
        shape = [*shape, offset_provider_type.max_neighbors]

    out, _ = sdfg_builder.add_temp_array(sdfg, shape, dtype)
    out_node = state.add_access(out)

    return FieldopData(out_node, out_type, tuple(origin))


def _write_if_branch_output(
    sdfg: dace.SDFG,
    state: dace.SDFGState,
    src: FieldopData,
    dst: FieldopData,
) -> None:
    """
    Helper function called by `translate_if()` to write the result of an if-branch,
    here `src` field, to the output 'dst' field. The data subset is based on the
    domain of the `dst` field. Therefore, the full shape of `dst` array is written.
    """
    if src.gt_type != dst.gt_type:
        raise ValueError(
            f"Source and destination type mismatch, '{dst.gt_type}' vs '{src.gt_type}'."
        )
    dst_node = state.add_access(dst.dc_node.data)
    dst_shape = dst_node.desc(sdfg).shape

    if isinstance(src.gt_type, ts.ScalarType):
        state.add_nedge(
            src.dc_node,
            dst_node,
            dace.Memlet(data=src.dc_node.data, subset="0"),
        )
    else:
        if isinstance(src.gt_type.dtype, ts.ListType):
            src_origin = [*src.origin, 0]
            dst_origin = [*dst.origin, 0]
        else:
            src_origin = [*src.origin]
            dst_origin = [*dst.origin]

        data_subset = dace_subsets.Range(
            (
                f"{dst_start - src_start}",
                f"{dst_start - src_start + size - 1}",  # subtract 1 because the range boundaries are included
                1,
            )
            for src_start, dst_start, size in zip(src_origin, dst_origin, dst_shape, strict=True)
        )

        state.add_nedge(
            src.dc_node,
            dst_node,
            dace.Memlet(
                data=src.dc_node.data,
                subset=data_subset,
                other_subset=dace_subsets.Range.from_array(dst_node.desc(sdfg)),
            ),
        )

>>>>>>> 40cf33bd

def translate_if(
    node: gtir.Node,
    sdfg: dace.SDFG,
    state: dace.SDFGState,
    sdfg_builder: gtir_sdfg.SDFGBuilder,
) -> FieldopResult:
    """Generates the dataflow subgraph for the `if_` builtin function."""
    assert cpm.is_call_to(node, "if_")
    assert len(node.args) == 3
    cond_expr, true_expr, false_expr = node.args

    # expect condition as first argument
    if_stmt = gtir_python_codegen.get_source(cond_expr)

    # evaluate the if-condition in a new entry state and use the current head state
    # to join the true/false branch states as follows:
    #
    #               ------------
    #           === |   cond   | ===
    #          ||   ------------   ||
    #          \/                  \/
    #     ------------       -------------
    #     |   true   |       |   false   |
    #     ------------       -------------
    #          ||                  ||
    #          ||   ------------   ||
    #           ==> |   head   | <==
    #               ------------
    #
    cond_state = sdfg.add_state_before(state, state.label + "_cond")
    sdfg.remove_edge(sdfg.out_edges(cond_state)[0])

    # expect true branch as second argument
    true_state = sdfg.add_state(state.label + "_true_branch")
    sdfg.add_edge(cond_state, true_state, dace.InterstateEdge(condition=f"{if_stmt}"))
    sdfg.add_edge(true_state, state, dace.InterstateEdge())

    # and false branch as third argument
    false_state = sdfg.add_state(state.label + "_false_branch")
    sdfg.add_edge(cond_state, false_state, dace.InterstateEdge(condition=(f"not ({if_stmt})")))
    sdfg.add_edge(false_state, state, dace.InterstateEdge())

    true_br_result = sdfg_builder.visit(
        true_expr,
        sdfg=sdfg,
        head_state=true_state,
    )
    false_br_result = sdfg_builder.visit(
        false_expr,
        sdfg=sdfg,
        head_state=false_state,
    )

    if isinstance(node.type, ts.TupleType):
        symbol_tree = gtir_sdfg_utils.make_symbol_tree("x", node.type)
        if isinstance(node.annex.domain, tuple):
            domain_tree = node.annex.domain
        else:
            # TODO(edopao): this is a workaround for some IR nodes where the inferred
            #   domain on a tuple of fields is not a tuple, see `test_execution.py::test_ternary_operator_tuple()`
            domain_tree = gtx_utils.tree_map(lambda _: node.annex.domain)(symbol_tree)
        node_output = gtx_utils.tree_map(
            lambda sym,
            domain,
            true_br,
            false_br,
            sdfg=sdfg,
            state=state,
            sdfg_builder=sdfg_builder: _construct_if_branch_output(
                sdfg,
                state,
                sdfg_builder,
                domain,
                sym,
                true_br,
                false_br,
            )
        )(
            symbol_tree,
            domain_tree,
            true_br_result,
            false_br_result,
        )
        gtx_utils.tree_map(
            lambda src, dst, state=true_state: _write_if_branch_output(sdfg, state, src, dst)
        )(true_br_result, node_output)
        gtx_utils.tree_map(
            lambda src, dst, state=false_state: _write_if_branch_output(sdfg, state, src, dst)
        )(false_br_result, node_output)
    else:
        node_output = _construct_if_branch_output(
            sdfg,
            state,
            sdfg_builder,
            node.annex.domain,
            im.sym("x", node.type),
            true_br_result,
            false_br_result,
        )
        _write_if_branch_output(sdfg, true_state, true_br_result, node_output)
        _write_if_branch_output(sdfg, false_state, false_br_result, node_output)

    return node_output


def translate_index(
    node: gtir.Node,
    sdfg: dace.SDFG,
    state: dace.SDFGState,
    sdfg_builder: gtir_sdfg.SDFGBuilder,
) -> FieldopResult:
    """
    Lowers the `index` builtin function to a mapped tasklet that writes the dimension
    index values to a transient array. The extent of the index range is taken from
    the domain information that should be present in the node annex.
    """
    assert cpm.is_call_to(node, "index")
    assert isinstance(node.type, ts.FieldType)

    assert "domain" in node.annex
    domain = extract_domain(node.annex.domain)
    assert len(domain) == 1
    dim, _, _ = domain[0]
    dim_index = gtir_sdfg_utils.get_map_variable(dim)

    index_data, _ = sdfg_builder.add_temp_scalar(sdfg, INDEX_DTYPE)
    index_node = state.add_access(index_data)
    index_value = gtir_dataflow.ValueExpr(
        dc_node=index_node,
        gt_dtype=gtx_dace_utils.as_itir_type(INDEX_DTYPE),
    )
    index_write_tasklet = sdfg_builder.add_tasklet(
        "index",
        state,
        inputs={},
        outputs={"__val"},
        code=f"__val = {dim_index}",
    )
    state.add_edge(
        index_write_tasklet,
        "__val",
        index_node,
        None,
        dace.Memlet(data=index_data, subset="0"),
    )

    input_edges = [
        gtir_dataflow.EmptyInputEdge(state, index_write_tasklet),
    ]
    output_edge = gtir_dataflow.DataflowOutputEdge(state, index_value)
    return _create_field_operator(
        sdfg, state, domain, node.type, sdfg_builder, input_edges, (output_edge,)
    )


def _get_data_nodes(
    sdfg: dace.SDFG,
    state: dace.SDFGState,
    sdfg_builder: gtir_sdfg.SDFGBuilder,
    data_name: str,
    data_type: ts.DataType,
) -> FieldopResult:
    if isinstance(data_type, ts.FieldType):
        data_node = state.add_access(data_name)
        return sdfg_builder.make_field(data_node, data_type)

    elif isinstance(data_type, ts.ScalarType):
        if data_name in sdfg.symbols:
            data_node = _get_symbolic_value(
                sdfg, state, sdfg_builder, data_name, data_type, temp_name=f"__{data_name}"
            )
        else:
            data_node = state.add_access(data_name)
        return FieldopData(data_node, data_type, origin=())

    elif isinstance(data_type, ts.TupleType):
        symbol_tree = gtir_sdfg_utils.make_symbol_tree(data_name, data_type)
        return gtx_utils.tree_map(
            lambda sym: _get_data_nodes(sdfg, state, sdfg_builder, sym.id, sym.type)
        )(symbol_tree)

    else:
        raise NotImplementedError(f"Symbol type {type(data_type)} not supported.")


def _get_symbolic_value(
    sdfg: dace.SDFG,
    state: dace.SDFGState,
    sdfg_builder: gtir_sdfg.SDFGBuilder,
    symbolic_expr: dace.symbolic.SymExpr,
    scalar_type: ts.ScalarType,
    temp_name: Optional[str] = None,
) -> dace.nodes.AccessNode:
    tasklet_node = sdfg_builder.add_tasklet(
        "get_value",
        state,
        {},
        {"__out"},
        f"__out = {symbolic_expr}",
    )
    temp_name, _ = sdfg.add_scalar(
        temp_name or sdfg.temp_data_name(),
        gtx_dace_utils.as_dace_type(scalar_type),
        find_new_name=True,
        transient=True,
    )
    data_node = state.add_access(temp_name)
    state.add_edge(
        tasklet_node,
        "__out",
        data_node,
        None,
        dace.Memlet(data=temp_name, subset="0"),
    )
    return data_node


def translate_literal(
    node: gtir.Node,
    sdfg: dace.SDFG,
    state: dace.SDFGState,
    sdfg_builder: gtir_sdfg.SDFGBuilder,
) -> FieldopResult:
    """Generates the dataflow subgraph for a `ir.Literal` node."""
    assert isinstance(node, gtir.Literal)

    data_type = node.type
    data_node = _get_symbolic_value(sdfg, state, sdfg_builder, node.value, data_type)

    return FieldopData(data_node, data_type, origin=())


def translate_make_tuple(
    node: gtir.Node,
    sdfg: dace.SDFG,
    state: dace.SDFGState,
    sdfg_builder: gtir_sdfg.SDFGBuilder,
) -> FieldopResult:
    assert cpm.is_call_to(node, "make_tuple")
    return tuple(
        sdfg_builder.visit(
            arg,
            sdfg=sdfg,
            head_state=state,
        )
        for arg in node.args
    )


def translate_tuple_get(
    node: gtir.Node,
    sdfg: dace.SDFG,
    state: dace.SDFGState,
    sdfg_builder: gtir_sdfg.SDFGBuilder,
) -> FieldopResult:
    assert cpm.is_call_to(node, "tuple_get")
    assert len(node.args) == 2

    if not isinstance(node.args[0], gtir.Literal):
        raise ValueError("Tuple can only be subscripted with compile-time constants.")
    assert ti.is_integral(node.args[0].type)
    index = int(node.args[0].value)

    data_nodes = sdfg_builder.visit(
        node.args[1],
        sdfg=sdfg,
        head_state=state,
    )
    if isinstance(data_nodes, FieldopData):
        raise ValueError(f"Invalid tuple expression {node}")
    unused_arg_nodes: Iterable[FieldopData] = gtx_utils.flatten_nested_tuple(
        tuple(arg for i, arg in enumerate(data_nodes) if i != index)
    )
    state.remove_nodes_from(
        [arg.dc_node for arg in unused_arg_nodes if state.degree(arg.dc_node) == 0]
    )
    return data_nodes[index]


def translate_scalar_expr(
    node: gtir.Node,
    sdfg: dace.SDFG,
    state: dace.SDFGState,
    sdfg_builder: gtir_sdfg.SDFGBuilder,
) -> FieldopResult:
    assert isinstance(node, gtir.FunCall)
    assert isinstance(node.type, ts.ScalarType)

    args = []
    connectors = []
    scalar_expr_args = []

    for i, arg_expr in enumerate(node.args):
        visit_expr = True
        if isinstance(arg_expr, gtir.SymRef):
            try:
                # check if symbol is defined in the GT4Py program, throws `KeyError` exception if undefined
                sdfg_builder.get_symbol_type(arg_expr.id)
            except KeyError:
                # all `SymRef` should refer to symbols defined in the program, except in case of non-variable argument,
                # e.g. the type name `float64` used in casting expressions like `cast_(variable, float64)`
                visit_expr = False

        if visit_expr:
            # we visit the argument expression and obtain the access node to
            # a scalar data container, which will be connected to the tasklet
            arg = sdfg_builder.visit(
                arg_expr,
                sdfg=sdfg,
                head_state=state,
            )
            if not (isinstance(arg, FieldopData) and isinstance(node.type, ts.ScalarType)):
                raise ValueError(f"Invalid argument to scalar expression {arg_expr}.")
            param = f"__arg{i}"
            args.append(arg.dc_node)
            connectors.append(param)
            scalar_expr_args.append(gtir.SymRef(id=param))
        else:
            assert isinstance(arg_expr, gtir.SymRef)
            scalar_expr_args.append(arg_expr)

    # we visit the scalar expression replacing the input arguments with the corresponding data connectors
    scalar_node = gtir.FunCall(fun=node.fun, args=scalar_expr_args)
    python_code = gtir_python_codegen.get_source(scalar_node)
    tasklet_node = sdfg_builder.add_tasklet(
        name="scalar_expr",
        state=state,
        inputs=set(connectors),
        outputs={"__out"},
        code=f"__out = {python_code}",
    )
    # create edges for the input data connectors
    for arg_node, conn in zip(args, connectors, strict=True):
        state.add_edge(
            arg_node,
            None,
            tasklet_node,
            conn,
            dace.Memlet(data=arg_node.data, subset="0"),
        )
    # finally, create temporary for the result value
    temp_name, _ = sdfg_builder.add_temp_scalar(sdfg, gtx_dace_utils.as_dace_type(node.type))
    temp_node = state.add_access(temp_name)
    state.add_edge(
        tasklet_node,
        "__out",
        temp_node,
        None,
        dace.Memlet(data=temp_name, subset="0"),
    )

    return FieldopData(temp_node, node.type, origin=())


def translate_symbol_ref(
    node: gtir.Node,
    sdfg: dace.SDFG,
    state: dace.SDFGState,
    sdfg_builder: gtir_sdfg.SDFGBuilder,
) -> FieldopResult:
    """Generates the dataflow subgraph for a `ir.SymRef` node."""
    assert isinstance(node, gtir.SymRef)

    symbol_name = str(node.id)
    # we retrieve the type of the symbol in the GT4Py prgram
    gt_symbol_type = sdfg_builder.get_symbol_type(symbol_name)

    # Create new access node in current state. It is possible that multiple
    # access nodes are created in one state for the same data container.
    # We rely on the dace simplify pass to remove duplicated access nodes.
    return _get_data_nodes(sdfg, state, sdfg_builder, symbol_name, gt_symbol_type)


if TYPE_CHECKING:
    # Use type-checking to assert that all translator functions implement the `PrimitiveTranslator` protocol
    __primitive_translators: list[PrimitiveTranslator] = [
        translate_as_fieldop,
        translate_concat_where,
        translate_if,
        translate_index,
        translate_literal,
        translate_make_tuple,
        translate_tuple_get,
        translate_scalar_expr,
        translate_scan,
        translate_symbol_ref,
    ]<|MERGE_RESOLUTION|>--- conflicted
+++ resolved
@@ -586,7 +586,6 @@
     )
 
 
-<<<<<<< HEAD
 def _make_concat_field_slice(
     sdfg: dace.SDFG,
     state: dace.SDFGState,
@@ -893,7 +892,6 @@
         )
     )
 
-=======
 def _construct_if_branch_output(
     sdfg: dace.SDFG,
     state: dace.SDFGState,
@@ -992,7 +990,6 @@
             ),
         )
 
->>>>>>> 40cf33bd
 
 def translate_if(
     node: gtir.Node,
