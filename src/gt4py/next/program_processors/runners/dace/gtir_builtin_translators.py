--- conflicted
+++ resolved
@@ -127,11 +127,7 @@
         return FieldopData(outer_node, self.gt_type, tuple(outer_origin))
 
     def get_local_view(
-<<<<<<< HEAD
-        self, domain: gtir_domain.FieldopDomain
-=======
-        self, domain: FieldopDomain, sdfg: dace.SDFG
->>>>>>> e0d65e4e
+        self, domain: gtir_domain.FieldopDomain, sdfg: dace.SDFG
     ) -> gtir_dataflow.IteratorExpr | gtir_dataflow.MemletExpr:
         """Helper method to access a field in local view, given the compute domain of a field operator."""
         if isinstance(self.gt_type, ts.ScalarType):
@@ -392,12 +388,7 @@
     dataflow_output_desc = output_edge.result.dc_node.desc(sdfg)
 
     # the memory layout of the output field follows the field operator compute domain
-<<<<<<< HEAD
     field_dims, field_origin, field_shape = get_field_layout(domain, domain_parser)
-    field_indices = get_domain_indices(field_dims, field_origin)
-    field_subset = dace_subsets.Range.from_indices(field_indices)
-=======
-    field_dims, field_origin, field_shape = get_field_layout(domain)
     if len(domain) == 0:
         # The field operator computes a zero-dimensional field, and the data subset
         # is set later depending on the element type (`ts.ListType` or `ts.ScalarType`)
@@ -405,7 +396,6 @@
     else:
         field_indices = get_domain_indices(field_dims, field_origin)
         field_subset = dace_subsets.Range.from_indices(field_indices)
->>>>>>> e0d65e4e
 
     if isinstance(output_edge.result.gt_dtype, ts.ScalarType):
         if output_edge.result.gt_dtype != output_type.dtype:
