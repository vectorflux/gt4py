# GT4Py - GridTools Framework
#
# Copyright (c) 2014-2024, ETH Zurich
# All rights reserved.
#
# Please, refer to the LICENSE file in the root directory.
# SPDX-License-Identifier: BSD-3-Clause

"""
Contains visitors to lower GTIR to DaCe SDFG.

Note: this module covers the fieldview flavour of GTIR.
"""

from __future__ import annotations

import abc
import dataclasses
import itertools
import operator
from typing import Any, Dict, Iterable, List, Optional, Protocol, Sequence, Set, Tuple, Union

import dace

from gt4py import eve
from gt4py.eve import concepts
from gt4py.next import common as gtx_common, utils as gtx_utils
from gt4py.next.iterator import ir as gtir
from gt4py.next.iterator.ir_utils import common_pattern_matcher as cpm
from gt4py.next.iterator.transforms import prune_casts as ir_prune_casts, symbol_ref_utils
from gt4py.next.iterator.type_system import inference as gtir_type_inference
from gt4py.next.program_processors.runners.dace import (
    gtir_builtin_translators,
    gtir_domain,
    gtir_sdfg_utils,
    transformations as gtx_transformations,
    utils as gtx_dace_utils,
)
from gt4py.next.type_system import type_specifications as ts, type_translation as tt


class DataflowBuilder(Protocol):
    """Visitor interface to build a dataflow subgraph."""

    @abc.abstractmethod
    def get_offset_provider_type(self, offset: str) -> gtx_common.OffsetProviderTypeElem: ...

    @abc.abstractmethod
    def unique_nsdfg_name(self, sdfg: dace.SDFG, prefix: str) -> str: ...

    @abc.abstractmethod
    def unique_map_name(self, name: str) -> str: ...

    @abc.abstractmethod
    def unique_tasklet_name(self, name: str) -> str: ...

    def add_temp_array(
        self, sdfg: dace.SDFG, shape: Sequence[Any], dtype: dace.dtypes.typeclass
    ) -> tuple[str, dace.data.Scalar]:
        """Add a temporary array to the SDFG."""
        return sdfg.add_temp_transient(shape, dtype)

    def add_temp_array_like(
        self, sdfg: dace.SDFG, datadesc: dace.data.Array
    ) -> tuple[str, dace.data.Scalar]:
        """Add a temporary array to the SDFG."""
        return sdfg.add_temp_transient_like(datadesc)

    def add_temp_scalar(
        self, sdfg: dace.SDFG, dtype: dace.dtypes.typeclass
    ) -> tuple[str, dace.data.Scalar]:
        """Add a temporary scalar to the SDFG."""
        temp_name = sdfg.temp_data_name()
        return sdfg.add_scalar(temp_name, dtype, transient=True)

    def add_map(
        self,
        name: str,
        state: dace.SDFGState,
        ndrange: Union[
            Dict[str, Union[str, dace.subsets.Subset]],
            List[Tuple[str, Union[str, dace.subsets.Subset]]],
        ],
        **kwargs: Any,
    ) -> Tuple[dace.nodes.MapEntry, dace.nodes.MapExit]:
        """Wrapper of `dace.SDFGState.add_map` that assigns unique name."""
        unique_name = self.unique_map_name(name)
        return state.add_map(unique_name, ndrange, **kwargs)

    def add_tasklet(
        self,
        name: str,
        state: dace.SDFGState,
        inputs: Union[Set[str], Dict[str, dace.dtypes.typeclass]],
        outputs: Union[Set[str], Dict[str, dace.dtypes.typeclass]],
        code: str,
        **kwargs: Any,
    ) -> dace.nodes.Tasklet:
        """Wrapper of `dace.SDFGState.add_tasklet` that assigns unique name."""
        unique_name = self.unique_tasklet_name(name)
        return state.add_tasklet(unique_name, inputs, outputs, code, **kwargs)

    def add_mapped_tasklet(
        self,
        name: str,
        state: dace.SDFGState,
        map_ranges: Dict[str, str | dace.subsets.Subset]
        | List[Tuple[str, str | dace.subsets.Subset]],
        inputs: Dict[str, dace.Memlet],
        code: str,
        outputs: Dict[str, dace.Memlet],
        **kwargs: Any,
    ) -> tuple[dace.nodes.Tasklet, dace.nodes.MapEntry, dace.nodes.MapExit]:
        """Wrapper of `dace.SDFGState.add_mapped_tasklet` that assigns unique name."""
        unique_name = self.unique_tasklet_name(name)
        return state.add_mapped_tasklet(unique_name, map_ranges, inputs, code, outputs, **kwargs)


@dataclasses.dataclass(frozen=True)
class SDFGContext:
    """Represents the SDFG context in which to lower a GTIR node to dataflow."""

    sdfg: dace.SDFG
    state: dace.SDFGState
    domain_parser: gtir_domain.GTIRDomainParser

    def clone(self, state: dace.SDFGState) -> "SDFGContext":
        """Create a new context for the given state."""
        return SDFGContext(self.sdfg, state, self.domain_parser)


class SDFGBuilder(DataflowBuilder, Protocol):
    """Visitor interface available to GTIR-primitive translators."""

    @abc.abstractmethod
    def make_field(
        self,
        data_node: dace.nodes.AccessNode,
        data_type: ts.FieldType,
    ) -> gtir_builtin_translators.FieldopData:
        """Retrieve the field data descriptor including the domain offset information."""
        ...

    @abc.abstractmethod
    def get_symbol_type(self, symbol_name: str) -> ts.DataType:
        """Retrieve the GT4Py type of a symbol used in the SDFG."""
        ...

    @abc.abstractmethod
    def is_column_axis(self, dim: gtx_common.Dimension) -> bool:
        """Check if the given dimension is the column axis."""
        ...

    @abc.abstractmethod
    def setup_nested_context(
        self,
        node: gtir.Node,
        sdfg_name: str,
        parent_ctx: SDFGContext,
        scope_symbols: dict[str, ts.DataType],
        state_name: Optional[str] = None,
    ) -> tuple[SDFGBuilder, SDFGContext]:
        """
        Create an SDFG context to translate a nested expression, indipendent
        from the current context where the parent expression is being translated.

        This method will setup the global symbols, that correspond to the parameters
        of the expression to be lowered, as well as the set of symbolic arguments,
        that is scalar values represented as dace symbols in the parent SDFG.

        Args:
            node: The GTIR node to be lowered in the nesed SDFG context.
            sdfg_name: Name of the new nested SDFG.
            parent_ctx: The parent SDFG context.
            scope_symbols: Mapping from symbol name to data type for the GTIR symbols
                forwarded to the nested context.
            state_name: Name of the entry state in the nested SDFG, optional.

        Returns:
            A tuple containing two elements:
            - Visitor object implementing the `SDFGBuilder` protocol.
            - Context object for the nested SDFG.
        """
        ...

    @abc.abstractmethod
    def visit(self, node: concepts.RootNode, **kwargs: Any) -> Any:
        """Visit a node of the GT4Py IR."""
        ...


def _collect_symbols_in_domain_expressions(
    ir: gtir.Node, ir_params: Sequence[gtir.Sym]
) -> set[str]:
    """
    Collect symbols accessed in domain expressions that also appear in the paremeter list.

    This function is used to identify all parameters that are accessed in domain
    expressions. They have to be passed to the SDFG call as DaCe symbols (instead
    of scalars) such that they can be used as bounds in map ranges.

    Args:
        ir: GTIR node to be traversed and where to search for domain expressions.
        ir_params: List of parameters to search for in domain expressions.

    Returns:
        A set of names corresponding to the parameters found in domain expressions.
    """
    params = {str(sym.id) for sym in ir_params}
    return set(
        eve.walk_values(ir)
        .filter(lambda node: cpm.is_call_to(node, ("cartesian_domain", "unstructured_domain")))
        .map(
            lambda domain: eve.walk_values(domain)
            .if_isinstance(gtir.SymRef)
            .map(lambda symref: str(symref.id))
            .filter(lambda sym: sym in params)
            .to_list()
        )
        .reduce(operator.add, init=[])
    )


def _make_access_index_for_field(
    domain: gtir_domain.DomainRange, data: gtir_builtin_translators.FieldopData
) -> dace.subsets.Range:
    """Helper method to build a memlet subset of a field over the given domain."""
    # convert domain expression to dictionary to ease access to the dimensions,
    # since the access indices have to follow the order of dimensions in field domain
    if isinstance(data.gt_type, ts.FieldType) and len(data.gt_type.dims) != 0:
        assert data.origin is not None
        domain_ranges = dict(domain)
        return dace.subsets.Range(
            (domain_ranges[dim][0] - origin, domain_ranges[dim][1] - origin, domain_ranges[dim][2])
            for dim, origin in zip(data.gt_type.dims, data.origin, strict=True)
        )
    else:
        assert len(domain) == 0
        return dace.subsets.Range.from_string("0")


@dataclasses.dataclass(frozen=True)
class GTIRToSDFG(eve.NodeVisitor, SDFGBuilder):
    """Provides translation capability from a GTIR program to a DaCe SDFG.

    This class is responsible for translation of `ir.Program`, that is the top level representation
    of a GT4Py program as a sequence of `ir.Stmt` (aka statement) expressions.
    Each statement is translated to a taskgraph inside a separate state. Statement states are chained
    one after the other: concurrency between states should be extracted by means of SDFG analysis.
    The translator will extend the SDFG while preserving the property of single exit state:
    branching is allowed within the context of one statement, but in that case the statement should
    terminate with a join state; the join state will represent the head state for next statement,
    from where to continue building the SDFG.
    """

    offset_provider_type: gtx_common.OffsetProviderType
    column_axis: Optional[gtx_common.Dimension]
    global_symbols: dict[str, ts.DataType]
    map_uids: eve.utils.UIDGenerator = dataclasses.field(
        init=False, repr=False, default_factory=lambda: eve.utils.UIDGenerator(prefix="map")
    )
    tasklet_uids: eve.utils.UIDGenerator = dataclasses.field(
        init=False, repr=False, default_factory=lambda: eve.utils.UIDGenerator(prefix="tlet")
    )

    def get_offset_provider_type(self, offset: str) -> gtx_common.OffsetProviderTypeElem:
        return self.offset_provider_type[offset]

    def make_field(
        self,
        data_node: dace.nodes.AccessNode,
        data_type: ts.FieldType,
    ) -> gtir_builtin_translators.FieldopData:
        """
        Helper method to build the field data type associated with a data access node.

        In case of `ScalarType` data, the `FieldopData` is constructed with `origin=None`.
        In case of `FieldType` data, the field origin is added to the data descriptor.
        Besides, if the `FieldType` contains a local dimension, the descriptor is converted
        to a canonical form where the field domain consists of all global dimensions
        (the grid axes) and the field data type is `ListType`, with `offset_type` equal
        to the field local dimension.

        TODO(edoapo): consider refactoring this method and moving it to a type module
            close to the `FieldopData` type declaration.

        Args:
            data_node: The access node to the SDFG data storage.
            data_type: The GT4Py data descriptor, which can either come from a field parameter
                of an expression node, or from an intermediate field in a previous expression.

        Returns:
            The descriptor associated with the SDFG data storage, filled with field origin.
        """
        local_dims = [dim for dim in data_type.dims if dim.kind == gtx_common.DimensionKind.LOCAL]
        if len(local_dims) == 0:
            # do nothing: the field domain consists of all global dimensions
            field_type = data_type
        elif len(local_dims) == 1:
            local_dim = local_dims[0]
            local_dim_index = data_type.dims.index(local_dim)
            # the local dimension is converted into `ListType` data element
            if not isinstance(data_type.dtype, ts.ScalarType):
                raise ValueError(f"Invalid field type {data_type}.")
            if local_dim_index != (len(data_type.dims) - 1):
                raise ValueError(
                    f"Invalid field domain: expected the local dimension to be at the end, found at position {local_dim_index}."
                )
            if local_dim.value not in self.offset_provider_type:
                raise ValueError(
                    f"The provided local dimension {local_dim} does not match any offset provider type."
                )
            local_type = ts.ListType(element_type=data_type.dtype, offset_type=local_dim)
            field_type = ts.FieldType(dims=data_type.dims[:local_dim_index], dtype=local_type)
        else:
            raise NotImplementedError(
                "Fields with more than one local dimension are not supported."
            )
        field_origin = tuple(
            dace.symbolic.pystr_to_symbolic(gtx_dace_utils.range_start_symbol(data_node.data, axis))
            for axis in range(len(field_type.dims))
        )
        return gtir_builtin_translators.FieldopData(data_node, field_type, field_origin)

    def get_symbol_type(self, symbol_name: str) -> ts.DataType:
        return self.global_symbols[symbol_name]

    def is_column_axis(self, dim: gtx_common.Dimension) -> bool:
        assert self.column_axis
        return dim == self.column_axis

    def setup_nested_context(
        self,
        node: gtir.Node,
        sdfg_name: str,
        parent_ctx: SDFGContext,
        scope_symbols: dict[str, ts.DataType],
        state_name: Optional[str] = None,
    ) -> tuple[SDFGBuilder, SDFGContext]:
        sdfg = dace.SDFG(name=self.unique_nsdfg_name(parent_ctx.sdfg, sdfg_name))
        sdfg.debuginfo = gtir_sdfg_utils.debug_info(node, default=parent_ctx.sdfg.debuginfo)

        sdfg_builder = GTIRToSDFG(self.offset_provider_type, self.column_axis, scope_symbols)
        params = [gtir.Sym(id=p_name, type=p_type) for p_name, p_type in scope_symbols.items()]
        symbolic_arguments = {
            # scalar values represented as dace symbols in parent SDFG are mapped
            # to dace symbols in the nested SDFG
            pname
            for sym in params
            if (pname := str(sym.id)) in parent_ctx.sdfg.symbols
        }
        sdfg_builder._add_sdfg_params(sdfg, params, symbolic_arguments)

        if state_name is None:
            state_name = "entry"
        st = sdfg.add_state(state_name, is_start_block=True)
        sdfg_ctx = SDFGContext(sdfg, st, parent_ctx.domain_parser)

        return sdfg_builder, sdfg_ctx

    def unique_nsdfg_name(self, sdfg: dace.SDFG, prefix: str) -> str:
        nsdfg_list = [
            nsdfg.label for nsdfg in sdfg.all_sdfgs_recursive() if nsdfg.label.startswith(prefix)
        ]
        return f"{prefix}_{len(nsdfg_list)}"

    def unique_map_name(self, name: str) -> str:
        return f"{self.map_uids.sequential_id()}_{name}"

    def unique_tasklet_name(self, name: str) -> str:
        return f"{self.tasklet_uids.sequential_id()}_{name}"

    def _make_array_shape_and_strides(
        self, name: str, dims: Sequence[gtx_common.Dimension]
    ) -> tuple[list[dace.symbolic.SymbolicType], list[dace.symbolic.SymbolicType]]:
        """
        Parse field dimensions and allocate symbols for array shape and strides.

        For local dimensions, the size is known at compile-time and therefore
        the corresponding array shape dimension is set to an integer literal value.

        This method is only called for non-transient arrays, which require symbolic
        memory layout. The memory layout of transient arrays, used for temporary
        fields, is left to the DaCe default (row major, not necessarily the optimal
        one) and might be changed during optimization.

        Returns:
            Two lists of symbols, one for the shape and the other for the strides of the array.
        """
        neighbor_table_types = gtx_dace_utils.filter_connectivity_types(self.offset_provider_type)
        shape = []
        for i, dim in enumerate(dims):
            if dim.kind == gtx_common.DimensionKind.LOCAL:
                # for local dimension, the size is taken from the associated connectivity type
                shape.append(neighbor_table_types[dim.value].max_neighbors)
            elif gtx_dace_utils.is_connectivity_identifier(name, self.offset_provider_type):
                # we use symbolic size for the global dimension of a connectivity
                shape.append(
                    dace.symbolic.pystr_to_symbolic(gtx_dace_utils.field_size_symbol_name(name, i))
                )
            else:
                # the size of global dimensions for a regular field is the symbolic
                # expression of domain range 'stop - start'
                shape.append(
                    dace.symbolic.pystr_to_symbolic(
                        "{} - {}".format(
                            gtx_dace_utils.range_stop_symbol(name, i),
                            gtx_dace_utils.range_start_symbol(name, i),
                        )
                    )
                )
        strides = [
            dace.symbolic.pystr_to_symbolic(gtx_dace_utils.field_stride_symbol_name(name, i))
            for i in range(len(dims))
        ]
        return shape, strides

    def _add_storage(
        self,
        sdfg: dace.SDFG,
        symbolic_arguments: set[str],
        name: str,
        gt_type: ts.DataType,
        transient: bool = True,
        tuple_name: Optional[str] = None,
    ) -> list[tuple[str, ts.DataType]]:
        """
        Add storage in the SDFG for a given GT4Py data symbol.

        GT4Py fields are allocated as DaCe arrays. GT4Py scalars are represented
        as DaCe scalar objects in the SDFG; the exception are the symbols passed as
        `symbolic_arguments`, e.g. symbols used in domain expressions, and those used
        for symbolic array shape and strides.

        The fields used as temporary arrays, when `transient = True`, are allocated
        and exist only within the SDFG; when `transient = False`, the fields have
        to be allocated outside and have to be passed as arguments to the SDFG call.

        Args:
            sdfg: The SDFG where storage needs to be allocated.
            symbolic_arguments: Set of GT4Py scalars that must be represented as SDFG symbols.
            name: Symbol Name to be allocated.
            gt_type: GT4Py symbol type.
            transient: True when the data symbol has to be allocated as internal storage.
            tuple_name: Name of the tuple the current GT4Py data symbol belongs to.
                Set to `None` if the symbol does not belong to a tuple.

        Returns:
            List of tuples '(data_name, gt_type)' where 'data_name' is the name of
            the data container used as storage in the SDFG and 'gt_type' is the
            corresponding GT4Py type. In case the storage has to be allocated for
            a tuple symbol the list contains a flattened version of the tuple,
            otherwise the list will contain a single entry.
        """
        if isinstance(gt_type, ts.TupleType):
            tuple_fields = []
            for sym in gtir_sdfg_utils.flatten_tuple_fields(name, gt_type):
                assert isinstance(sym.type, ts.DataType)
                # for nested tuples, we always pass the root tuple symbol name
                sym_ref = name if tuple_name is None else tuple_name
                tuple_fields.extend(
                    self._add_storage(
                        sdfg, symbolic_arguments, sym.id, sym.type, transient, tuple_name=sym_ref
                    )
                )
            return tuple_fields

        elif isinstance(gt_type, ts.FieldType):
            if len(gt_type.dims) == 0:
                # represent zero-dimensional fields as scalar arguments
                return self._add_storage(sdfg, symbolic_arguments, name, gt_type.dtype, transient)
            if not isinstance(gt_type.dtype, ts.ScalarType):
                raise ValueError(f"Field type '{gt_type.dtype}' not supported.")
            # handle default case: field with one or more dimensions
            dc_dtype = gtx_dace_utils.as_dace_type(gt_type.dtype)
            # Use symbolic shape, which allows to invoke the program with fields of different size;
            # and symbolic strides, which enables decoupling the memory layout from generated code.
            sym_shape, sym_strides = self._make_array_shape_and_strides(name, gt_type.dims)
            sdfg.add_array(name, sym_shape, dc_dtype, strides=sym_strides, transient=transient)
            return [(name, gt_type)]

        elif isinstance(gt_type, ts.ScalarType):
            dc_dtype = gtx_dace_utils.as_dace_type(gt_type)
            # note that `symbolic_arguments` contains the name of the tuple a scalar belongs to
            sym_ref = name if tuple_name is None else tuple_name
            if gtx_dace_utils.is_field_symbol(name) or sym_ref in symbolic_arguments:
                if name in sdfg.symbols:
                    # Sometimes, when the field domain is implicitly derived from the
                    # field domain, the gt4py lowering adds the field size as a scalar
                    # argument to the program IR. Suppose a field '__sym', then gt4py
                    # will add '__sym_size_0'.
                    # Therefore, here we check whether the shape symbol was already
                    # created by `_make_array_shape_and_strides()`, when allocating
                    # storage for field arguments. We assume that the scalar argument
                    # for field size, if present, always follows the field argument.
                    assert gtx_dace_utils.is_field_symbol(name)
                    if sdfg.symbols[name].dtype != dc_dtype:
                        raise ValueError(
                            f"Type mismatch on argument {name}: got {dc_dtype}, expected {sdfg.symbols[name].dtype}."
                        )
                else:
                    sdfg.add_symbol(name, dc_dtype)
            else:
                sdfg.add_scalar(name, dc_dtype, transient=transient)

            return [(name, gt_type)]

        raise RuntimeError(f"Data type '{type(gt_type)}' not supported.")

    def _add_storage_for_temporary(self, temp_decl: gtir.Temporary) -> dict[str, str]:
        """
        Add temporary storage (aka transient) for data containers used as GTIR temporaries.

        Assume all temporaries to be fields, therefore represented as dace arrays.
        """
        raise NotImplementedError("Temporaries not supported yet by GTIR DaCe backend.")

    def _visit_expression(
        self,
        node: gtir.Expr,
        domain: gtir_domain.DomainRange,
        sdfg: dace.SDFG,
        head_state: dace.SDFGState,
        use_temp: bool = True,
    ) -> list[gtir_builtin_translators.FieldopData]:
        """
        Specialized visit method for fieldview expressions.

        This method represents the entry point to visit `ir.Stmt` expressions.
        As such, it must preserve the property of single exit state in the SDFG.

        Returns:
            A list of array nodes containing the result fields.
        """
        domain_parser = gtir_domain.GTIRDomainParser(domain)
        result = self.visit(node, ctx=SDFGContext(sdfg, head_state, domain_parser))

        # sanity check: each statement should preserve the property of single exit state (aka head state),
        # i.e. eventually only introduce internal branches, and keep the same head state
        sink_states = sdfg.sink_nodes()
        assert len(sink_states) == 1
        assert sink_states[0] == head_state

        def make_temps(
            src: gtir_builtin_translators.FieldopData,
        ) -> gtir_builtin_translators.FieldopData:
            src_desc = sdfg.arrays[src.dc_node.data]
            if src_desc.transient or not use_temp:
                return src
            else:
                dst, dst_desc = self.add_temp_array_like(sdfg, src_desc)
                dst_node = head_state.add_access(dst)
                head_state.add_nedge(
                    src.dc_node,
                    dst_node,
                    dace.Memlet(
                        data=dst,
                        subset=dace.subsets.Range.from_array(dst_desc),
                        other_subset=dace.subsets.Range.from_array(src_desc),
                    ),
                )
                return gtir_builtin_translators.FieldopData(dst_node, src.gt_type, src.origin)

        temp_result = gtx_utils.tree_map(make_temps)(result)
        return list(gtx_utils.flatten_nested_tuple((temp_result,)))

    def _add_sdfg_params(
        self,
        sdfg: dace.SDFG,
        node_params: Sequence[gtir.Sym],
        symbolic_arguments: set[str],
    ) -> list[str]:
        """
        Helper function to add storage for node parameters and connectivity tables.

        GT4Py field arguments will be translated to `dace.data.Array` objects.
        GT4Py scalar arguments will be translated to `dace.data.Scalar` objects,
        except when they are listed in 'symbolic_arguments', in which case they
        will be represented in the SDFG as DaCe symbols.
        """

        # add non-transient arrays and/or SDFG symbols for the program arguments
        sdfg_args = []
        for param in node_params:
            pname = str(param.id)
            assert isinstance(param.type, (ts.DataType))
            sdfg_args += self._add_storage(
                sdfg, symbolic_arguments, pname, param.type, transient=False
            )

        # add SDFG storage for connectivity tables
        for offset, connectivity_type in gtx_dace_utils.filter_connectivity_types(
            self.offset_provider_type
        ).items():
            scalar_type = tt.from_dtype(connectivity_type.dtype)
            gt_type = ts.FieldType(
                [connectivity_type.source_dim, connectivity_type.neighbor_dim], scalar_type
            )
            # We store all connectivity tables as transient arrays here; later, while building
            # the field operator expressions, we change to non-transient (i.e. allocated externally)
            # the tables that are actually used. This way, we avoid adding SDFG arguments for
            # the connectivity tables that are not used. The remaining unused transient arrays
            # are removed by the dace simplify pass.
            self._add_storage(
                sdfg,
                symbolic_arguments,
                gtx_dace_utils.connectivity_identifier(offset),
                gt_type,
            )

        # the list of all sdfg arguments (aka non-transient arrays) which include tuple-element fields
        return [arg_name for arg_name, _ in sdfg_args]

    def visit_Program(self, node: gtir.Program) -> dace.SDFG:
        """Translates `ir.Program` to `dace.SDFG`.

        First, it will allocate field and scalar storage for global data. The storage
        represents global data, available everywhere in the SDFG, either containing
        external data (aka non-transient data) or temporary data (aka transient data).
        The temporary data is global, therefore available everywhere in the SDFG
        but not outside. Then, all statements are translated, one after the other.
        """
        sdfg = dace.SDFG(node.id)
        sdfg.debuginfo = gtir_sdfg_utils.debug_info(node)

        # start block of the stateful graph
        entry_state = sdfg.add_state("program_entry", is_start_block=True)

        # declarations of temporaries result in transient array definitions in the SDFG
        if node.declarations:
            temp_symbols: dict[str, str] = {}
            for decl in node.declarations:
                temp_symbols |= self._add_storage_for_temporary(decl)

            # define symbols for shape and offsets of temporary arrays as interstate edge symbols
            head_state = sdfg.add_state_after(entry_state, "init_temps", assignments=temp_symbols)
        else:
            head_state = entry_state

        domain_symbols = _collect_symbols_in_domain_expressions(node, node.params)
        sdfg_arg_names = self._add_sdfg_params(sdfg, node.params, symbolic_arguments=domain_symbols)

        # visit one statement at a time and expand the SDFG from the current head state
        for i, stmt in enumerate(node.body):
            # include `debuginfo` only for `ir.Program` and `ir.Stmt` nodes: finer granularity would be too messy
            head_state = sdfg.add_state_after(head_state, f"stmt_{i}")
            head_state._debuginfo = gtir_sdfg_utils.debug_info(stmt, default=sdfg.debuginfo)
            head_state = self.visit(stmt, sdfg=sdfg, state=head_state)

        # remove unused connectivity tables (by design, arrays are marked as non-transient when they are used)
        for nsdfg in sdfg.all_sdfgs_recursive():
            unused_connectivities = [
                data
                for data, datadesc in nsdfg.arrays.items()
                if gtx_dace_utils.is_connectivity_identifier(data, self.offset_provider_type)
                and datadesc.transient
            ]
            for data in unused_connectivities:
                assert isinstance(nsdfg.arrays[data], dace.data.Array)
                nsdfg.arrays.pop(data)

        # Create the call signature for the SDFG.
        #  Only the arguments required by the GT4Py program, i.e. `node.params`, are added
        #  as positional arguments. The implicit arguments, such as the offset providers or
        #  the arguments created by the translation process, must be passed as keyword arguments.
        sdfg.arg_names = sdfg_arg_names

        sdfg.validate()
        return sdfg

    def visit_SetAt(
        self, stmt: gtir.SetAt, sdfg: dace.SDFG, state: dace.SDFGState
    ) -> dace.SDFGState:
        """Visits a `SetAt` statement expression and writes the local result to some external storage.

        Each statement expression results in some sort of dataflow gragh writing to temporary storage.
        The translation of `SetAt` ensures that the result is written back to the target external storage.

        Returns:
          The SDFG head state, eventually updated if the target write requires a new state.
        """

        # visit the domain expression
        domain = gtir_domain.extract_domain(stmt.domain)

        # lower the GTIR expression to a dataflow that computes some temporary fields
        source_fields = self._visit_expression(stmt.expr, domain, sdfg, state)

        # the target expression could be a `SymRef` to an output node or a `make_tuple` expression
        # in case the statement returns more than one field
        target_fields = self._visit_expression(stmt.target, domain, sdfg, state, use_temp=False)

        expr_input_args = {
            sym_id
            for sym in eve.walk_values(stmt.expr).if_isinstance(gtir.SymRef)
            if (sym_id := str(sym.id)) in sdfg.arrays
        }
        state_input_data = {
            node.data
            for node in state.data_nodes()
            if node.data in expr_input_args and state.degree(node) != 0
        }

        target_state: Optional[dace.SDFGState] = None
        for source, target in zip(source_fields, target_fields, strict=True):
            target_desc = sdfg.arrays[target.dc_node.data]
            assert not target_desc.transient

            assert source.gt_type == target.gt_type
            source_subset = _make_access_index_for_field(domain, source)
            target_subset = _make_access_index_for_field(domain, target)

            if target.dc_node.data in state_input_data:
                # if inout argument, write the result in separate next state
                # this is needed to avoid undefined behavior for expressions like: X, Y = X + 1, X
                if not target_state:
                    target_state = sdfg.add_state_after(state, f"post_{state.label}")
                # create new access nodes in the target state
                target_state.add_nedge(
                    target_state.add_access(source.dc_node.data),
                    target_state.add_access(target.dc_node.data),
                    dace.Memlet(
                        data=target.dc_node.data, subset=target_subset, other_subset=source_subset
                    ),
                )
                # remove isolated access node
                state.remove_node(target.dc_node)
            else:
                state.add_nedge(
                    source.dc_node,
                    target.dc_node,
                    dace.Memlet(
                        data=target.dc_node.data, subset=target_subset, other_subset=source_subset
                    ),
                )

        return target_state or state

    def visit_FunCall(
        self,
        node: gtir.FunCall,
        ctx: SDFGContext,
    ) -> gtir_builtin_translators.FieldopResult:
        # use specialized dataflow builder classes for each builtin function
        if cpm.is_call_to(node, "concat_where"):
<<<<<<< HEAD
            return gtir_builtin_translators.translate_concat_where(node, sdfg, head_state, self)
        elif cpm.is_call_to(node, "if_"):
            return gtir_builtin_translators.translate_if(node, sdfg, head_state, self)
=======
            return gtir_builtin_translators.translate_concat_where(node, ctx, self)
        elif cpm.is_call_to(node, "if_"):
            return gtir_builtin_translators.translate_if(node, ctx, self)
>>>>>>> 7f7cdce9
        elif cpm.is_call_to(node, "index"):
            return gtir_builtin_translators.translate_index(node, ctx, self)
        elif cpm.is_call_to(node, "make_tuple"):
            return gtir_builtin_translators.translate_make_tuple(node, ctx, self)
        elif cpm.is_call_to(node, "tuple_get"):
            return gtir_builtin_translators.translate_tuple_get(node, ctx, self)
        elif cpm.is_applied_as_fieldop(node):
            return gtir_builtin_translators.translate_as_fieldop(node, ctx, self)
        elif isinstance(node.fun, gtir.Lambda):
            lambda_args = [self.visit(arg, ctx=ctx) for arg in node.args]

            return self.visit(node.fun, ctx=ctx, args=lambda_args)
        elif isinstance(node.type, ts.ScalarType):
            return gtir_builtin_translators.translate_scalar_expr(node, ctx, self)
        else:
            raise NotImplementedError(f"Unexpected 'FunCall' expression ({node}).")

    def visit_Lambda(
        self,
        node: gtir.Lambda,
        ctx: SDFGContext,
        args: Sequence[gtir_builtin_translators.FieldopResult],
    ) -> gtir_builtin_translators.FieldopResult:
        """
        Translates a `Lambda` node to a nested SDFG in the current state.

        All arguments to lambda functions are fields (i.e. `as_fieldop`, field or scalar `gtir.SymRef`,
        nested let-lambdas thereof). The reason for creating a nested SDFG is to define local symbols
        (the lambda paremeters) that map to parent fields, either program arguments or temporary fields.

        If the lambda has a parameter whose name is already present in `GTIRToSDFG.global_symbols`,
        i.e. a lambda parameter with the same name as a symbol in scope, the parameter will shadow
        the previous symbol during traversal of the lambda expression.
        """
        lambda_arg_nodes = dict(
            itertools.chain(
                *[
                    gtir_builtin_translators.flatten_tuples(psym.id, arg)
                    for psym, arg in zip(node.params, args, strict=True)
                ]
            )
        )

        # inherit symbols from parent scope but eventually override with local symbols
        lambda_symbols = {
            sym: self.global_symbols[sym]
            for sym in symbol_ref_utils.collect_symbol_refs(node.expr, self.global_symbols.keys())
        } | {
            psym.id: gtir_builtin_translators.get_tuple_type(arg)
            if isinstance(arg, tuple)
            else arg.gt_type
            for psym, arg in zip(node.params, args, strict=True)
        }

        # lower let-statement lambda node as a nested SDFG
        lambda_translator, lambda_ctx = self.setup_nested_context(
            node, "lambda", ctx, lambda_symbols
        )
        lambda_result = lambda_translator.visit(node.expr, ctx=lambda_ctx)

        # Process lambda inputs
        #
        # All input arguments are passed as parameters to the nested SDFG, therefore
        # we they are stored as non-transient array and scalar objects.
        #
        connectivity_arrays = {
            gtx_dace_utils.connectivity_identifier(offset)
            for offset in gtx_dace_utils.filter_connectivity_types(self.offset_provider_type)
        }

        input_memlets = {}
        for nsdfg_dataname, nsdfg_datadesc in lambda_ctx.sdfg.arrays.items():
            if nsdfg_datadesc.transient:
                continue

            if nsdfg_dataname in lambda_arg_nodes:
                src_node = lambda_arg_nodes[nsdfg_dataname].dc_node
                dataname = src_node.data
                datadesc = src_node.desc(ctx.sdfg)
            else:
                dataname = nsdfg_dataname
                datadesc = ctx.sdfg.arrays[nsdfg_dataname]

            # ensure that connectivity tables are non-transient arrays in parent SDFG
            if dataname in connectivity_arrays:
                datadesc.transient = False

            input_memlets[nsdfg_dataname] = ctx.sdfg.make_array_memlet(dataname)

        # Process lambda outputs
        #
        # The output arguments do not really exist, so they are not allocated before
        # visiting the lambda expression. Therefore, the result appears inside the
        # nested SDFG as transient array/scalar storage. The exception is given by
        # input arguments that are just passed through and returned by the lambda,
        # e.g. when the lambda is constructing a tuple: in this case, the result
        # data is non-transient, because it corresponds to an input node.
        # The transient storage of the lambda result in nested-SDFG is corrected
        # below by the call to `make_temps()`: this function ensures that the result
        # transient nodes are changed to non-transient and the corresponding output
        # connecters on the nested SDFG are connected to new data nodes in parent SDFG.
        #
        lambda_output_data: Iterable[gtir_builtin_translators.FieldopData] = (
            gtx_utils.flatten_nested_tuple(lambda_result)
        )
        # The output connectors only need to be setup for the actual result of the
        # internal dataflow that writes to transient nodes.
        # We filter out the non-transient nodes because they are already available
        # in the current context. Later these nodes will eventually be removed
        # from the nested SDFG because they are isolated (see `make_temps()`).
        lambda_outputs = {
            output_data.dc_node.data
            for output_data in lambda_output_data
            if output_data.dc_node.desc(lambda_ctx.sdfg).transient
        }

        # map free symbols to parent SDFG
        nsdfg_symbols_mapping = {str(sym): sym for sym in lambda_ctx.sdfg.free_symbols}
        for sym, arg in zip(node.params, args, strict=True):
            nsdfg_symbols_mapping |= gtir_builtin_translators.get_arg_symbol_mapping(
                sym.id, arg, ctx.sdfg
            )

        nsdfg_node = ctx.state.add_nested_sdfg(
            lambda_ctx.sdfg,
            parent=ctx.sdfg,
            inputs=set(input_memlets.keys()),
            outputs=lambda_outputs,
            symbol_mapping=nsdfg_symbols_mapping,
            debuginfo=gtir_sdfg_utils.debug_info(node, default=ctx.sdfg.debuginfo),
        )

        for connector, memlet in input_memlets.items():
            if connector in lambda_arg_nodes:
                src_node = lambda_arg_nodes[connector].dc_node
            else:
                src_node = ctx.state.add_access(memlet.data)

            ctx.state.add_edge(src_node, None, nsdfg_node, connector, memlet)

        def construct_output_for_nested_sdfg(
            inner_data: gtir_builtin_translators.FieldopData,
        ) -> gtir_builtin_translators.FieldopData:
            """
            This function makes a data container that lives inside a nested SDFG, denoted by `inner_data`,
            available in the parent SDFG.
            In order to achieve this, the data container inside the nested SDFG is marked as non-transient
            (in other words, externally allocated - a requirement of the SDFG IR) and a new data container
            is created within the parent SDFG, with the same properties (shape, stride, etc.) of `inner_data`
            but appropriatly remapped using the symbol mapping table.
            For lambda arguments that are simply returned by the lambda, the `inner_data` was already mapped
            to a parent SDFG data container, therefore it can be directly accessed in the parent SDFG.
            The same happens to symbols available in the lambda context but not explicitly passed as lambda
            arguments, that are simply returned by the lambda: it can be directly accessed in the parent SDFG.
            """
            inner_desc = inner_data.dc_node.desc(lambda_ctx.sdfg)
            inner_dataname = inner_data.dc_node.data
            if inner_desc.transient:
                # Transient data nodes only exist within the nested SDFG. In order to return some result data,
                # the corresponding data container inside the nested SDFG has to be changed to non-transient,
                # that is externally allocated, as required by the SDFG IR. An output edge will write the result
                # from the nested-SDFG to a new intermediate data container allocated in the parent SDFG.
                outer_data = inner_data.map_to_parent_sdfg(
                    self, lambda_ctx.sdfg, ctx.sdfg, ctx.state, nsdfg_symbols_mapping
                )
                ctx.state.add_edge(
                    nsdfg_node,
                    inner_dataname,
                    outer_data.dc_node,
                    None,
                    ctx.sdfg.make_array_memlet(outer_data.dc_node.data),
                )
            elif inner_dataname in lambda_arg_nodes:
                # This if branch and the next one handle the non-transient result nodes.
                # Non-transient nodes are just input nodes that are immediately returned
                # by the lambda expression. Therefore, these nodes are already available
                # in the parent context and can be directly accessed there.
                outer_data = lambda_arg_nodes[inner_dataname]
            else:
                # This must be a symbol captured from the lambda parent scope.
                outer_node = ctx.state.add_access(inner_dataname)
                outer_data = gtir_builtin_translators.FieldopData(
                    outer_node, inner_data.gt_type, inner_data.origin
                )
            # Isolated access node will make validation fail.
            # Isolated access nodes can be found in the join-state of an if-expression
            # or in lambda expressions that just construct tuples from input arguments.
            if lambda_ctx.state.degree(inner_data.dc_node) == 0:
                lambda_ctx.state.remove_node(inner_data.dc_node)
            return outer_data

        return gtx_utils.tree_map(construct_output_for_nested_sdfg)(lambda_result)

    def visit_Literal(
        self,
        node: gtir.Literal,
        ctx: SDFGContext,
    ) -> gtir_builtin_translators.FieldopResult:
        return gtir_builtin_translators.translate_literal(node, ctx, self)

    def visit_SymRef(
        self,
        node: gtir.SymRef,
        ctx: SDFGContext,
    ) -> gtir_builtin_translators.FieldopResult:
        return gtir_builtin_translators.translate_symbol_ref(node, ctx, self)


def _remove_field_origin_symbols(ir: gtir.Program, sdfg: dace.SDFG) -> None:
    """
    Helper function to remove the origin symbols used in program field arguments,
    that is only for non-transient data descriptors in the top-level SDFG.
    The start symbol of field domain range is set to constant value 0, thus removing
    the corresponding free symbol. These values are propagated to all nested SDFGs.

    This function is only used by `build_sdfg_from_gtir()` when the option flag
    `disable_field_origin_on_program_arguments` is set to True.
    """

    # collect symbols used as range start for all program arguments
    range_start_symbols: dict[str, dace.symbolic.SymExpr] = {}
    for p in ir.params:
        if isinstance(p.type, ts.TupleType):
            psymbols = [
                sym
                for sym in gtir_sdfg_utils.flatten_tuple_fields(p.id, p.type)
                if isinstance(sym.type, ts.FieldType)
            ]
        elif isinstance(p.type, ts.FieldType):
            psymbols = [p]
        else:
            psymbols = []
        for psymbol in psymbols:
            assert isinstance(psymbol.type, ts.FieldType)
            if len(psymbol.type.dims) == 0:
                # zero-dimensional field
                continue
            dataname = str(psymbol.id)
            # set all range start symbols to constant value 0
            range_start_symbols |= {
                gtx_dace_utils.range_start_symbol(dataname, i): 0
                for i in range(len(psymbol.type.dims))
            }
    # we set all range start symbols to 0 in the top-level SDFG and proagate them to nested SDFGs
    gtx_transformations.gt_substitute_compiletime_symbols(sdfg, range_start_symbols, validate=True)


def build_sdfg_from_gtir(
    ir: gtir.Program,
    offset_provider_type: gtx_common.OffsetProviderType,
    column_axis: Optional[gtx_common.Dimension] = None,
    disable_field_origin_on_program_arguments: bool = False,
) -> dace.SDFG:
    """
    Receives a GTIR program and lowers it to a DaCe SDFG.

    The lowering to SDFG requires that the program node is type-annotated, therefore this function
    runs type ineference as first step.

    Args:
        ir: The GTIR program node to be lowered to SDFG
        offset_provider_type: The definitions of offset providers used by the program node
        column_axis: Vertical dimension used for column scan expressions.
        disable_field_origin_on_program_arguments: When True, the field range in all dimensions is assumed to start from 0

    Returns:
        An SDFG in the DaCe canonical form (simplified)
    """

    if ir.function_definitions:
        raise NotImplementedError("Functions expected to be inlined as lambda calls.")

    ir = gtir_type_inference.infer(ir, offset_provider_type=offset_provider_type)
    ir = ir_prune_casts.PruneCasts().visit(ir)

    # DaCe requires C-compatible strings for the names of data containers,
    # such as arrays and scalars. GT4Py uses a unicode symbols ('ᐞ') as name
    # separator in the SSA pass, which generates invalid symbols for DaCe.
    # Here we find new names for invalid symbols present in the IR.
    ir = gtir_sdfg_utils.replace_invalid_symbols(ir)

    global_symbols = {str(p.id): p.type for p in ir.params if isinstance(p.type, ts.DataType)}
    sdfg_genenerator = GTIRToSDFG(offset_provider_type, column_axis, global_symbols)
    sdfg = sdfg_genenerator.visit(ir)
    assert isinstance(sdfg, dace.SDFG)

    if disable_field_origin_on_program_arguments:
        _remove_field_origin_symbols(ir, sdfg)

    return sdfg<|MERGE_RESOLUTION|>--- conflicted
+++ resolved
@@ -743,15 +743,9 @@
     ) -> gtir_builtin_translators.FieldopResult:
         # use specialized dataflow builder classes for each builtin function
         if cpm.is_call_to(node, "concat_where"):
-<<<<<<< HEAD
-            return gtir_builtin_translators.translate_concat_where(node, sdfg, head_state, self)
-        elif cpm.is_call_to(node, "if_"):
-            return gtir_builtin_translators.translate_if(node, sdfg, head_state, self)
-=======
             return gtir_builtin_translators.translate_concat_where(node, ctx, self)
         elif cpm.is_call_to(node, "if_"):
             return gtir_builtin_translators.translate_if(node, ctx, self)
->>>>>>> 7f7cdce9
         elif cpm.is_call_to(node, "index"):
             return gtir_builtin_translators.translate_index(node, ctx, self)
         elif cpm.is_call_to(node, "make_tuple"):
