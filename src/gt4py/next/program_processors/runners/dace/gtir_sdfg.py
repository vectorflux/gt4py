# GT4Py - GridTools Framework
#
# Copyright (c) 2014-2024, ETH Zurich
# All rights reserved.
#
# Please, refer to the LICENSE file in the root directory.
# SPDX-License-Identifier: BSD-3-Clause

"""
Contains visitors to lower GTIR to DaCe SDFG.

Note: this module covers the fieldview flavour of GTIR.
"""

from __future__ import annotations

import abc
import dataclasses
import itertools
import operator
from typing import Any, Dict, Iterable, List, Optional, Protocol, Sequence, Set, Tuple, Union

import dace

from gt4py import eve
from gt4py.eve import concepts
from gt4py.next import common as gtx_common, utils as gtx_utils
from gt4py.next.iterator import ir as gtir
from gt4py.next.iterator.ir_utils import common_pattern_matcher as cpm
from gt4py.next.iterator.transforms import prune_casts as ir_prune_casts, symbol_ref_utils
from gt4py.next.iterator.type_system import inference as gtir_type_inference
from gt4py.next.program_processors.runners.dace import (
    gtir_builtin_translators,
    gtir_sdfg_utils,
    transformations as gtx_transformations,
    utils as gtx_dace_utils,
)
from gt4py.next.type_system import type_specifications as ts, type_translation as tt


class DataflowBuilder(Protocol):
    """Visitor interface to build a dataflow subgraph."""

    @abc.abstractmethod
    def get_offset_provider_type(self, offset: str) -> gtx_common.OffsetProviderTypeElem: ...

    @abc.abstractmethod
    def unique_nsdfg_name(self, sdfg: dace.SDFG, prefix: str) -> str: ...

    @abc.abstractmethod
    def unique_map_name(self, name: str) -> str: ...

    @abc.abstractmethod
    def unique_tasklet_name(self, name: str) -> str: ...

    def add_temp_array(
        self, sdfg: dace.SDFG, shape: Sequence[Any], dtype: dace.dtypes.typeclass
    ) -> tuple[str, dace.data.Scalar]:
        """Add a temporary array to the SDFG."""
        return sdfg.add_temp_transient(shape, dtype)

    def add_temp_array_like(
        self, sdfg: dace.SDFG, datadesc: dace.data.Array
    ) -> tuple[str, dace.data.Scalar]:
        """Add a temporary array to the SDFG."""
        return sdfg.add_temp_transient_like(datadesc)

    def add_temp_scalar(
        self, sdfg: dace.SDFG, dtype: dace.dtypes.typeclass
    ) -> tuple[str, dace.data.Scalar]:
        """Add a temporary scalar to the SDFG."""
        temp_name = sdfg.temp_data_name()
        return sdfg.add_scalar(temp_name, dtype, transient=True)

    def add_map(
        self,
        name: str,
        state: dace.SDFGState,
        ndrange: Union[
            Dict[str, Union[str, dace.subsets.Subset]],
            List[Tuple[str, Union[str, dace.subsets.Subset]]],
        ],
        **kwargs: Any,
    ) -> Tuple[dace.nodes.MapEntry, dace.nodes.MapExit]:
        """Wrapper of `dace.SDFGState.add_map` that assigns unique name."""
        unique_name = self.unique_map_name(name)
        return state.add_map(unique_name, ndrange, **kwargs)

    def add_tasklet(
        self,
        name: str,
        state: dace.SDFGState,
        inputs: Union[Set[str], Dict[str, dace.dtypes.typeclass]],
        outputs: Union[Set[str], Dict[str, dace.dtypes.typeclass]],
        code: str,
        **kwargs: Any,
    ) -> dace.nodes.Tasklet:
        """Wrapper of `dace.SDFGState.add_tasklet` that assigns unique name."""
        unique_name = self.unique_tasklet_name(name)
        return state.add_tasklet(unique_name, inputs, outputs, code, **kwargs)

    def add_mapped_tasklet(
        self,
        name: str,
        state: dace.SDFGState,
        map_ranges: Dict[str, str | dace.subsets.Subset]
        | List[Tuple[str, str | dace.subsets.Subset]],
        inputs: Dict[str, dace.Memlet],
        code: str,
        outputs: Dict[str, dace.Memlet],
        **kwargs: Any,
    ) -> tuple[dace.nodes.Tasklet, dace.nodes.MapEntry, dace.nodes.MapExit]:
        """Wrapper of `dace.SDFGState.add_mapped_tasklet` that assigns unique name."""
        unique_name = self.unique_tasklet_name(name)
        return state.add_mapped_tasklet(unique_name, map_ranges, inputs, code, outputs, **kwargs)


class SDFGBuilder(DataflowBuilder, Protocol):
    """Visitor interface available to GTIR-primitive translators."""

    @abc.abstractmethod
    def make_field(
        self,
        data_node: dace.nodes.AccessNode,
        data_type: ts.FieldType,
    ) -> gtir_builtin_translators.FieldopData:
        """Retrieve the field data descriptor including the domain offset information."""
        ...

    @abc.abstractmethod
    def get_symbol_type(self, symbol_name: str) -> ts.DataType:
        """Retrieve the GT4Py type of a symbol used in the SDFG."""
        ...

    @abc.abstractmethod
    def is_column_axis(self, dim: gtx_common.Dimension) -> bool:
        """Check if the given dimension is the column axis."""
        ...

    @abc.abstractmethod
    def setup_nested_context(
        self,
        expr: gtir.Expr,
        sdfg: dace.SDFG,
        global_symbols: dict[str, ts.DataType],
    ) -> SDFGBuilder:
        """
        Create an SDFG context to translate a nested expression, indipendent
        from the current context where the parent expression is being translated.

        This method will setup the global symbols, that correspond to the parameters
        of the expression to be lowered, as well as the set of symbolic arguments,
        that is scalar values used in internal domain expressions.

        Args:
            expr: The nested expresson to be lowered.
            sdfg: The SDFG where to lower the nested expression.
            global_symbols: Mapping from symbol name to GTIR data type.

        Returns:
            A visitor object implementing the `SDFGBuilder` protocol.
        """
        ...

    @abc.abstractmethod
    def visit(self, node: concepts.RootNode, **kwargs: Any) -> Any:
        """Visit a node of the GT4Py IR."""
        ...


def _collect_symbols_in_domain_expressions(
    ir: gtir.Node, ir_params: Sequence[gtir.Sym]
) -> set[str]:
    """
    Collect symbols accessed in domain expressions that also appear in the paremeter list.

    This function is used to identify all parameters that are accessed in domain
    expressions. They have to be passed to the SDFG call as DaCe symbols (instead
    of scalars) such that they can be used as bounds in map ranges.

    Args:
        ir: GTIR node to be traversed and where to search for domain expressions.
        ir_params: List of parameters to search for in domain expressions.

    Returns:
        A set of names corresponding to the parameters found in domain expressions.
    """
    params = {str(sym.id) for sym in ir_params}
    return set(
        eve.walk_values(ir)
        .filter(lambda node: cpm.is_call_to(node, ("cartesian_domain", "unstructured_domain")))
        .map(
            lambda domain: eve.walk_values(domain)
            .if_isinstance(gtir.SymRef)
            .map(lambda symref: str(symref.id))
            .filter(lambda sym: sym in params)
            .to_list()
        )
        .reduce(operator.add, init=[])
    )


def _make_access_index_for_field(
    domain: gtir_builtin_translators.FieldopDomain, data: gtir_builtin_translators.FieldopData
) -> dace.subsets.Range:
    """Helper method to build a memlet subset of a field over the given domain."""
    # convert domain expression to dictionary to ease access to the dimensions,
    # since the access indices have to follow the order of dimensions in field domain
    if isinstance(data.gt_type, ts.FieldType) and len(data.gt_type.dims) != 0:
        assert data.origin is not None
        domain_ranges = {dim: (lb, ub) for dim, lb, ub in domain}
        return dace.subsets.Range(
            (domain_ranges[dim][0] - origin, domain_ranges[dim][1] - origin - 1, 1)
            for dim, origin in zip(data.gt_type.dims, data.origin, strict=True)
        )
    else:
        assert len(domain) == 0
        return dace.subsets.Range.from_string("0")


@dataclasses.dataclass(frozen=True)
class GTIRToSDFG(eve.NodeVisitor, SDFGBuilder):
    """Provides translation capability from a GTIR program to a DaCe SDFG.

    This class is responsible for translation of `ir.Program`, that is the top level representation
    of a GT4Py program as a sequence of `ir.Stmt` (aka statement) expressions.
    Each statement is translated to a taskgraph inside a separate state. Statement states are chained
    one after the other: concurrency between states should be extracted by means of SDFG analysis.
    The translator will extend the SDFG while preserving the property of single exit state:
    branching is allowed within the context of one statement, but in that case the statement should
    terminate with a join state; the join state will represent the head state for next statement,
    from where to continue building the SDFG.
    """

    offset_provider_type: gtx_common.OffsetProviderType
    column_axis: Optional[gtx_common.Dimension]
    global_symbols: dict[str, ts.DataType]
    map_uids: eve.utils.UIDGenerator = dataclasses.field(
        init=False, repr=False, default_factory=lambda: eve.utils.UIDGenerator(prefix="map")
    )
    tasklet_uids: eve.utils.UIDGenerator = dataclasses.field(
        init=False, repr=False, default_factory=lambda: eve.utils.UIDGenerator(prefix="tlet")
    )

    def get_offset_provider_type(self, offset: str) -> gtx_common.OffsetProviderTypeElem:
        return self.offset_provider_type[offset]

    def make_field(
        self,
        data_node: dace.nodes.AccessNode,
        data_type: ts.FieldType,
    ) -> gtir_builtin_translators.FieldopData:
        """
        Helper method to build the field data type associated with a data access node.

        In case of `ScalarType` data, the `FieldopData` is constructed with `origin=None`.
        In case of `FieldType` data, the field origin is added to the data descriptor.
        Besides, if the `FieldType` contains a local dimension, the descriptor is converted
        to a canonical form where the field domain consists of all global dimensions
        (the grid axes) and the field data type is `ListType`, with `offset_type` equal
        to the field local dimension.

        TODO(edoapo): consider refactoring this method and moving it to a type module
            close to the `FieldopData` type declaration.

        Args:
            data_node: The access node to the SDFG data storage.
            data_type: The GT4Py data descriptor, which can either come from a field parameter
                of an expression node, or from an intermediate field in a previous expression.

        Returns:
            The descriptor associated with the SDFG data storage, filled with field origin.
        """
        local_dims = [dim for dim in data_type.dims if dim.kind == gtx_common.DimensionKind.LOCAL]
        if len(local_dims) == 0:
            # do nothing: the field domain consists of all global dimensions
            field_type = data_type
        elif len(local_dims) == 1:
            local_dim = local_dims[0]
            local_dim_index = data_type.dims.index(local_dim)
            # the local dimension is converted into `ListType` data element
            if not isinstance(data_type.dtype, ts.ScalarType):
                raise ValueError(f"Invalid field type {data_type}.")
            if local_dim_index != (len(data_type.dims) - 1):
                raise ValueError(
                    f"Invalid field domain: expected the local dimension to be at the end, found at position {local_dim_index}."
                )
            if local_dim.value not in self.offset_provider_type:
                raise ValueError(
                    f"The provided local dimension {local_dim} does not match any offset provider type."
                )
            local_type = ts.ListType(element_type=data_type.dtype, offset_type=local_dim)
            field_type = ts.FieldType(dims=data_type.dims[:local_dim_index], dtype=local_type)
        else:
            raise NotImplementedError(
                "Fields with more than one local dimension are not supported."
            )
        field_origin = tuple(
            dace.symbolic.pystr_to_symbolic(gtx_dace_utils.range_start_symbol(data_node.data, axis))
            for axis in range(len(field_type.dims))
        )
        return gtir_builtin_translators.FieldopData(data_node, field_type, field_origin)

    def get_symbol_type(self, symbol_name: str) -> ts.DataType:
        return self.global_symbols[symbol_name]

    def is_column_axis(self, dim: gtx_common.Dimension) -> bool:
        assert self.column_axis
        return dim == self.column_axis

    def setup_nested_context(
        self,
        expr: gtir.Expr,
        sdfg: dace.SDFG,
        global_symbols: dict[str, ts.DataType],
    ) -> SDFGBuilder:
        nsdfg_builder = GTIRToSDFG(self.offset_provider_type, self.column_axis, global_symbols)
        nsdfg_params = [
            gtir.Sym(id=p_name, type=p_type) for p_name, p_type in global_symbols.items()
        ]
        domain_symbols = _collect_symbols_in_domain_expressions(expr, nsdfg_params)
        nsdfg_builder._add_sdfg_params(
            sdfg, node_params=nsdfg_params, symbolic_arguments=domain_symbols
        )
        return nsdfg_builder

    def unique_nsdfg_name(self, sdfg: dace.SDFG, prefix: str) -> str:
        nsdfg_list = [
            nsdfg.label for nsdfg in sdfg.all_sdfgs_recursive() if nsdfg.label.startswith(prefix)
        ]
        return f"{prefix}_{len(nsdfg_list)}"

    def unique_map_name(self, name: str) -> str:
        return f"{self.map_uids.sequential_id()}_{name}"

    def unique_tasklet_name(self, name: str) -> str:
        return f"{self.tasklet_uids.sequential_id()}_{name}"

    def _make_array_shape_and_strides(
        self, name: str, dims: Sequence[gtx_common.Dimension]
    ) -> tuple[list[dace.symbolic.SymbolicType], list[dace.symbolic.SymbolicType]]:
        """
        Parse field dimensions and allocate symbols for array shape and strides.

        For local dimensions, the size is known at compile-time and therefore
        the corresponding array shape dimension is set to an integer literal value.

        This method is only called for non-transient arrays, which require symbolic
        memory layout. The memory layout of transient arrays, used for temporary
        fields, is left to the DaCe default (row major, not necessarily the optimal
        one) and might be changed during optimization.

        Returns:
            Two lists of symbols, one for the shape and the other for the strides of the array.
        """
        neighbor_table_types = gtx_dace_utils.filter_connectivity_types(self.offset_provider_type)
        shape = []
        for i, dim in enumerate(dims):
            if dim.kind == gtx_common.DimensionKind.LOCAL:
                # for local dimension, the size is taken from the associated connectivity type
                shape.append(neighbor_table_types[dim.value].max_neighbors)
            elif gtx_dace_utils.is_connectivity_identifier(name, self.offset_provider_type):
                # we use symbolic size for the global dimension of a connectivity
                shape.append(
                    dace.symbolic.pystr_to_symbolic(gtx_dace_utils.field_size_symbol_name(name, i))
                )
            else:
                # the size of global dimensions for a regular field is the symbolic
                # expression of domain range 'stop - start'
                shape.append(
                    dace.symbolic.pystr_to_symbolic(
                        "{} - {}".format(
                            gtx_dace_utils.range_stop_symbol(name, i),
                            gtx_dace_utils.range_start_symbol(name, i),
                        )
                    )
                )
        strides = [
            dace.symbolic.pystr_to_symbolic(gtx_dace_utils.field_stride_symbol_name(name, i))
            for i in range(len(dims))
        ]
        return shape, strides

    def _add_storage(
        self,
        sdfg: dace.SDFG,
        symbolic_arguments: set[str],
        name: str,
        gt_type: ts.DataType,
        transient: bool = True,
    ) -> list[tuple[str, ts.DataType]]:
        """
        Add storage in the SDFG for a given GT4Py data symbol.

        GT4Py fields are allocated as DaCe arrays. GT4Py scalars are represented
        as DaCe scalar objects in the SDFG; the exception are the symbols passed as
        `symbolic_arguments`, e.g. symbols used in domain expressions, and those used
        for symbolic array shape and strides.

        The fields used as temporary arrays, when `transient = True`, are allocated
        and exist only within the SDFG; when `transient = False`, the fields have
        to be allocated outside and have to be passed as arguments to the SDFG call.

        Args:
            sdfg: The SDFG where storage needs to be allocated.
            symbolic_arguments: Set of GT4Py scalars that must be represented as SDFG symbols.
            name: Symbol Name to be allocated.
            gt_type: GT4Py symbol type.
            transient: True when the data symbol has to be allocated as internal storage.

        Returns:
            List of tuples '(data_name, gt_type)' where 'data_name' is the name of
            the data container used as storage in the SDFG and 'gt_type' is the
            corresponding GT4Py type. In case the storage has to be allocated for
            a tuple symbol the list contains a flattened version of the tuple,
            otherwise the list will contain a single entry.
        """
        if isinstance(gt_type, ts.TupleType):
            tuple_fields = []
            for sym in gtir_sdfg_utils.flatten_tuple_fields(name, gt_type):
                assert isinstance(sym.type, ts.DataType)
                tuple_fields.extend(
                    self._add_storage(sdfg, symbolic_arguments, sym.id, sym.type, transient)
                )
            return tuple_fields

        elif isinstance(gt_type, ts.FieldType):
            if len(gt_type.dims) == 0:
                # represent zero-dimensional fields as scalar arguments
                return self._add_storage(sdfg, symbolic_arguments, name, gt_type.dtype, transient)
            if not isinstance(gt_type.dtype, ts.ScalarType):
                raise ValueError(f"Field type '{gt_type.dtype}' not supported.")
            # handle default case: field with one or more dimensions
            dc_dtype = gtx_dace_utils.as_dace_type(gt_type.dtype)
            # Use symbolic shape, which allows to invoke the program with fields of different size;
            # and symbolic strides, which enables decoupling the memory layout from generated code.
            sym_shape, sym_strides = self._make_array_shape_and_strides(name, gt_type.dims)
            sdfg.add_array(name, sym_shape, dc_dtype, strides=sym_strides, transient=transient)
            return [(name, gt_type)]

        elif isinstance(gt_type, ts.ScalarType):
            dc_dtype = gtx_dace_utils.as_dace_type(gt_type)
            if gtx_dace_utils.is_field_symbol(name) or name in symbolic_arguments:
                if name in sdfg.symbols:
                    # Sometimes, when the field domain is implicitly derived from the
                    # field domain, the gt4py lowering adds the field size as a scalar
                    # argument to the program IR. Suppose a field '__sym', then gt4py
                    # will add '__sym_size_0'.
                    # Therefore, here we check whether the shape symbol was already
                    # created by `_make_array_shape_and_strides()`, when allocating
                    # storage for field arguments. We assume that the scalar argument
                    # for field size, if present, always follows the field argument.
                    assert gtx_dace_utils.is_field_symbol(name)
                    if sdfg.symbols[name].dtype != dc_dtype:
                        raise ValueError(
                            f"Type mismatch on argument {name}: got {dc_dtype}, expected {sdfg.symbols[name].dtype}."
                        )
                else:
                    sdfg.add_symbol(name, dc_dtype)
            else:
                sdfg.add_scalar(name, dc_dtype, transient=transient)

            return [(name, gt_type)]

        raise RuntimeError(f"Data type '{type(gt_type)}' not supported.")

    def _add_storage_for_temporary(self, temp_decl: gtir.Temporary) -> dict[str, str]:
        """
        Add temporary storage (aka transient) for data containers used as GTIR temporaries.

        Assume all temporaries to be fields, therefore represented as dace arrays.
        """
        raise NotImplementedError("Temporaries not supported yet by GTIR DaCe backend.")

    def _visit_expression(
        self, node: gtir.Expr, sdfg: dace.SDFG, head_state: dace.SDFGState, use_temp: bool = True
    ) -> list[gtir_builtin_translators.FieldopData]:
        """
        Specialized visit method for fieldview expressions.

        This method represents the entry point to visit `ir.Stmt` expressions.
        As such, it must preserve the property of single exit state in the SDFG.

        Returns:
            A list of array nodes containing the result fields.
        """
        result = self.visit(node, sdfg=sdfg, head_state=head_state)

        # sanity check: each statement should preserve the property of single exit state (aka head state),
        # i.e. eventually only introduce internal branches, and keep the same head state
        sink_states = sdfg.sink_nodes()
        assert len(sink_states) == 1
        assert sink_states[0] == head_state

        def make_temps(
            src: gtir_builtin_translators.FieldopData,
        ) -> gtir_builtin_translators.FieldopData:
            src_desc = sdfg.arrays[src.dc_node.data]
            if src_desc.transient or not use_temp:
                return src
            else:
<<<<<<< HEAD
                temp, _ = self.add_temp_array_like(sdfg, desc)
                temp_node = head_state.add_access(temp)
                edge = head_state.add_nedge(
                    field.dc_node, temp_node, sdfg.make_array_memlet(field.dc_node.data)
                )
                # use same source and destination array subset
                edge.data.dst_subset = edge.data.src_subset
                return gtir_builtin_translators.FieldopData(temp_node, field.gt_type, field.origin)
=======
                dst, dst_desc = self.add_temp_array_like(sdfg, src_desc)
                dst_node = head_state.add_access(dst)
                head_state.add_nedge(
                    src.dc_node,
                    dst_node,
                    dace.Memlet(
                        data=dst,
                        subset=dace.subsets.Range.from_array(dst_desc),
                        other_subset=dace.subsets.Range.from_array(src_desc),
                    ),
                )
                return gtir_builtin_translators.FieldopData(dst_node, src.gt_type, src.origin)
>>>>>>> 40cf33bd

        temp_result = gtx_utils.tree_map(make_temps)(result)
        return list(gtx_utils.flatten_nested_tuple((temp_result,)))

    def _add_sdfg_params(
        self,
        sdfg: dace.SDFG,
        node_params: Sequence[gtir.Sym],
        symbolic_arguments: set[str],
    ) -> list[str]:
        """
        Helper function to add storage for node parameters and connectivity tables.

        GT4Py field arguments will be translated to `dace.data.Array` objects.
        GT4Py scalar arguments will be translated to `dace.data.Scalar` objects,
        except when they are listed in 'symbolic_arguments', in which case they
        will be represented in the SDFG as DaCe symbols.
        """

        # add non-transient arrays and/or SDFG symbols for the program arguments
        sdfg_args = []
        for param in node_params:
            pname = str(param.id)
            assert isinstance(param.type, (ts.DataType))
            sdfg_args += self._add_storage(
                sdfg, symbolic_arguments, pname, param.type, transient=False
            )

        # add SDFG storage for connectivity tables
        for offset, connectivity_type in gtx_dace_utils.filter_connectivity_types(
            self.offset_provider_type
        ).items():
            scalar_type = tt.from_dtype(connectivity_type.dtype)
            gt_type = ts.FieldType(
                [connectivity_type.source_dim, connectivity_type.neighbor_dim], scalar_type
            )
            # We store all connectivity tables as transient arrays here; later, while building
            # the field operator expressions, we change to non-transient (i.e. allocated externally)
            # the tables that are actually used. This way, we avoid adding SDFG arguments for
            # the connectivity tables that are not used. The remaining unused transient arrays
            # are removed by the dace simplify pass.
            self._add_storage(
                sdfg,
                symbolic_arguments,
                gtx_dace_utils.connectivity_identifier(offset),
                gt_type,
            )

        # the list of all sdfg arguments (aka non-transient arrays) which include tuple-element fields
        return [arg_name for arg_name, _ in sdfg_args]

    def visit_Program(self, node: gtir.Program) -> dace.SDFG:
        """Translates `ir.Program` to `dace.SDFG`.

        First, it will allocate field and scalar storage for global data. The storage
        represents global data, available everywhere in the SDFG, either containing
        external data (aka non-transient data) or temporary data (aka transient data).
        The temporary data is global, therefore available everywhere in the SDFG
        but not outside. Then, all statements are translated, one after the other.
        """
        sdfg = dace.SDFG(node.id)
        sdfg.debuginfo = gtir_sdfg_utils.debug_info(node)

        # start block of the stateful graph
        entry_state = sdfg.add_state("program_entry", is_start_block=True)

        # declarations of temporaries result in transient array definitions in the SDFG
        if node.declarations:
            temp_symbols: dict[str, str] = {}
            for decl in node.declarations:
                temp_symbols |= self._add_storage_for_temporary(decl)

            # define symbols for shape and offsets of temporary arrays as interstate edge symbols
            head_state = sdfg.add_state_after(entry_state, "init_temps", assignments=temp_symbols)
        else:
            head_state = entry_state

        domain_symbols = _collect_symbols_in_domain_expressions(node, node.params)
        sdfg_arg_names = self._add_sdfg_params(sdfg, node.params, symbolic_arguments=domain_symbols)

        # visit one statement at a time and expand the SDFG from the current head state
        for i, stmt in enumerate(node.body):
            # include `debuginfo` only for `ir.Program` and `ir.Stmt` nodes: finer granularity would be too messy
            head_state = sdfg.add_state_after(head_state, f"stmt_{i}")
            head_state._debuginfo = gtir_sdfg_utils.debug_info(stmt, default=sdfg.debuginfo)
            head_state = self.visit(stmt, sdfg=sdfg, state=head_state)

        # remove unused connectivity tables (by design, arrays are marked as non-transient when they are used)
        for nsdfg in sdfg.all_sdfgs_recursive():
            unused_connectivities = [
                data
                for data, datadesc in nsdfg.arrays.items()
                if gtx_dace_utils.is_connectivity_identifier(data, self.offset_provider_type)
                and datadesc.transient
            ]
            for data in unused_connectivities:
                assert isinstance(nsdfg.arrays[data], dace.data.Array)
                nsdfg.arrays.pop(data)

        # Create the call signature for the SDFG.
        #  Only the arguments required by the GT4Py program, i.e. `node.params`, are added
        #  as positional arguments. The implicit arguments, such as the offset providers or
        #  the arguments created by the translation process, must be passed as keyword arguments.
        sdfg.arg_names = sdfg_arg_names

        sdfg.validate()
        return sdfg

    def visit_SetAt(
        self, stmt: gtir.SetAt, sdfg: dace.SDFG, state: dace.SDFGState
    ) -> dace.SDFGState:
        """Visits a `SetAt` statement expression and writes the local result to some external storage.

        Each statement expression results in some sort of dataflow gragh writing to temporary storage.
        The translation of `SetAt` ensures that the result is written back to the target external storage.

        Returns:
          The SDFG head state, eventually updated if the target write requires a new state.
        """

        source_fields = self._visit_expression(stmt.expr, sdfg, state)

        # the target expression could be a `SymRef` to an output node or a `make_tuple` expression
        # in case the statement returns more than one field
        target_fields = self._visit_expression(stmt.target, sdfg, state, use_temp=False)

        # visit the domain expression
        domain = gtir_builtin_translators.extract_domain(stmt.domain)

        expr_input_args = {
            sym_id
            for sym in eve.walk_values(stmt.expr).if_isinstance(gtir.SymRef)
            if (sym_id := str(sym.id)) in sdfg.arrays
        }
        state_input_data = {
            node.data
            for node in state.data_nodes()
            if node.data in expr_input_args and state.degree(node) != 0
        }

        target_state: Optional[dace.SDFGState] = None
        for source, target in zip(source_fields, target_fields, strict=True):
            target_desc = sdfg.arrays[target.dc_node.data]
            assert not target_desc.transient

            assert source.gt_type == target.gt_type
            source_subset = _make_access_index_for_field(domain, source)
            target_subset = _make_access_index_for_field(domain, target)

            if target.dc_node.data in state_input_data:
                # if inout argument, write the result in separate next state
                # this is needed to avoid undefined behavior for expressions like: X, Y = X + 1, X
                if not target_state:
                    target_state = sdfg.add_state_after(state, f"post_{state.label}")
                # create new access nodes in the target state
                target_state.add_nedge(
                    target_state.add_access(source.dc_node.data),
                    target_state.add_access(target.dc_node.data),
                    dace.Memlet(
                        data=target.dc_node.data, subset=target_subset, other_subset=source_subset
                    ),
                )
                # remove isolated access node
                state.remove_node(target.dc_node)
            else:
                state.add_nedge(
                    source.dc_node,
                    target.dc_node,
                    dace.Memlet(
                        data=target.dc_node.data, subset=target_subset, other_subset=source_subset
                    ),
                )

        return target_state or state

    def visit_FunCall(
        self,
        node: gtir.FunCall,
        sdfg: dace.SDFG,
        head_state: dace.SDFGState,
    ) -> gtir_builtin_translators.FieldopResult:
        # use specialized dataflow builder classes for each builtin function
        if cpm.is_call_to(node, "concat_where"):
            return gtir_builtin_translators.translate_concat_where(node, sdfg, head_state, self)
        elif cpm.is_call_to(node, "if_"):
            return gtir_builtin_translators.translate_if(node, sdfg, head_state, self)
        elif cpm.is_call_to(node, "index"):
            return gtir_builtin_translators.translate_index(node, sdfg, head_state, self)
        elif cpm.is_call_to(node, "make_tuple"):
            return gtir_builtin_translators.translate_make_tuple(node, sdfg, head_state, self)
        elif cpm.is_call_to(node, "tuple_get"):
            return gtir_builtin_translators.translate_tuple_get(node, sdfg, head_state, self)
        elif cpm.is_applied_as_fieldop(node):
            return gtir_builtin_translators.translate_as_fieldop(node, sdfg, head_state, self)
        elif isinstance(node.fun, gtir.Lambda):
            lambda_args = [
                self.visit(
                    arg,
                    sdfg=sdfg,
                    head_state=head_state,
                )
                for arg in node.args
            ]

            return self.visit(
                node.fun,
                sdfg=sdfg,
                head_state=head_state,
                args=lambda_args,
            )
        elif isinstance(node.type, ts.ScalarType):
            return gtir_builtin_translators.translate_scalar_expr(node, sdfg, head_state, self)
        else:
            raise NotImplementedError(f"Unexpected 'FunCall' expression ({node}).")

    def visit_Lambda(
        self,
        node: gtir.Lambda,
        sdfg: dace.SDFG,
        head_state: dace.SDFGState,
        args: Sequence[gtir_builtin_translators.FieldopResult],
    ) -> gtir_builtin_translators.FieldopResult:
        """
        Translates a `Lambda` node to a nested SDFG in the current state.

        All arguments to lambda functions are fields (i.e. `as_fieldop`, field or scalar `gtir.SymRef`,
        nested let-lambdas thereof). The reason for creating a nested SDFG is to define local symbols
        (the lambda paremeters) that map to parent fields, either program arguments or temporary fields.

        If the lambda has a parameter whose name is already present in `GTIRToSDFG.global_symbols`,
        i.e. a lambda parameter with the same name as a symbol in scope, the parameter will shadow
        the previous symbol during traversal of the lambda expression.
        """
        lambda_arg_nodes = dict(
            itertools.chain(
                *[
                    gtir_builtin_translators.flatten_tuples(psym.id, arg)
                    for psym, arg in zip(node.params, args, strict=True)
                ]
            )
        )

        # inherit symbols from parent scope but eventually override with local symbols
        lambda_symbols = {
            sym: self.global_symbols[sym]
            for sym in symbol_ref_utils.collect_symbol_refs(node.expr, self.global_symbols.keys())
        } | {
            psym.id: gtir_builtin_translators.get_tuple_type(arg)
            if isinstance(arg, tuple)
            else arg.gt_type
            for psym, arg in zip(node.params, args, strict=True)
        }

        # lower let-statement lambda node as a nested SDFG
        nsdfg = dace.SDFG(name=self.unique_nsdfg_name(sdfg, "lambda"))
        nsdfg.debuginfo = gtir_sdfg_utils.debug_info(node, default=sdfg.debuginfo)
        lambda_translator = self.setup_nested_context(node.expr, nsdfg, lambda_symbols)

        nstate = nsdfg.add_state("lambda")
        lambda_result = lambda_translator.visit(
            node.expr,
            sdfg=nsdfg,
            head_state=nstate,
        )

        # Process lambda inputs
        #
        # All input arguments are passed as parameters to the nested SDFG, therefore
        # we they are stored as non-transient array and scalar objects.
        #
        connectivity_arrays = {
            gtx_dace_utils.connectivity_identifier(offset)
            for offset in gtx_dace_utils.filter_connectivity_types(self.offset_provider_type)
        }

        input_memlets = {}
        for nsdfg_dataname, nsdfg_datadesc in nsdfg.arrays.items():
            if nsdfg_datadesc.transient:
                continue

            if nsdfg_dataname in lambda_arg_nodes:
                src_node = lambda_arg_nodes[nsdfg_dataname].dc_node
                dataname = src_node.data
                datadesc = src_node.desc(sdfg)
            else:
                dataname = nsdfg_dataname
                datadesc = sdfg.arrays[nsdfg_dataname]

            # ensure that connectivity tables are non-transient arrays in parent SDFG
            if dataname in connectivity_arrays:
                datadesc.transient = False

            input_memlets[nsdfg_dataname] = sdfg.make_array_memlet(dataname)

        # Process lambda outputs
        #
        # The output arguments do not really exist, so they are not allocated before
        # visiting the lambda expression. Therefore, the result appears inside the
        # nested SDFG as transient array/scalar storage. The exception is given by
        # input arguments that are just passed through and returned by the lambda,
        # e.g. when the lambda is constructing a tuple: in this case, the result
        # data is non-transient, because it corresponds to an input node.
        # The transient storage of the lambda result in nested-SDFG is corrected
        # below by the call to `make_temps()`: this function ensures that the result
        # transient nodes are changed to non-transient and the corresponding output
        # connecters on the nested SDFG are connected to new data nodes in parent SDFG.
        #
        lambda_output_data: Iterable[gtir_builtin_translators.FieldopData] = (
            gtx_utils.flatten_nested_tuple(lambda_result)
        )
        # The output connectors only need to be setup for the actual result of the
        # internal dataflow that writes to transient nodes.
        # We filter out the non-transient nodes because they are already available
        # in the current context. Later these nodes will eventually be removed
        # from the nested SDFG because they are isolated (see `make_temps()`).
        lambda_outputs = {
            output_data.dc_node.data
            for output_data in lambda_output_data
            if output_data.dc_node.desc(nsdfg).transient
        }

        # map free symbols to parent SDFG
        nsdfg_symbols_mapping = {str(sym): sym for sym in nsdfg.free_symbols}
        for sym, arg in zip(node.params, args, strict=True):
            nsdfg_symbols_mapping |= gtir_builtin_translators.get_arg_symbol_mapping(
                sym.id, arg, sdfg
            )

        nsdfg_node = head_state.add_nested_sdfg(
            nsdfg,
            parent=sdfg,
            inputs=set(input_memlets.keys()),
            outputs=lambda_outputs,
            symbol_mapping=nsdfg_symbols_mapping,
            debuginfo=gtir_sdfg_utils.debug_info(node, default=sdfg.debuginfo),
        )

        for connector, memlet in input_memlets.items():
            if connector in lambda_arg_nodes:
                src_node = lambda_arg_nodes[connector].dc_node
            else:
                src_node = head_state.add_access(memlet.data)

            head_state.add_edge(src_node, None, nsdfg_node, connector, memlet)

        def construct_output_for_nested_sdfg(
            inner_data: gtir_builtin_translators.FieldopData,
        ) -> gtir_builtin_translators.FieldopData:
            """
            This function makes a data container that lives inside a nested SDFG, denoted by `inner_data`,
            available in the parent SDFG.
            In order to achieve this, the data container inside the nested SDFG is marked as non-transient
            (in other words, externally allocated - a requirement of the SDFG IR) and a new data container
            is created within the parent SDFG, with the same properties (shape, stride, etc.) of `inner_data`
            but appropriatly remapped using the symbol mapping table.
            For lambda arguments that are simply returned by the lambda, the `inner_data` was already mapped
            to a parent SDFG data container, therefore it can be directly accessed in the parent SDFG.
            The same happens to symbols available in the lambda context but not explicitly passed as lambda
            arguments, that are simply returned by the lambda: it can be directly accessed in the parent SDFG.
            """
            inner_desc = inner_data.dc_node.desc(nsdfg)
            inner_dataname = inner_data.dc_node.data
            if inner_desc.transient:
                # Transient data nodes only exist within the nested SDFG. In order to return some result data,
                # the corresponding data container inside the nested SDFG has to be changed to non-transient,
                # that is externally allocated, as required by the SDFG IR. An output edge will write the result
                # from the nested-SDFG to a new intermediate data container allocated in the parent SDFG.
                outer_data = inner_data.map_to_parent_sdfg(
                    self, nsdfg, sdfg, head_state, nsdfg_symbols_mapping
                )
                head_state.add_edge(
                    nsdfg_node,
                    inner_dataname,
                    outer_data.dc_node,
                    None,
                    sdfg.make_array_memlet(outer_data.dc_node.data),
                )
            elif inner_dataname in lambda_arg_nodes:
                # This if branch and the next one handle the non-transient result nodes.
                # Non-transient nodes are just input nodes that are immediately returned
                # by the lambda expression. Therefore, these nodes are already available
                # in the parent context and can be directly accessed there.
                outer_data = lambda_arg_nodes[inner_dataname]
            else:
                # This must be a symbol captured from the lambda parent scope.
                outer_node = head_state.add_access(inner_dataname)
                outer_data = gtir_builtin_translators.FieldopData(
                    outer_node, inner_data.gt_type, inner_data.origin
                )
            # Isolated access node will make validation fail.
            # Isolated access nodes can be found in the join-state of an if-expression
            # or in lambda expressions that just construct tuples from input arguments.
            if nstate.degree(inner_data.dc_node) == 0:
                nstate.remove_node(inner_data.dc_node)
            return outer_data

        return gtx_utils.tree_map(construct_output_for_nested_sdfg)(lambda_result)

    def visit_Literal(
        self,
        node: gtir.Literal,
        sdfg: dace.SDFG,
        head_state: dace.SDFGState,
    ) -> gtir_builtin_translators.FieldopResult:
        return gtir_builtin_translators.translate_literal(node, sdfg, head_state, self)

    def visit_SymRef(
        self,
        node: gtir.SymRef,
        sdfg: dace.SDFG,
        head_state: dace.SDFGState,
    ) -> gtir_builtin_translators.FieldopResult:
        return gtir_builtin_translators.translate_symbol_ref(node, sdfg, head_state, self)


def _remove_field_origin_symbols(ir: gtir.Program, sdfg: dace.SDFG) -> None:
    """
    Helper function to remove the origin symbols used in program field arguments,
    that is only for non-transient data descriptors in the top-level SDFG.
    The start symbol of field domain range is set to constant value 0, thus removing
    the corresponding free symbol. These values are propagated to all nested SDFGs.

    This function is only used by `build_sdfg_from_gtir()` when the option flag
    `disable_field_origin_on_program_arguments` is set to True.
    """

    # collect symbols used as range start for all program arguments
    range_start_symbols: dict[str, dace.symbolic.SymExpr] = {}
    for p in ir.params:
        if isinstance(p.type, ts.TupleType):
            psymbols = [
                sym
                for sym in gtir_sdfg_utils.flatten_tuple_fields(p.id, p.type)
                if isinstance(sym.type, ts.FieldType)
            ]
        elif isinstance(p.type, ts.FieldType):
            psymbols = [p]
        else:
            psymbols = []
        for psymbol in psymbols:
            assert isinstance(psymbol.type, ts.FieldType)
            if len(psymbol.type.dims) == 0:
                # zero-dimensional field
                continue
            dataname = str(psymbol.id)
            # set all range start symbols to constant value 0
            range_start_symbols |= {
                gtx_dace_utils.range_start_symbol(dataname, i): 0
                for i in range(len(psymbol.type.dims))
            }
    # we set all range start symbols to 0 in the top-level SDFG and proagate them to nested SDFGs
    gtx_transformations.gt_substitute_compiletime_symbols(sdfg, range_start_symbols, validate=True)


def build_sdfg_from_gtir(
    ir: gtir.Program,
    offset_provider_type: gtx_common.OffsetProviderType,
    column_axis: Optional[gtx_common.Dimension] = None,
    disable_field_origin_on_program_arguments: bool = False,
) -> dace.SDFG:
    """
    Receives a GTIR program and lowers it to a DaCe SDFG.

    The lowering to SDFG requires that the program node is type-annotated, therefore this function
    runs type ineference as first step.

    Args:
        ir: The GTIR program node to be lowered to SDFG
        offset_provider_type: The definitions of offset providers used by the program node
        column_axis: Vertical dimension used for column scan expressions.
        disable_field_origin_on_program_arguments: When True, the field range in all dimensions is assumed to start from 0

    Returns:
        An SDFG in the DaCe canonical form (simplified)
    """

    if ir.function_definitions:
        raise NotImplementedError("Functions expected to be inlined as lambda calls.")

    ir = gtir_type_inference.infer(ir, offset_provider_type=offset_provider_type)
    ir = ir_prune_casts.PruneCasts().visit(ir)

    # DaCe requires C-compatible strings for the names of data containers,
    # such as arrays and scalars. GT4Py uses a unicode symbols ('ᐞ') as name
    # separator in the SSA pass, which generates invalid symbols for DaCe.
    # Here we find new names for invalid symbols present in the IR.
    ir = gtir_sdfg_utils.replace_invalid_symbols(ir)

    global_symbols = {str(p.id): p.type for p in ir.params if isinstance(p.type, ts.DataType)}
    sdfg_genenerator = GTIRToSDFG(offset_provider_type, column_axis, global_symbols)
    sdfg = sdfg_genenerator.visit(ir)
    assert isinstance(sdfg, dace.SDFG)

    if disable_field_origin_on_program_arguments:
        _remove_field_origin_symbols(ir, sdfg)

    return sdfg<|MERGE_RESOLUTION|>--- conflicted
+++ resolved
@@ -499,16 +499,6 @@
             if src_desc.transient or not use_temp:
                 return src
             else:
-<<<<<<< HEAD
-                temp, _ = self.add_temp_array_like(sdfg, desc)
-                temp_node = head_state.add_access(temp)
-                edge = head_state.add_nedge(
-                    field.dc_node, temp_node, sdfg.make_array_memlet(field.dc_node.data)
-                )
-                # use same source and destination array subset
-                edge.data.dst_subset = edge.data.src_subset
-                return gtir_builtin_translators.FieldopData(temp_node, field.gt_type, field.origin)
-=======
                 dst, dst_desc = self.add_temp_array_like(sdfg, src_desc)
                 dst_node = head_state.add_access(dst)
                 head_state.add_nedge(
@@ -521,7 +511,6 @@
                     ),
                 )
                 return gtir_builtin_translators.FieldopData(dst_node, src.gt_type, src.origin)
->>>>>>> 40cf33bd
 
         temp_result = gtx_utils.tree_map(make_temps)(result)
         return list(gtx_utils.flatten_nested_tuple((temp_result,)))
