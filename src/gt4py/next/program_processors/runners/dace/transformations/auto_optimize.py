--- conflicted
+++ resolved
@@ -239,9 +239,6 @@
         )
         parallel_map_fusion._single_use_data = single_use_data
 
-<<<<<<< HEAD
-        # Now fuse as much as possible.
-=======
         # NOTE: Since parallel Map fusion matches _any_ two Maps running it on large
         #  SDFGs is expensive. Thus we run serial Map fusion first to reduce the search
         #  space. Then we run serial and parallel Map fusion together.
@@ -250,7 +247,6 @@
             validate=validate,
             validate_all=validate_all,
         )
->>>>>>> 7cbd2cbf
         sdfg.apply_transformations_repeated(
             [serial_map_fusion, parallel_map_fusion],
             validate=validate,
