--- conflicted
+++ resolved
@@ -25,11 +25,7 @@
     unit_strides_dim: Optional[
         Union[str, gtx_common.Dimension, list[Union[str, gtx_common.Dimension]], bool]
     ] = None,
-<<<<<<< HEAD
-    leading_kind: Optional[gtx_common.DimensionKind] = None,
-=======
     unit_strides_kind: Optional[Union[gtx_common.DimensionKind, bool]] = None,
->>>>>>> bd9d450a
     aggressive_fusion: bool = True,
     max_optimization_rounds_p2: int = 100,
     make_persistent: bool = False,
@@ -73,11 +69,7 @@
         If they are not specified they are inferred from `gpu`, to disable this
         set either `unit_strides_dim` or `unit_strides_kind` to `False`.
     5. If requested the function will now apply loop blocking, on the dimension
-<<<<<<< HEAD
-        indicated by `leading_dim` or `leading_kind`.
-=======
         indicated by `blocking_dim`, the step size if given by `blocking_size`.
->>>>>>> bd9d450a
     6. The strides of temporaries are set to match the compute order.
     7. If requested the SDFG will be transformed to GPU. For this the
         `gt_gpu_transformation()` function is used, that might apply several other
@@ -92,15 +84,9 @@
     Args:
         sdfg: The SDFG that should be optimized in place.
         gpu: Optimize for GPU or CPU.
-<<<<<<< HEAD
-        leading_dim: Leading dimension, indicates where the stride is 1.
-        leading_kind: Make dimensions of this kind leading, if there are multiple
-            the order is unspecific.
-=======
         unit_strides_dim: List of dimensions that is considered to have unit strides.
         unit_strides_kind: All dimensions of this kind are considered to have unit
             strides.
->>>>>>> bd9d450a
         aggressive_fusion: Be more aggressive during phase 2, will lead to the promotion
             of certain maps (over computation) but will lead to larger kernels.
         max_optimization_rounds_p2: Maximum number of optimization rounds in phase 2.
@@ -231,14 +217,6 @@
 
         # Phase 4: Iteration Space
         #   This essentially ensures that the stride 1 dimensions are handled
-<<<<<<< HEAD
-        #   by the inner most loop nest (CPU) or x-block (GPU)
-        if leading_dim is not None or leading_kind is not None:
-            gtx_transformations.gt_set_iteration_order(
-                sdfg=sdfg,
-                leading_dim=leading_dim,
-                leading_kind=leading_kind,
-=======
         #   by the inner most loop nest (CPU) or x-block (GPU).
         #   If not given we assume that on GPU we have horizontal and on CPU
         #   vertical.
@@ -257,7 +235,6 @@
                 sdfg=sdfg,
                 unit_strides_dim=unit_strides_dim,  # type: ignore[arg-type]
                 unit_strides_kind=unit_strides_kind,  # type: ignore[arg-type]
->>>>>>> bd9d450a
                 validate=validate,
                 validate_all=validate_all,
             )
