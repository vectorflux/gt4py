# GT4Py - GridTools Framework
#
# Copyright (c) 2014-2024, ETH Zurich
# All rights reserved.
#
# Please, refer to the LICENSE file in the root directory.
# SPDX-License-Identifier: BSD-3-Clause

"""Fast access to the auto optimization on DaCe."""

from typing import Any, Optional, Sequence

import dace
from dace.transformation.auto import auto_optimize as dace_aoptimize
from dace.transformation.passes import analysis as dace_analysis

from gt4py.next import common as gtx_common
from gt4py.next.program_processors.runners.dace import transformations as gtx_transformations


def gt_auto_optimize(
    sdfg: dace.SDFG,
    gpu: bool,
    unit_strides_kind: Optional[gtx_common.DimensionKind] = None,
    make_persistent: bool = False,
    gpu_block_size: Optional[Sequence[int | str] | str] = None,
    blocking_dim: Optional[gtx_common.Dimension] = None,
    blocking_size: int = 10,
    blocking_only_if_independent_nodes: bool = True,
    reuse_transients: bool = False,
    gpu_launch_bounds: Optional[int | str] = None,
    gpu_launch_factor: Optional[int] = None,
    constant_symbols: Optional[dict[str, Any]] = None,
    assume_pointwise: bool = True,
    validate: bool = True,
    validate_all: bool = False,
    **kwargs: Any,
) -> dace.SDFG:
    """Performs GT4Py specific optimizations on the SDFG in place.

    This function expects that the input SDFG follows the principles that are
    outlined in [ADR0018](https://github.com/GridTools/gt4py/tree/main/docs/development/ADRs/0018-Canonical_SDFG_in_GT4Py_Transformations.md).
    It is important to notice, that if `reuse_transients` is active then the
    optimized SDFG no longer conforms to these rules.

    The auto optimization works in different phases, that focuses each on
    different aspects of the SDFG. The initial SDFG is assumed to have a
    very large number of rather simple Maps.

    Note, because of how `gt_auto_optimizer()` works it is not save to call
    it twice on the same SDFG.

    A user should not rely on a particular order in which the SDFG is processed.
    However, in broad terms the function performs roughly the following steps:
    - An initial simplification is performed. This also includes the substitution
        of symbols whose value is known, see `constant_symbols`.
    - The top level Maps are optimized, the goal of this step is to increase
        the computational intensity. This is mostly, but not limited to fusing
        then together.
    - The interior dataflow of the top level Maps are optimized.
    - The Maps are configured. This involves setting their iteration order, such
        that the unit stride dimension is associated to the `x` block (GPU) or
        inner most loop-nest (CPU). But it also involves moving everything to GPU,
        if needed and setting the block size.
    - The transients are processed, this involves steps such as determine their
        strides or if they are persistently allocated.

    Args:
        sdfg: The SDFG that should be optimized in place.
        gpu: Optimize for GPU or CPU.
        unit_strides_kind: All dimensions of this kind are considered to have unit
            strides, see `gt_set_iteration_order()` for more.
        make_persistent: Turn all transients to persistent lifetime, thus they are
            allocated over the whole lifetime of the program, even if the kernel exits.
            Thus the SDFG can not be called by different threads.
        gpu_block_size: The thread block size for maps in GPU mode, currently only
            one for all.
        blocking_dim: On which dimension blocking should be applied.
        blocking_size: How many elements each block should process.
        blocking_only_if_independent_nodes: If `True`, the default, only apply loop
            blocking if there are independent nodes in the Map, see the
            `require_independent_nodes` option of the `LoopBlocking` transformation.
        reuse_transients: Run the `TransientReuse` transformation, might reduce memory footprint.
        gpu_launch_bounds: Use this value as `__launch_bounds__` for _all_ GPU Maps.
        gpu_launch_factor: Use the number of threads times this value as `__launch_bounds__`
            for _all_ GPU Maps.
        constant_symbols: Symbols listed in this `dict` will be replaced by the
            respective value inside the SDFG. This might increase performance.
        assume_pointwise: Assume that the SDFG has no risk for race condition in
            global data access. See the `GT4PyMapBufferElimination` transformation for more.
        validate: Perform validation during the steps.
        validate_all: Perform extensive validation.

    Note:
        - For identifying symbols that can be treated as compile time constants
            `gt_find_constant_arguments()` function can be used.
        - When `unit_strides_kind` is `None` the function assumes that on GPU the
            horizontal dimension has unit strides, while on CPU the vertical dimension
            has unit strides.
        - In case GPU optimizations are enabled, the function assumes that all
            global fields are already on the GPU.

    Todo:
        - Update the description. The Phases are nice, but they have lost their
            link to reality a little bit.
        - Improve the determination of the strides and iteration order of the
            transients.
        - Set padding of transients, i.e. alignment, the DaCe datadescriptor
            can do that.
        - Handle nested SDFGs better.
        - Specify arguments to set the size of GPU thread blocks depending on the
            dimensions. I.e. be able to use a different size for 1D than 2D Maps.
        - Implement some model to further guide to determine what we want to fuse.
            Something along the line "Fuse if operational intensity goes up, but
            not if we have too much internal space (register pressure).
    """
    device = dace.DeviceType.GPU if gpu else dace.DeviceType.CPU
    with dace.config.set_temporary("optimizer", "match_exception", value=True):
        # Initial Cleanup
        if constant_symbols:
            gtx_transformations.gt_substitute_compiletime_symbols(
                sdfg=sdfg,
                repl=constant_symbols,
                simplify=False,
                validate=validate,
                validate_all=validate_all,
            )
        gtx_transformations.gt_simplify(sdfg)
        gtx_transformations.gt_reduce_distributed_buffering(sdfg)

        # Process top level Maps
        sdfg = _gt_auto_process_top_level_maps(
            sdfg=sdfg,
            assume_pointwise=assume_pointwise,
            validate=validate,
            validate_all=validate_all,
        )

        # We now ensure that point wise computations are properly double buffered,
        #  this ensures that rule 3 of ADR-18 is maintained.
        # TODO(phimuell): Figuring out if it is important to do it before the inner
        #   Map optimization. I think it is, especially when we apply `LoopBlocking`.
        gtx_transformations.gt_create_local_double_buffering(sdfg)

        # Optimize the interior of the Maps:
        sdfg = _gt_auto_process_dataflow_inside_maps(
            sdfg=sdfg,
            blocking_dim=blocking_dim,
            blocking_size=blocking_size,
            blocking_only_if_independent_nodes=blocking_only_if_independent_nodes,
            validate=validate,
            validate_all=validate_all,
        )

        # Configure the Maps:
        #  Will also perform the GPU transformation.
        # TODO(phimuell): Maybe switch it with the inside map optimization.
        sdfg = _gt_auto_configure_maps_and_strides(
            sdfg=sdfg,
            gpu=gpu,
            unit_strides_kind=unit_strides_kind,
            gpu_block_size=gpu_block_size,
            gpu_launch_factor=gpu_launch_factor,
            gpu_launch_bounds=gpu_launch_bounds,
            validate=validate,
            validate_all=validate_all,
        )

        # Transients
        sdfg = _gt_auto_post_processing(
            sdfg=sdfg,
            gpu=gpu,
            make_persistent=make_persistent,
            # TODO(phimuell): In general `TransientReuse` is a good idea, but the
            #   current implementation also reuses transients scalars inside Map
            #   scopes, which I do not like. Thus we should fix the transformation
            #   to avoid that.
            reuse_transients=reuse_transients,
            validate=validate,
            validate_all=validate_all,
        )

        # Set the implementation of the library nodes.
        dace_aoptimize.set_fast_implementations(sdfg, device)

        return sdfg


def _gt_auto_process_top_level_maps(
    sdfg: dace.SDFG,
    assume_pointwise: bool,
    validate: bool,
    validate_all: bool,
) -> dace.SDFG:
    """Optimize the Maps at the top level of the SDFG inplace.

    In broad terms the function tries to reduce the number of of kernels/maps
    by fusing/inlining them, however, the function will also perform some other
    transformations, with the goal to promote high computational intensity and
    occupancy (on GPU).

    It is important to note that the fusion will only affect top level maps, i.e.
    everything whose scope is `None`. Some parts of the optimization process are
    iteratively.

    For a full description of the argument see the `gt_auto_optimize()` function.

    Note:
        The function assumes that `gt_simplify()` has been called on the SDFG
        before it is passed to this function.
    """

    # NOTE: Inside this function we have to disable the consolidation of edges.
    #   This is because it might block the application of `SpliAccessNode`. As
    #   an example consider a that writes `tmp[:, 80]` and a second map that
    #   writes `tmp[:, 0]`, if these two maps are now horizontally fussed and
    #   edge consolidation is on, then the resulting map would "write", at least
    #   according to the subset, after Memlet propagation, into `tmp[:, 0:80]`.
    #   For that reason we block edge consolidation inside this function.
    #   However, we allow allow the consolidation, in MapFusion if this does
    #   not lead to an extension. This is because it causes some issues with
    #   MapFusion.
    # TODO(phimuell): Find a better way as blocking edge consolidation might
    #   limit what MapFusion can do.
    # TODO(phimuell): Maybe disable edge consolidation by default?

    # Compute the SDFG hash to see if something has changed.
    #  We use the hash instead of the return values of the transformation, because
    #  computing the hash invalidates some caches that are not properly updated in Dace.
    # TODO(phimuell): Remove this hack as soon as DaCe is fixed.
    sdfg_hash = sdfg.hash_sdfg()

    while True:
        # First we do scan the entire SDFG to figure out which data is only
        #  used once and can be deleted. MapFusion could do this on its own but
        #  it is more efficient to do it once and then reuse it.
        find_single_use_data = dace_analysis.FindSingleUseData()
        single_use_data = find_single_use_data.apply_pass(sdfg, None)

        # TODO(phimuell): Use a cost measurement to decide if fusion should be done.

        serial_map_fusion = gtx_transformations.MapFusionSerial(
            only_toplevel_maps=True,
            consolidate_edges_only_if_not_extending=True,
        )
        # TODO(phimuell): Remove that hack once [issue#1911](https://github.com/spcl/dace/issues/1911)
        #   has been solved.
        serial_map_fusion._single_use_data = single_use_data

        parallel_map_fusion = gtx_transformations.MapFusionParallel(
            only_toplevel_maps=True,
            consolidate_edges_only_if_not_extending=True,
            # TODO(phimuell): Should we enable this flag?
            only_if_common_ancestor=False,
        )
        parallel_map_fusion._single_use_data = single_use_data

        # NOTE: Since parallel Map fusion matches _any_ two Maps running it on large
        #  SDFGs is expensive. Thus we run serial Map fusion first to reduce the search
        #  space. Then we run serial and parallel Map fusion together.
        sdfg.apply_transformations_repeated(
            serial_map_fusion,
            validate=validate,
            validate_all=validate_all,
        )
        sdfg.apply_transformations_repeated(
            [serial_map_fusion, parallel_map_fusion],
            validate=validate,
            validate_all=validate_all,
        )

<<<<<<< HEAD
        # Promote Maps.
        gtx_transformations.SerialMapPromoter(
            only_toplevel_maps=True,
            promote_vertical=True,
            promote_horizontal=False,
            promote_local=False,
=======
        # We have to call it here, such that some other transformations, most
        #  importantly the split transformations run.
        # TODO(phimuell): Add a criteria to decide if we should promote or not.
        sdfg.apply_transformations_repeated(
            gtx_transformations.SerialMapPromoter(
                only_toplevel_maps=True,
                promote_vertical=True,
                promote_horizontal=False,
                promote_local=False,
            ),
            validate=validate,
            validate_all=validate_all,
>>>>>>> 9d2624d1
        )

        # Now do some cleanup task, that may enable further fusion opportunities.
        #  Note for performance reasons simplify is deferred.
        gtx_transformations.gt_reduce_distributed_buffering(sdfg)
        sdfg.apply_transformations_repeated(
            [
                gtx_transformations.SplitAccessNode(
                    single_use_data=single_use_data,
                ),
                gtx_transformations.GT4PyMapBufferElimination(
                    assume_pointwise=assume_pointwise,
                ),
            ],
<<<<<<< HEAD
            validate=validate,
            validate_all=validate_all,
        )

        # Call vertical and horizontal map fusion to fuse together maps on partially
        #  overlapping range. This is an iterative process that splits the maps to
        #  expose overlapping range and applies serial/parallel map fusion.
        gtx_transformations.gt_vertical_map_fusion(
            sdfg=sdfg,
            run_simplify=False,
            consolidate_edges_only_if_not_extending=True,
            single_use_data=single_use_data,
            validate=validate,
            validate_all=validate_all,
        )
        gtx_transformations.gt_horizontal_map_fusion(
            sdfg=sdfg,
            run_simplify=False,
            consolidate_edges_only_if_not_extending=True,
            single_use_data=single_use_data,
=======
>>>>>>> 9d2624d1
            validate=validate,
            validate_all=validate_all,
        )

        # Determine if the SDFG has been modified by comparing the hash.
        old_sdfg_hash, sdfg_hash = sdfg_hash, sdfg.hash_sdfg()
        if old_sdfg_hash == sdfg_hash:
            break

        # The SDFG was modified by the transformations above. The SDFG was
        #  modified. Call Simplify and try again to further optimize.
        gtx_transformations.gt_simplify(
            sdfg,
            validate=validate,
            validate_all=validate_all,
            skip=gtx_transformations.simplify.GT_SIMPLIFY_DEFAULT_SKIP_SET.union(
                ["ConsolidateEdges"]
            ),
        )

    return sdfg


def _gt_auto_process_dataflow_inside_maps(
    sdfg: dace.SDFG,
    blocking_dim: Optional[gtx_common.Dimension],
    blocking_size: int,
    blocking_only_if_independent_nodes: Optional[bool],
    validate: bool,
    validate_all: bool,
) -> dace.SDFG:
    """Optimizes the dataflow inside the top level Maps of the SDFG inplace.

    For a description of the arguments see `gt_auto_optimize()`.

    It is important that nested Maps are not fused together. The main reason is that
    in most cases it is not beneficial and might prevent other optimization, as the
    fusion (especially the parallel version) will create dependency of otherwise
    unrelated dataflow. Furthermore, the majority, if not all, of these maps are
    over a constant range, e.g. the number of neighbours, which is known at compile
    time, so the compiler will fully unroll them anyway.
    """

    # Constants (tasklets are needed to write them into a variable) should not be
    #  arguments to a kernel but be present inside the body.
    sdfg.apply_transformations_once_everywhere(
        gtx_transformations.GT4PyMoveTaskletIntoMap,
        validate=validate,
        validate_all=validate_all,
    )
    gtx_transformations.gt_simplify(sdfg, validate=validate, validate_all=validate_all)

    # Blocking is performed first, because this ensures that as much as possible
    #  is moved into the k independent part.
    if blocking_dim is not None:
        sdfg.apply_transformations_once_everywhere(
            gtx_transformations.LoopBlocking(
                blocking_size=blocking_size,
                blocking_parameter=blocking_dim,
                require_independent_nodes=blocking_only_if_independent_nodes,
            ),
            validate=validate,
            validate_all=validate_all,
        )

    # Move dataflow into the branches of the `if` such that they are only evaluated
    #  if they are needed. Important to call it repeatedly.
    # TODO(phimuell): It is unclear if `MoveDataflowIntoIfBody` should be called
    #   before or after `LoopBlocking`. In cases where the condition is `False`
    #   most of the times calling it before is better, but if the condition is
    #   `True` then this order is better. Solve that issue.
    sdfg.apply_transformations_repeated(
        gtx_transformations.MoveDataflowIntoIfBody(
            ignore_upstream_blocks=False,
        ),
        validate=validate,
        validate_all=validate_all,
    )

    return sdfg


def _gt_auto_configure_maps_and_strides(
    sdfg: dace.SDFG,
    gpu: bool,
    unit_strides_kind: Optional[gtx_common.DimensionKind],
    gpu_block_size: Optional[Sequence[int | str] | str],
    gpu_launch_bounds: Optional[int | str],
    gpu_launch_factor: Optional[int],
    validate: bool,
    validate_all: bool,
) -> dace.SDFG:
    """Configure the Maps and the strides of the SDFG inplace.

    Essentially the function will set the properties of the Map accordingly, most
    importantly the iteration order of the loops, to ensure that the unit stride
    is associated to the `x` dimension of a block (GPU) or the inner most loop-nest.
    Furthermore, it will also apply the GPU transformation.
    It will also determine the strides of the transients.

    For a description of the arguments see the `gt_auto_optimize()` function.
    """

    # We now set the iteration order of the Maps. For that we use `unit_strides_kind`
    #  argument and if not supplied we guess depending if we are on the GPU or not.
    if unit_strides_kind is None:
        unit_strides_kind = (
            gtx_common.DimensionKind.HORIZONTAL if gpu else gtx_common.DimensionKind.VERTICAL
        )
    # It is not possible to use the `unit_strides_dim` argument of the
    #  function, because `LoopBlocking`, if run, changed the name of the
    #  parameter but the dimension can still be identified by its "kind".
    gtx_transformations.gt_set_iteration_order(
        sdfg=sdfg,
        unit_strides_kind=unit_strides_kind,
        validate=validate,
        validate_all=validate_all,
    )

    # NOTE: We have to set the strides of transients before the non-standard Memlets
    #   get expanded, i.e. turned into Maps because no `cudaMemcpy*()` call exists,
    #   which requires that the final strides are there. Furthermore, Memlet expansion
    #   has to happen before the GPU block size is set. There are several possible
    #   solutions for that, of which none is really good. The one that is the least
    #   bad thing is to set the strides of the transients here. The main downside
    #   is that this and the `_gt_auto_post_processing()` function has these weird
    #   names.
    gtx_transformations.gt_change_transient_strides(sdfg, gpu=gpu)

    if gpu:
        # TODO(phimuell): The GPU function might modify the map iteration order.
        #   This is because how it is implemented (promotion and fusion). However,
        #   because of its current state, this should not happen, but we have to look
        #   into it.
        gtx_transformations.gt_gpu_transformation(
            sdfg,
            gpu_block_size=gpu_block_size,
            gpu_launch_bounds=gpu_launch_bounds,
            gpu_launch_factor=gpu_launch_factor,
            validate=validate,
            validate_all=validate_all,
            try_removing_trivial_maps=True,
        )

    return sdfg


def _gt_auto_post_processing(
    sdfg: dace.SDFG,
    gpu: bool,
    make_persistent: bool,
    reuse_transients: bool,
    validate: bool,
    validate_all: bool,
) -> dace.SDFG:
    """Perform post processing on the SDFG.

    Apply the finishing touch to the optimized SDFG.
    For a full description of the arguments see the `gt_auto_optimize()` function.
    """

    if reuse_transients:
        # TODO(phimuell): Investigate if we should enable it, it may make things
        #   harder for the compiler. Maybe write our own to only consider big
        #   transients and not small ones (~60B)
        transient_reuse = dace.transformation.passes.TransientReuse()
        transient_reuse.apply_pass(sdfg, {})

    # TODO(phimuell): Fix the bug, it uses the tile value and not the stack array value.
    dace_aoptimize.move_small_arrays_to_stack(sdfg)

    if make_persistent:
        device = dace.DeviceType.GPU if gpu else dace.DeviceType.CPU
        gtx_transformations.gt_make_transients_persistent(sdfg=sdfg, device=device)

        if device == dace.DeviceType.GPU:
            # NOTE: For unknown reasons the counterpart of the
            #   `gt_make_transients_persistent()` function in DaCe, resets the
            #   `wcr_nonatomic` property of every memlet, i.e. makes it atomic.
            #   However, it does this only for edges on the top level and on GPU.
            #   For compatibility with DaCe (and until we found out why) the GT4Py
            #   auto optimizer will emulate this behaviour.
            for state in sdfg.states():
                assert isinstance(state, dace.SDFGState)
                for edge in state.edges():
                    edge.data.wcr_nonatomic = False

    return sdfg<|MERGE_RESOLUTION|>--- conflicted
+++ resolved
@@ -269,14 +269,6 @@
             validate_all=validate_all,
         )
 
-<<<<<<< HEAD
-        # Promote Maps.
-        gtx_transformations.SerialMapPromoter(
-            only_toplevel_maps=True,
-            promote_vertical=True,
-            promote_horizontal=False,
-            promote_local=False,
-=======
         # We have to call it here, such that some other transformations, most
         #  importantly the split transformations run.
         # TODO(phimuell): Add a criteria to decide if we should promote or not.
@@ -289,7 +281,6 @@
             ),
             validate=validate,
             validate_all=validate_all,
->>>>>>> 9d2624d1
         )
 
         # Now do some cleanup task, that may enable further fusion opportunities.
@@ -304,7 +295,6 @@
                     assume_pointwise=assume_pointwise,
                 ),
             ],
-<<<<<<< HEAD
             validate=validate,
             validate_all=validate_all,
         )
@@ -325,8 +315,6 @@
             run_simplify=False,
             consolidate_edges_only_if_not_extending=True,
             single_use_data=single_use_data,
-=======
->>>>>>> 9d2624d1
             validate=validate,
             validate_all=validate_all,
         )
