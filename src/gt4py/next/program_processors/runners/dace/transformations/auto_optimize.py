# GT4Py - GridTools Framework
#
# Copyright (c) 2014-2024, ETH Zurich
# All rights reserved.
#
# Please, refer to the LICENSE file in the root directory.
# SPDX-License-Identifier: BSD-3-Clause

"""Fast access to the auto optimization on DaCe."""

from typing import Any, Optional, Sequence

import dace
from dace.sdfg import propagation as dace_propagation
from dace.transformation.auto import auto_optimize as dace_aoptimize
from dace.transformation.passes import analysis as dace_analysis

from gt4py.next import common as gtx_common
from gt4py.next.program_processors.runners.dace import transformations as gtx_transformations


def gt_auto_optimize(
    sdfg: dace.SDFG,
    gpu: bool,
    unit_strides_kind: Optional[gtx_common.DimensionKind] = None,
    make_persistent: bool = False,
    gpu_block_size: Optional[Sequence[int | str] | str] = None,
    blocking_dim: Optional[gtx_common.Dimension] = None,
    blocking_size: int = 10,
    blocking_only_if_independent_nodes: bool = True,
    reuse_transients: bool = False,
    gpu_launch_bounds: Optional[int | str] = None,
    gpu_launch_factor: Optional[int] = None,
    constant_symbols: Optional[dict[str, Any]] = None,
    assume_pointwise: bool = True,
    validate: bool = True,
    validate_all: bool = False,
    **kwargs: Any,
) -> dace.SDFG:
    """Performs GT4Py specific optimizations on the SDFG in place.

    This function expects that the input SDFG follows the principles that are
    outlined in [ADR0018](https://github.com/GridTools/gt4py/tree/main/docs/development/ADRs/0018-Canonical_SDFG_in_GT4Py_Transformations.md).
    It is important to notice, that if `reuse_transients` is active then the
    optimized SDFG no longer conforms to these rules.

    The auto optimization works in different phases, that focuses each on
    different aspects of the SDFG. The initial SDFG is assumed to have a
    very large number of rather simple Maps.

    Note, because of how `gt_auto_optimizer()` works it is not save to call
    it twice on the same SDFG.

    A user should not rely on a particular order in which the SDFG is processed.
    However, in broad terms the function performs roughly the following steps:
    - An initial simplification is performed. This also includes the substitution
        of symbols whose value is known, see `constant_symbols`.
    - The top level Maps are optimized, the goal of this step is to increase
        the computational intensity. This is mostly, but not limited to fusing
        then together.
    - The interior dataflow of the top level Maps are optimized.
    - The Maps are configured. This involves setting their iteration order, such
        that the unit stride dimension is associated to the `x` block (GPU) or
        inner most loop-nest (CPU). But it also involves moving everything to GPU,
        if needed and setting the block size.
    - The transients are processed, this involves steps such as determine their
        strides or if they are persistently allocated.

    Args:
        sdfg: The SDFG that should be optimized in place.
        gpu: Optimize for GPU or CPU.
        unit_strides_kind: All dimensions of this kind are considered to have unit
            strides, see `gt_set_iteration_order()` for more.
        make_persistent: Turn all transients to persistent lifetime, thus they are
            allocated over the whole lifetime of the program, even if the kernel exits.
            Thus the SDFG can not be called by different threads.
        gpu_block_size: The thread block size for maps in GPU mode, currently only
            one for all.
        blocking_dim: On which dimension blocking should be applied.
        blocking_size: How many elements each block should process.
        blocking_only_if_independent_nodes: If `True`, the default, only apply loop
            blocking if there are independent nodes in the Map, see the
            `require_independent_nodes` option of the `LoopBlocking` transformation.
        reuse_transients: Run the `TransientReuse` transformation, might reduce memory footprint.
        gpu_launch_bounds: Use this value as `__launch_bounds__` for _all_ GPU Maps.
        gpu_launch_factor: Use the number of threads times this value as `__launch_bounds__`
            for _all_ GPU Maps.
        constant_symbols: Symbols listed in this `dict` will be replaced by the
            respective value inside the SDFG. This might increase performance.
        assume_pointwise: Assume that the SDFG has no risk for race condition in
            global data access. See the `GT4PyMapBufferElimination` transformation for more.
        validate: Perform validation during the steps.
        validate_all: Perform extensive validation.

    Note:
        - For identifying symbols that can be treated as compile time constants
            `gt_find_constant_arguments()` function can be used.
        - When `unit_strides_kind` is `None` the function assumes that on GPU the
            horizontal dimension has unit strides, while on CPU the vertical dimension
            has unit strides.
        - In case GPU optimizations are enabled, the function assumes that all
            global fields are already on the GPU.

    Todo:
        - Update the description. The Phases are nice, but they have lost their
            link to reality a little bit.
        - Improve the determination of the strides and iteration order of the
            transients.
        - Set padding of transients, i.e. alignment, the DaCe datadescriptor
            can do that.
        - Handle nested SDFGs better.
        - Specify arguments to set the size of GPU thread blocks depending on the
            dimensions. I.e. be able to use a different size for 1D than 2D Maps.
        - Implement some model to further guide to determine what we want to fuse.
            Something along the line "Fuse if operational intensity goes up, but
            not if we have too much internal space (register pressure).
    """
    device = dace.DeviceType.GPU if gpu else dace.DeviceType.CPU

    with dace.config.temporary_config():
        dace.Config.set("optimizer", "match_exception", value=True)
        dace.Config.set("store_history", value=False)

        # Initial Cleanup
        if constant_symbols:
            gtx_transformations.gt_substitute_compiletime_symbols(
                sdfg=sdfg,
                repl=constant_symbols,
                simplify=False,
                validate=validate,
                validate_all=validate_all,
            )
        gtx_transformations.gt_simplify(sdfg)
        gtx_transformations.gt_reduce_distributed_buffering(sdfg)

        # Process top level Maps
        sdfg = _gt_auto_process_top_level_maps(
            sdfg=sdfg,
            assume_pointwise=assume_pointwise,
            validate=validate,
            validate_all=validate_all,
        )

        # We now ensure that point wise computations are properly double buffered,
        #  this ensures that rule 3 of ADR-18 is maintained.
        # TODO(phimuell): Figuring out if it is important to do it before the inner
        #   Map optimization. I think it is, especially when we apply `LoopBlocking`.
        gtx_transformations.gt_create_local_double_buffering(sdfg)

        # Optimize the interior of the Maps:
        sdfg = _gt_auto_process_dataflow_inside_maps(
            sdfg=sdfg,
            blocking_dim=blocking_dim,
            blocking_size=blocking_size,
            blocking_only_if_independent_nodes=blocking_only_if_independent_nodes,
            validate=validate,
            validate_all=validate_all,
        )

        # Configure the Maps:
        #  Will also perform the GPU transformation.
        # TODO(phimuell): Maybe switch it with the inside map optimization.
        sdfg = _gt_auto_configure_maps_and_strides(
            sdfg=sdfg,
            gpu=gpu,
            unit_strides_kind=unit_strides_kind,
            gpu_block_size=gpu_block_size,
            gpu_launch_factor=gpu_launch_factor,
            gpu_launch_bounds=gpu_launch_bounds,
            validate=validate,
            validate_all=validate_all,
        )

        # Transients
        sdfg = _gt_auto_post_processing(
            sdfg=sdfg,
            gpu=gpu,
            make_persistent=make_persistent,
            # TODO(phimuell): In general `TransientReuse` is a good idea, but the
            #   current implementation also reuses transients scalars inside Map
            #   scopes, which I do not like. Thus we should fix the transformation
            #   to avoid that.
            reuse_transients=reuse_transients,
            validate=validate,
            validate_all=validate_all,
        )

        # Set the implementation of the library nodes.
        dace_aoptimize.set_fast_implementations(sdfg, device)

        return sdfg


def _gt_auto_process_top_level_maps(
    sdfg: dace.SDFG,
    assume_pointwise: bool,
    validate: bool,
    validate_all: bool,
) -> dace.SDFG:
    """Optimize the Maps at the top level of the SDFG inplace.

    In broad terms the function tries to reduce the number of of kernels/maps
    by fusing/inlining them, however, the function will also perform some other
    transformations, with the goal to promote high computational intensity and
    occupancy (on GPU).

    It is important to note that the fusion will only affect top level maps, i.e.
    everything whose scope is `None`. Some parts of the optimization process are
    iteratively.

    For a full description of the argument see the `gt_auto_optimize()` function.

    Note:
        The function assumes that `gt_simplify()` has been called on the SDFG
        before it is passed to this function.
    """

    # NOTE: Inside this function we have to disable the consolidation of edges.
    #   This is because it might block the application of `SpliAccessNode`. As
    #   an example consider a that writes `tmp[:, 80]` and a second map that
    #   writes `tmp[:, 0]`, if these two maps are now horizontally fussed and
    #   edge consolidation is on, then the resulting map would "write", at least
    #   according to the subset, after Memlet propagation, into `tmp[:, 0:80]`.
    #   For that reason we block edge consolidation inside this function.
    # TODO(phimuell): Find a better way as blocking edge consolidation might
    #   limit what MapFusion can do.
    # TODO(phimuell): Maybe disable edge consolidation by default?

    # Compute the SDFG hash to see if something has changed.
    #  We use the hash instead of the return values of the transformation, because
    #  computing the hash invalidates some caches that are not properly updated in Dace.
    # TODO(phimuell): Remove this hack as soon as DaCe is fixed.
    sdfg_hash = sdfg.hash_sdfg()

    while True:
        # First we do scan the entire SDFG to figure out which data is only
        #  used once and can be deleted. MapFusion could do this on its own but
        #  it is more efficient to do it once and then reuse it.
        find_single_use_data = dace_analysis.FindSingleUseData()
        single_use_data = find_single_use_data.apply_pass(sdfg, None)

        # TODO(phimuell): Use a cost measurement to decide if fusion should be done.

        serial_map_fusion = gtx_transformations.MapFusionSerial(
            only_toplevel_maps=True,
            consolidate_edges=False,
        )
        # TODO(phimuell): Remove that hack once [issue#1911](https://github.com/spcl/dace/issues/1911)
        #   has been solved.
        serial_map_fusion._single_use_data = single_use_data

        parallel_map_fusion = gtx_transformations.MapFusionParallel(
            only_toplevel_maps=True,
            consolidate_edges=False,
            # TODO(phimuell): Should we enable this flag?
            only_if_common_ancestor=False,
        )
        parallel_map_fusion._single_use_data = single_use_data

        # NOTE: Since parallel Map fusion matches _any_ two Maps running it on large
        #  SDFGs is expensive. Thus we run serial Map fusion first to reduce the search
        #  space. Then we run serial and parallel Map fusion together.
        sdfg.apply_transformations_repeated(
            serial_map_fusion,
            validate=validate,
            validate_all=validate_all,
        )
        sdfg.apply_transformations_repeated(
            [serial_map_fusion, parallel_map_fusion],
            validate=validate,
            validate_all=validate_all,
        )

<<<<<<< HEAD
        # Now perform some cleanup tasks to enable more fusion in a next step.
=======
        # We have to call it here, such that some other transformations, most
        #  importantly the split transformations run.
        # TODO(phimuell): Add a criteria to decide if we should promote or not.
        sdfg.apply_transformations_repeated(
            gtx_transformations.SerialMapPromoter(
                only_toplevel_maps=True,
                promote_vertical=True,
                promote_horizontal=False,
                promote_local=False,
            ),
            validate=validate,
            validate_all=validate_all,
        )

        # Now do some cleanup task, that may enable further fusion opportunities.
        #  Note for performance reasons simplify is deferred.
        cleanup_stages = [
            gtx_transformations.SplitAccessNode(
                single_use_data=single_use_data,
            ),
            gtx_transformations.GT4PyMapBufferElimination(
                assume_pointwise=assume_pointwise,
            ),
        ]

        # Perform the clean up.
>>>>>>> e3ee5e18
        gtx_transformations.gt_reduce_distributed_buffering(sdfg)

        # TODO(phimuell): Find out how to skip the propagation and integrating it
        #   into the split transformation.
        sdfg.apply_transformations_repeated(
            gtx_transformations.SplitConsumerMemlet(single_use_data=single_use_data),
            validate=validate,
            validate_all=validate_all,
        )
        dace_propagation.propagate_memlets_sdfg(sdfg)

        sdfg.apply_transformations_repeated(
            [
                # TODO(phimuell): The transformation is also active inside Maps.
                #   Which is against the description of this function, but it should
                #   not matter that much.
                gtx_transformations.SplitAccessNode(
                    single_use_data=single_use_data,
                ),
                gtx_transformations.GT4PyMapBufferElimination(
                    assume_pointwise=assume_pointwise,
                ),
                # TODO(phimuell): Add a criteria to decide if we should promote or not.
                gtx_transformations.SerialMapPromoter(
                    only_toplevel_maps=True,
                    promote_vertical=True,
                    promote_horizontal=False,
                    promote_local=False,
                ),
            ],
            validate=validate,
            validate_all=validate_all,
        )

        # Determine if the SDFG has been modified by comparing the hash.
        old_sdfg_hash, sdfg_hash = sdfg_hash, sdfg.hash_sdfg()
        if old_sdfg_hash == sdfg_hash:
            break

        # The SDFG was modified by the transformations above. The SDFG was
        #  modified. Call Simplify and try again to further optimize.
        gtx_transformations.gt_simplify(
            sdfg,
            validate=validate,
            validate_all=validate_all,
            skip=gtx_transformations.simplify.GT_SIMPLIFY_DEFAULT_SKIP_SET.union(
                ["ConsolidateEdges"]
            ),
        )

    return sdfg


def _gt_auto_process_dataflow_inside_maps(
    sdfg: dace.SDFG,
    blocking_dim: Optional[gtx_common.Dimension],
    blocking_size: int,
    blocking_only_if_independent_nodes: Optional[bool],
    validate: bool,
    validate_all: bool,
) -> dace.SDFG:
    """Optimizes the dataflow inside the top level Maps of the SDFG inplace.

    For a description of the arguments see `gt_auto_optimize()`.

    It is important that nested Maps are not fused together. The main reason is that
    in most cases it is not beneficial and might prevent other optimization, as the
    fusion (especially the parallel version) will create dependency of otherwise
    unrelated dataflow. Furthermore, the majority, if not all, of these maps are
    over a constant range, e.g. the number of neighbours, which is known at compile
    time, so the compiler will fully unroll them anyway.
    """

    # Constants (tasklets are needed to write them into a variable) should not be
    #  arguments to a kernel but be present inside the body.
    sdfg.apply_transformations_once_everywhere(
        gtx_transformations.GT4PyMoveTaskletIntoMap,
        validate=validate,
        validate_all=validate_all,
    )
    gtx_transformations.gt_simplify(sdfg, validate=validate, validate_all=validate_all)

    # Blocking is performed first, because this ensures that as much as possible
    #  is moved into the k independent part.
    if blocking_dim is not None:
        sdfg.apply_transformations_once_everywhere(
            gtx_transformations.LoopBlocking(
                blocking_size=blocking_size,
                blocking_parameter=blocking_dim,
                require_independent_nodes=blocking_only_if_independent_nodes,
            ),
            validate=validate,
            validate_all=validate_all,
        )

    # Move dataflow into the branches of the `if` such that they are only evaluated
    #  if they are needed. Important to call it repeatedly.
    # TODO(phimuell): It is unclear if `MoveDataflowIntoIfBody` should be called
    #   before or after `LoopBlocking`. In cases where the condition is `False`
    #   most of the times calling it before is better, but if the condition is
    #   `True` then this order is better. Solve that issue.
    sdfg.apply_transformations_repeated(
        gtx_transformations.MoveDataflowIntoIfBody(
            ignore_upstream_blocks=False,
        ),
        validate=validate,
        validate_all=validate_all,
    )

    return sdfg


def _gt_auto_configure_maps_and_strides(
    sdfg: dace.SDFG,
    gpu: bool,
    unit_strides_kind: Optional[gtx_common.DimensionKind],
    gpu_block_size: Optional[Sequence[int | str] | str],
    gpu_launch_bounds: Optional[int | str],
    gpu_launch_factor: Optional[int],
    validate: bool,
    validate_all: bool,
) -> dace.SDFG:
    """Configure the Maps and the strides of the SDFG inplace.

    Essentially the function will set the properties of the Map accordingly, most
    importantly the iteration order of the loops, to ensure that the unit stride
    is associated to the `x` dimension of a block (GPU) or the inner most loop-nest.
    Furthermore, it will also apply the GPU transformation.
    It will also determine the strides of the transients.

    For a description of the arguments see the `gt_auto_optimize()` function.
    """

    # We now set the iteration order of the Maps. For that we use `unit_strides_kind`
    #  argument and if not supplied we guess depending if we are on the GPU or not.
    if unit_strides_kind is None:
        unit_strides_kind = (
            gtx_common.DimensionKind.HORIZONTAL if gpu else gtx_common.DimensionKind.VERTICAL
        )
    # It is not possible to use the `unit_strides_dim` argument of the
    #  function, because `LoopBlocking`, if run, changed the name of the
    #  parameter but the dimension can still be identified by its "kind".
    gtx_transformations.gt_set_iteration_order(
        sdfg=sdfg,
        unit_strides_kind=unit_strides_kind,
        validate=validate,
        validate_all=validate_all,
    )

    # NOTE: We have to set the strides of transients before the non-standard Memlets
    #   get expanded, i.e. turned into Maps because no `cudaMemcpy*()` call exists,
    #   which requires that the final strides are there. Furthermore, Memlet expansion
    #   has to happen before the GPU block size is set. There are several possible
    #   solutions for that, of which none is really good. The one that is the least
    #   bad thing is to set the strides of the transients here. The main downside
    #   is that this and the `_gt_auto_post_processing()` function has these weird
    #   names.
    gtx_transformations.gt_change_transient_strides(sdfg, gpu=gpu)

    if gpu:
        # TODO(phimuell): The GPU function might modify the map iteration order.
        #   This is because how it is implemented (promotion and fusion). However,
        #   because of its current state, this should not happen, but we have to look
        #   into it.
        gtx_transformations.gt_gpu_transformation(
            sdfg,
            gpu_block_size=gpu_block_size,
            gpu_launch_bounds=gpu_launch_bounds,
            gpu_launch_factor=gpu_launch_factor,
            validate=validate,
            validate_all=validate_all,
            try_removing_trivial_maps=True,
        )

    return sdfg


def _gt_auto_post_processing(
    sdfg: dace.SDFG,
    gpu: bool,
    make_persistent: bool,
    reuse_transients: bool,
    validate: bool,
    validate_all: bool,
) -> dace.SDFG:
    """Perform post processing on the SDFG.

    Apply the finishing touch to the optimized SDFG.
    For a full description of the arguments see the `gt_auto_optimize()` function.
    """

    if reuse_transients:
        # TODO(phimuell): Investigate if we should enable it, it may make things
        #   harder for the compiler. Maybe write our own to only consider big
        #   transients and not small ones (~60B)
        transient_reuse = dace.transformation.passes.TransientReuse()
        transient_reuse.apply_pass(sdfg, {})

    # TODO(phimuell): Fix the bug, it uses the tile value and not the stack array value.
    dace_aoptimize.move_small_arrays_to_stack(sdfg)

    if make_persistent:
        device = dace.DeviceType.GPU if gpu else dace.DeviceType.CPU
        gtx_transformations.gt_make_transients_persistent(sdfg=sdfg, device=device)

        if device == dace.DeviceType.GPU:
            # NOTE: For unknown reasons the counterpart of the
            #   `gt_make_transients_persistent()` function in DaCe, resets the
            #   `wcr_nonatomic` property of every memlet, i.e. makes it atomic.
            #   However, it does this only for edges on the top level and on GPU.
            #   For compatibility with DaCe (and until we found out why) the GT4Py
            #   auto optimizer will emulate this behaviour.
            for state in sdfg.states():
                assert isinstance(state, dace.SDFGState)
                for edge in state.edges():
                    edge.data.wcr_nonatomic = False

    return sdfg<|MERGE_RESOLUTION|>--- conflicted
+++ resolved
@@ -271,9 +271,6 @@
             validate_all=validate_all,
         )
 
-<<<<<<< HEAD
-        # Now perform some cleanup tasks to enable more fusion in a next step.
-=======
         # We have to call it here, such that some other transformations, most
         #  importantly the split transformations run.
         # TODO(phimuell): Add a criteria to decide if we should promote or not.
@@ -290,17 +287,6 @@
 
         # Now do some cleanup task, that may enable further fusion opportunities.
         #  Note for performance reasons simplify is deferred.
-        cleanup_stages = [
-            gtx_transformations.SplitAccessNode(
-                single_use_data=single_use_data,
-            ),
-            gtx_transformations.GT4PyMapBufferElimination(
-                assume_pointwise=assume_pointwise,
-            ),
-        ]
-
-        # Perform the clean up.
->>>>>>> e3ee5e18
         gtx_transformations.gt_reduce_distributed_buffering(sdfg)
 
         # TODO(phimuell): Find out how to skip the propagation and integrating it
