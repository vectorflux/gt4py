# GT4Py - GridTools Framework
#
# Copyright (c) 2014-2024, ETH Zurich
# All rights reserved.
#
# Please, refer to the LICENSE file in the root directory.
# SPDX-License-Identifier: BSD-3-Clause

"""Fast access to the auto optimization on DaCe."""

from typing import Any, Optional, Sequence

import dace
from dace.sdfg import propagation as dace_propagation
from dace.transformation.auto import auto_optimize as dace_aoptimize
from dace.transformation.passes import analysis as dace_analysis

from gt4py.next import common as gtx_common
from gt4py.next.program_processors.runners.dace import transformations as gtx_transformations


def gt_auto_optimize(
    sdfg: dace.SDFG,
    gpu: bool,
    unit_strides_kind: Optional[gtx_common.DimensionKind] = None,
    make_persistent: bool = False,
    gpu_block_size: Optional[Sequence[int | str] | str] = None,
    blocking_dim: Optional[gtx_common.Dimension] = None,
    blocking_size: int = 10,
    blocking_only_if_independent_nodes: bool = True,
    reuse_transients: bool = False,
    gpu_launch_bounds: Optional[int | str] = None,
    gpu_launch_factor: Optional[int] = None,
    constant_symbols: Optional[dict[str, Any]] = None,
    assume_pointwise: bool = True,
    validate: bool = True,
    validate_all: bool = False,
    **kwargs: Any,
) -> dace.SDFG:
    """Performs GT4Py specific optimizations on the SDFG in place.

    This function expects that the input SDFG follows the principles that are
    outlined in [ADR0018](https://github.com/GridTools/gt4py/tree/main/docs/development/ADRs/0018-Canonical_SDFG_in_GT4Py_Transformations.md).
    It is important to notice, that if `reuse_transients` is active then the
    optimized SDFG no longer conforms to these rules.

    The auto optimization works in different phases, that focuses each on
    different aspects of the SDFG. The initial SDFG is assumed to have a
    very large number of rather simple Maps.

    Note, because of how `gt_auto_optimizer()` works it is not save to call
    it twice on the same SDFG.

    A user should not rely on a particular order in which the SDFG is processed.
    However, in broad terms the function performs roughly the following steps:
    - An initial simplification is performed. This also includes the substitution
        of symbols whose value is known, see `constant_symbols`.
    - The top level Maps are optimized, the goal of this step is to increase
        the computational intensity. This is mostly, but not limited to fusing
        then together.
    - The interior dataflow of the top level Maps are optimized.
    - The Maps are configured. This involves setting their iteration order, such
        that the unit stride dimension is associated to the `x` block (GPU) or
        inner most loop-nest (CPU). But it also involves moving everything to GPU,
        if needed and setting the block size.
    - The transients are processed, this involves steps such as determine their
        strides or if they are persistently allocated.

    Args:
        sdfg: The SDFG that should be optimized in place.
        gpu: Optimize for GPU or CPU.
        unit_strides_kind: All dimensions of this kind are considered to have unit
            strides, see `gt_set_iteration_order()` for more.
        make_persistent: Turn all transients to persistent lifetime, thus they are
            allocated over the whole lifetime of the program, even if the kernel exits.
            Thus the SDFG can not be called by different threads.
        gpu_block_size: The thread block size for maps in GPU mode, currently only
            one for all.
        blocking_dim: On which dimension blocking should be applied.
        blocking_size: How many elements each block should process.
        blocking_only_if_independent_nodes: If `True`, the default, only apply loop
            blocking if there are independent nodes in the Map, see the
            `require_independent_nodes` option of the `LoopBlocking` transformation.
        reuse_transients: Run the `TransientReuse` transformation, might reduce memory footprint.
        gpu_launch_bounds: Use this value as `__launch_bounds__` for _all_ GPU Maps.
        gpu_launch_factor: Use the number of threads times this value as `__launch_bounds__`
            for _all_ GPU Maps.
        constant_symbols: Symbols listed in this `dict` will be replaced by the
            respective value inside the SDFG. This might increase performance.
        assume_pointwise: Assume that the SDFG has no risk for race condition in
            global data access. See the `GT4PyMapBufferElimination` transformation for more.
        validate: Perform validation during the steps.
        validate_all: Perform extensive validation.

    Note:
        - For identifying symbols that can be treated as compile time constants
            `gt_find_constant_arguments()` function can be used.
        - When `unit_strides_kind` is `None` the function assumes that on GPU the
            horizontal dimension has unit strides, while on CPU the vertical dimension
            has unit strides.
        - In case GPU optimizations are enabled, the function assumes that all
            global fields are already on the GPU.

    Todo:
        - Update the description. The Phases are nice, but they have lost their
            link to reality a little bit.
        - Improve the determination of the strides and iteration order of the
            transients.
        - Set padding of transients, i.e. alignment, the DaCe datadescriptor
            can do that.
        - Handle nested SDFGs better.
        - Specify arguments to set the size of GPU thread blocks depending on the
            dimensions. I.e. be able to use a different size for 1D than 2D Maps.
        - Implement some model to further guide to determine what we want to fuse.
            Something along the line "Fuse if operational intensity goes up, but
            not if we have too much internal space (register pressure).
    """
    device = dace.DeviceType.GPU if gpu else dace.DeviceType.CPU

    with dace.config.temporary_config():
        dace.Config.set("optimizer", "match_exception", value=True)
        dace.Config.set("store_history", value=False)

        # Initial Cleanup
        if constant_symbols:
            gtx_transformations.gt_substitute_compiletime_symbols(
                sdfg=sdfg,
                repl=constant_symbols,
                simplify=False,
                validate=validate,
                validate_all=validate_all,
            )
        gtx_transformations.gt_simplify(sdfg)
        gtx_transformations.gt_reduce_distributed_buffering(sdfg)

        # Process top level Maps
        sdfg = _gt_auto_process_top_level_maps(
            sdfg=sdfg,
            assume_pointwise=assume_pointwise,
            validate=validate,
            validate_all=validate_all,
        )

        # We now ensure that point wise computations are properly double buffered,
        #  this ensures that rule 3 of ADR-18 is maintained.
        # TODO(phimuell): Figuring out if it is important to do it before the inner
        #   Map optimization. I think it is, especially when we apply `LoopBlocking`.
        gtx_transformations.gt_create_local_double_buffering(sdfg)

        # Optimize the interior of the Maps:
        sdfg = _gt_auto_process_dataflow_inside_maps(
            sdfg=sdfg,
            blocking_dim=blocking_dim,
            blocking_size=blocking_size,
            blocking_only_if_independent_nodes=blocking_only_if_independent_nodes,
            validate=validate,
            validate_all=validate_all,
        )

        # Configure the Maps:
        #  Will also perform the GPU transformation.
        # TODO(phimuell): Maybe switch it with the inside map optimization.
        sdfg = _gt_auto_configure_maps_and_strides(
            sdfg=sdfg,
            gpu=gpu,
            unit_strides_kind=unit_strides_kind,
            gpu_block_size=gpu_block_size,
            gpu_launch_factor=gpu_launch_factor,
            gpu_launch_bounds=gpu_launch_bounds,
            validate=validate,
            validate_all=validate_all,
        )

        # Transients
        sdfg = _gt_auto_post_processing(
            sdfg=sdfg,
            gpu=gpu,
            make_persistent=make_persistent,
            # TODO(phimuell): In general `TransientReuse` is a good idea, but the
            #   current implementation also reuses transients scalars inside Map
            #   scopes, which I do not like. Thus we should fix the transformation
            #   to avoid that.
            reuse_transients=reuse_transients,
            validate=validate,
            validate_all=validate_all,
        )

        # Set the implementation of the library nodes.
        dace_aoptimize.set_fast_implementations(sdfg, device)

        return sdfg


def _gt_auto_process_top_level_maps(
    sdfg: dace.SDFG,
    assume_pointwise: bool,
    validate: bool,
    validate_all: bool,
) -> dace.SDFG:
    """Optimize the Maps at the top level of the SDFG inplace.

    In broad terms the function tries to reduce the number of of kernels/maps
    by fusing/inlining them, however, the function will also perform some other
    transformations, with the goal to promote high computational intensity and
    occupancy (on GPU).

    It is important to note that the fusion will only affect top level maps, i.e.
    everything whose scope is `None`. Some parts of the optimization process are
    iteratively.

    For a full description of the argument see the `gt_auto_optimize()` function.

    Note:
        The function assumes that `gt_simplify()` has been called on the SDFG
        before it is passed to this function.
    """

    # NOTE: Inside this function we have to disable the consolidation of edges.
    #   This is because it might block the application of `SpliAccessNode`. As
    #   an example consider a that writes `tmp[:, 80]` and a second map that
    #   writes `tmp[:, 0]`, if these two maps are now horizontally fussed and
    #   edge consolidation is on, then the resulting map would "write", at least
    #   according to the subset, after Memlet propagation, into `tmp[:, 0:80]`.
    #   For that reason we block edge consolidation inside this function.
<<<<<<< HEAD
=======
    #   However, we allow allow the consolidation, in MapFusion if this does
    #   not lead to an extension. This is because it causes some issues with
    #   MapFusion.
>>>>>>> 2b67d260
    # TODO(phimuell): Find a better way as blocking edge consolidation might
    #   limit what MapFusion can do.
    # TODO(phimuell): Maybe disable edge consolidation by default?

    # Compute the SDFG hash to see if something has changed.
    #  We use the hash instead of the return values of the transformation, because
    #  computing the hash invalidates some caches that are not properly updated in Dace.
    # TODO(phimuell): Remove this hack as soon as DaCe is fixed.
    sdfg_hash = sdfg.hash_sdfg()

    while True:
        # First we do scan the entire SDFG to figure out which data is only
        #  used once and can be deleted. MapFusion could do this on its own but
        #  it is more efficient to do it once and then reuse it.
        find_single_use_data = dace_analysis.FindSingleUseData()
        single_use_data = find_single_use_data.apply_pass(sdfg, None)

        # TODO(phimuell): Use a cost measurement to decide if fusion should be done.

        serial_map_fusion = gtx_transformations.MapFusionSerial(
            only_toplevel_maps=True,
<<<<<<< HEAD
            consolidate_edges=False,
=======
            consolidate_edges_only_if_not_extending=True,
>>>>>>> 2b67d260
        )
        # TODO(phimuell): Remove that hack once [issue#1911](https://github.com/spcl/dace/issues/1911)
        #   has been solved.
        serial_map_fusion._single_use_data = single_use_data

        parallel_map_fusion = gtx_transformations.MapFusionParallel(
            only_toplevel_maps=True,
<<<<<<< HEAD
            consolidate_edges=False,
=======
            consolidate_edges_only_if_not_extending=True,
>>>>>>> 2b67d260
            # TODO(phimuell): Should we enable this flag?
            only_if_common_ancestor=False,
        )
        parallel_map_fusion._single_use_data = single_use_data

        # NOTE: Since parallel Map fusion matches _any_ two Maps running it on large
        #  SDFGs is expensive. Thus we run serial Map fusion first to reduce the search
        #  space. Then we run serial and parallel Map fusion together.
        sdfg.apply_transformations_repeated(
            serial_map_fusion,
            validate=validate,
            validate_all=validate_all,
        )
        sdfg.apply_transformations_repeated(
            [serial_map_fusion, parallel_map_fusion],
            validate=validate,
            validate_all=validate_all,
        )

        # We have to call it here, such that some other transformations, most
        #  importantly the split transformations run.
        # TODO(phimuell): Add a criteria to decide if we should promote or not.
        sdfg.apply_transformations_repeated(
            gtx_transformations.SerialMapPromoter(
                only_toplevel_maps=True,
                promote_vertical=True,
                promote_horizontal=False,
                promote_local=False,
            ),
            validate=validate,
            validate_all=validate_all,
        )

        # Now do some cleanup task, that may enable further fusion opportunities.
        #  Note for performance reasons simplify is deferred.
        gtx_transformations.gt_reduce_distributed_buffering(sdfg)

        # TODO(phimuell): Find out how to skip the propagation and integrating it
        #   into the split transformation.
        sdfg.apply_transformations_repeated(
            gtx_transformations.SplitConsumerMemlet(single_use_data=single_use_data),
            validate=validate,
            validate_all=validate_all,
        )
        dace_propagation.propagate_memlets_sdfg(sdfg)

        sdfg.apply_transformations_repeated(
            [
                # TODO(phimuell): The transformation is also active inside Maps.
                #   Which is against the description of this function, but it should
                #   not matter that much.
                gtx_transformations.SplitAccessNode(
                    single_use_data=single_use_data,
                ),
                gtx_transformations.GT4PyMapBufferElimination(
                    assume_pointwise=assume_pointwise,
                ),
            ],
            validate=validate,
            validate_all=validate_all,
        )

        # Call vertical and horizontal map fusion to fuse together maps on partially
        #  overlapping range. This is an iterative process that splits the maps to
        #  expose overlapping range and applies serial/parallel map fusion.
        gtx_transformations.gt_vertical_map_fusion(
            sdfg=sdfg,
            run_simplify=False,
<<<<<<< HEAD
            consolidate_edges=False,
=======
            consolidate_edges_only_if_not_extending=True,
>>>>>>> 2b67d260
            single_use_data=single_use_data,
            validate=validate,
            validate_all=validate_all,
        )
        gtx_transformations.gt_horizontal_map_fusion(
            sdfg=sdfg,
            run_simplify=False,
<<<<<<< HEAD
            consolidate_edges=False,
=======
            consolidate_edges_only_if_not_extending=True,
>>>>>>> 2b67d260
            single_use_data=single_use_data,
            validate=validate,
            validate_all=validate_all,
        )

        # Determine if the SDFG has been modified by comparing the hash.
        old_sdfg_hash, sdfg_hash = sdfg_hash, sdfg.hash_sdfg()
        if old_sdfg_hash == sdfg_hash:
            break

        # The SDFG was modified by the transformations above. The SDFG was
        #  modified. Call Simplify and try again to further optimize.
        gtx_transformations.gt_simplify(
            sdfg,
            validate=validate,
            validate_all=validate_all,
            skip=gtx_transformations.simplify.GT_SIMPLIFY_DEFAULT_SKIP_SET.union(
                ["ConsolidateEdges"]
            ),
        )

    return sdfg


def _gt_auto_process_dataflow_inside_maps(
    sdfg: dace.SDFG,
    blocking_dim: Optional[gtx_common.Dimension],
    blocking_size: int,
    blocking_only_if_independent_nodes: Optional[bool],
    validate: bool,
    validate_all: bool,
) -> dace.SDFG:
    """Optimizes the dataflow inside the top level Maps of the SDFG inplace.

    For a description of the arguments see `gt_auto_optimize()`.

    It is important that nested Maps are not fused together. The main reason is that
    in most cases it is not beneficial and might prevent other optimization, as the
    fusion (especially the parallel version) will create dependency of otherwise
    unrelated dataflow. Furthermore, the majority, if not all, of these maps are
    over a constant range, e.g. the number of neighbours, which is known at compile
    time, so the compiler will fully unroll them anyway.
    """

    # Constants (tasklets are needed to write them into a variable) should not be
    #  arguments to a kernel but be present inside the body.
    sdfg.apply_transformations_once_everywhere(
        gtx_transformations.GT4PyMoveTaskletIntoMap,
        validate=validate,
        validate_all=validate_all,
    )
    gtx_transformations.gt_simplify(sdfg, validate=validate, validate_all=validate_all)

    # Blocking is performed first, because this ensures that as much as possible
    #  is moved into the k independent part.
    if blocking_dim is not None:
        sdfg.apply_transformations_once_everywhere(
            gtx_transformations.LoopBlocking(
                blocking_size=blocking_size,
                blocking_parameter=blocking_dim,
                require_independent_nodes=blocking_only_if_independent_nodes,
            ),
            validate=validate,
            validate_all=validate_all,
        )

    # Move dataflow into the branches of the `if` such that they are only evaluated
    #  if they are needed. Important to call it repeatedly.
    # TODO(phimuell): It is unclear if `MoveDataflowIntoIfBody` should be called
    #   before or after `LoopBlocking`. In cases where the condition is `False`
    #   most of the times calling it before is better, but if the condition is
    #   `True` then this order is better. Solve that issue.
    sdfg.apply_transformations_repeated(
        gtx_transformations.MoveDataflowIntoIfBody(
            ignore_upstream_blocks=False,
        ),
        validate=validate,
        validate_all=validate_all,
    )

    return sdfg


def _gt_auto_configure_maps_and_strides(
    sdfg: dace.SDFG,
    gpu: bool,
    unit_strides_kind: Optional[gtx_common.DimensionKind],
    gpu_block_size: Optional[Sequence[int | str] | str],
    gpu_launch_bounds: Optional[int | str],
    gpu_launch_factor: Optional[int],
    validate: bool,
    validate_all: bool,
) -> dace.SDFG:
    """Configure the Maps and the strides of the SDFG inplace.

    Essentially the function will set the properties of the Map accordingly, most
    importantly the iteration order of the loops, to ensure that the unit stride
    is associated to the `x` dimension of a block (GPU) or the inner most loop-nest.
    Furthermore, it will also apply the GPU transformation.
    It will also determine the strides of the transients.

    For a description of the arguments see the `gt_auto_optimize()` function.
    """

    # We now set the iteration order of the Maps. For that we use `unit_strides_kind`
    #  argument and if not supplied we guess depending if we are on the GPU or not.
    if unit_strides_kind is None:
        unit_strides_kind = (
            gtx_common.DimensionKind.HORIZONTAL if gpu else gtx_common.DimensionKind.VERTICAL
        )
    # It is not possible to use the `unit_strides_dim` argument of the
    #  function, because `LoopBlocking`, if run, changed the name of the
    #  parameter but the dimension can still be identified by its "kind".
    gtx_transformations.gt_set_iteration_order(
        sdfg=sdfg,
        unit_strides_kind=unit_strides_kind,
        validate=validate,
        validate_all=validate_all,
    )

    # NOTE: We have to set the strides of transients before the non-standard Memlets
    #   get expanded, i.e. turned into Maps because no `cudaMemcpy*()` call exists,
    #   which requires that the final strides are there. Furthermore, Memlet expansion
    #   has to happen before the GPU block size is set. There are several possible
    #   solutions for that, of which none is really good. The one that is the least
    #   bad thing is to set the strides of the transients here. The main downside
    #   is that this and the `_gt_auto_post_processing()` function has these weird
    #   names.
    gtx_transformations.gt_change_transient_strides(sdfg, gpu=gpu)

    if gpu:
        # TODO(phimuell): The GPU function might modify the map iteration order.
        #   This is because how it is implemented (promotion and fusion). However,
        #   because of its current state, this should not happen, but we have to look
        #   into it.
        gtx_transformations.gt_gpu_transformation(
            sdfg,
            gpu_block_size=gpu_block_size,
            gpu_launch_bounds=gpu_launch_bounds,
            gpu_launch_factor=gpu_launch_factor,
            validate=validate,
            validate_all=validate_all,
            try_removing_trivial_maps=True,
        )

    return sdfg


def _gt_auto_post_processing(
    sdfg: dace.SDFG,
    gpu: bool,
    make_persistent: bool,
    reuse_transients: bool,
    validate: bool,
    validate_all: bool,
) -> dace.SDFG:
    """Perform post processing on the SDFG.

    Apply the finishing touch to the optimized SDFG.
    For a full description of the arguments see the `gt_auto_optimize()` function.
    """

    if reuse_transients:
        # TODO(phimuell): Investigate if we should enable it, it may make things
        #   harder for the compiler. Maybe write our own to only consider big
        #   transients and not small ones (~60B)
        transient_reuse = dace.transformation.passes.TransientReuse()
        transient_reuse.apply_pass(sdfg, {})

    # TODO(phimuell): Fix the bug, it uses the tile value and not the stack array value.
    dace_aoptimize.move_small_arrays_to_stack(sdfg)

    if make_persistent:
        device = dace.DeviceType.GPU if gpu else dace.DeviceType.CPU
        gtx_transformations.gt_make_transients_persistent(sdfg=sdfg, device=device)

        if device == dace.DeviceType.GPU:
            # NOTE: For unknown reasons the counterpart of the
            #   `gt_make_transients_persistent()` function in DaCe, resets the
            #   `wcr_nonatomic` property of every memlet, i.e. makes it atomic.
            #   However, it does this only for edges on the top level and on GPU.
            #   For compatibility with DaCe (and until we found out why) the GT4Py
            #   auto optimizer will emulate this behaviour.
            for state in sdfg.states():
                assert isinstance(state, dace.SDFGState)
                for edge in state.edges():
                    edge.data.wcr_nonatomic = False

    return sdfg<|MERGE_RESOLUTION|>--- conflicted
+++ resolved
@@ -222,12 +222,9 @@
     #   edge consolidation is on, then the resulting map would "write", at least
     #   according to the subset, after Memlet propagation, into `tmp[:, 0:80]`.
     #   For that reason we block edge consolidation inside this function.
-<<<<<<< HEAD
-=======
     #   However, we allow allow the consolidation, in MapFusion if this does
     #   not lead to an extension. This is because it causes some issues with
     #   MapFusion.
->>>>>>> 2b67d260
     # TODO(phimuell): Find a better way as blocking edge consolidation might
     #   limit what MapFusion can do.
     # TODO(phimuell): Maybe disable edge consolidation by default?
@@ -249,11 +246,7 @@
 
         serial_map_fusion = gtx_transformations.MapFusionSerial(
             only_toplevel_maps=True,
-<<<<<<< HEAD
-            consolidate_edges=False,
-=======
             consolidate_edges_only_if_not_extending=True,
->>>>>>> 2b67d260
         )
         # TODO(phimuell): Remove that hack once [issue#1911](https://github.com/spcl/dace/issues/1911)
         #   has been solved.
@@ -261,11 +254,7 @@
 
         parallel_map_fusion = gtx_transformations.MapFusionParallel(
             only_toplevel_maps=True,
-<<<<<<< HEAD
-            consolidate_edges=False,
-=======
             consolidate_edges_only_if_not_extending=True,
->>>>>>> 2b67d260
             # TODO(phimuell): Should we enable this flag?
             only_if_common_ancestor=False,
         )
@@ -334,11 +323,7 @@
         gtx_transformations.gt_vertical_map_fusion(
             sdfg=sdfg,
             run_simplify=False,
-<<<<<<< HEAD
-            consolidate_edges=False,
-=======
             consolidate_edges_only_if_not_extending=True,
->>>>>>> 2b67d260
             single_use_data=single_use_data,
             validate=validate,
             validate_all=validate_all,
@@ -346,11 +331,7 @@
         gtx_transformations.gt_horizontal_map_fusion(
             sdfg=sdfg,
             run_simplify=False,
-<<<<<<< HEAD
-            consolidate_edges=False,
-=======
             consolidate_edges_only_if_not_extending=True,
->>>>>>> 2b67d260
             single_use_data=single_use_data,
             validate=validate,
             validate_all=validate_all,
