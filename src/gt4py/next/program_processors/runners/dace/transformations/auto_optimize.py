# GT4Py - GridTools Framework
#
# Copyright (c) 2014-2024, ETH Zurich
# All rights reserved.
#
# Please, refer to the LICENSE file in the root directory.
# SPDX-License-Identifier: BSD-3-Clause

"""Fast access to the auto optimization on DaCe."""

from typing import Any, Optional, Sequence

import dace
from dace.sdfg import propagation as dace_propagation
from dace.transformation.auto import auto_optimize as dace_aoptimize
from dace.transformation.passes import analysis as dace_analysis

from gt4py.next import common as gtx_common
from gt4py.next.program_processors.runners.dace import transformations as gtx_transformations


def gt_auto_optimize(
    sdfg: dace.SDFG,
    gpu: bool,
    unit_strides_kind: Optional[gtx_common.DimensionKind] = None,
    make_persistent: bool = False,
    gpu_block_size: Optional[Sequence[int | str] | str] = None,
    blocking_dim: Optional[gtx_common.Dimension] = None,
    blocking_size: int = 10,
    blocking_only_if_independent_nodes: Optional[bool] = None,
    reuse_transients: bool = False,
    gpu_launch_bounds: Optional[int | str] = None,
    gpu_launch_factor: Optional[int] = None,
    constant_symbols: Optional[dict[str, Any]] = None,
    assume_pointwise: bool = True,
    validate: bool = True,
    validate_all: bool = False,
    **kwargs: Any,
) -> dace.SDFG:
    """Performs GT4Py specific optimizations on the SDFG in place.

    This function expects that the input SDFG follows the principles that are
    outlined in [ADR0018](https://github.com/GridTools/gt4py/tree/main/docs/development/ADRs/0018-Canonical_SDFG_in_GT4Py_Transformations.md).
    It is important to notice, that if `reuse_transients` is active then the
    optimized SDFG no longer conforms to these rules.

    The auto optimization works in different phases, that focuses each on
    different aspects of the SDFG. The initial SDFG is assumed to have a
    very large number of rather simple Maps.

    Note, because of how `gt_auto_optimizer()` works it is not save to call
    it twice on the same SDFG.

    A user should not rely on a particular order in which the SDFG is processed.
    However, in broad terms the function performs roughly the following steps:
    - An initial simplification is performed. This also includes the substitution
        of symbols whose value is known, see `constant_symbols`.
    - The top level Maps are optimized, the goal of this step is to increase
        the computational intensity. This is mostly, but not limited to fusing
        then together.
    - The interior dataflow of the top level Maps are optimized.
    - The Maps are configured. This involves setting their iteration order, such
        that the unit stride dimension is associated to the `x` block (GPU) or
        inner most loop-nest (CPU). But it also involves moving everything to GPU,
        if needed and setting the block size.
    - The transients are processed, this involves steps such as determine their
        strides or if they are persistently allocated.

    Args:
        sdfg: The SDFG that should be optimized in place.
        gpu: Optimize for GPU or CPU.
        unit_strides_kind: All dimensions of this kind are considered to have unit
            strides, see `gt_set_iteration_order()` for more.
        make_persistent: Turn all transients to persistent lifetime, thus they are
            allocated over the whole lifetime of the program, even if the kernel exits.
            Thus the SDFG can not be called by different threads.
        gpu_block_size: The thread block size for maps in GPU mode, currently only
            one for all.
        blocking_dim: On which dimension blocking should be applied.
        blocking_size: How many elements each block should process.
        blocking_only_if_independent_nodes: If `True` only apply loop blocking if
            there are independent nodes in the Map, see the `require_independent_nodes`
            option of the `LoopBlocking` transformation.
        reuse_transients: Run the `TransientReuse` transformation, might reduce memory footprint.
        gpu_launch_bounds: Use this value as `__launch_bounds__` for _all_ GPU Maps.
        gpu_launch_factor: Use the number of threads times this value as `__launch_bounds__`
            for _all_ GPU Maps.
        constant_symbols: Symbols listed in this `dict` will be replaced by the
            respective value inside the SDFG. This might increase performance.
        assume_pointwise: Assume that the SDFG has no risk for race condition in
            global data access. See the `GT4PyMapBufferElimination` transformation for more.
        validate: Perform validation during the steps.
        validate_all: Perform extensive validation.

    Note:
        - For identifying symbols that can be treated as compile time constants
            `gt_find_constant_arguments()` function can be used.
        - When `unit_strides_kind` is `None` the function assumes that on GPU the
            horizontal dimension has unit strides, while on CPU the vertical dimension
            has unit strides.
        - In case GPU optimizations are enabled, the function assumes that all
            global fields are already on the GPU.

    Todo:
        - Update the description. The Phases are nice, but they have lost their
            link to reality a little bit.
        - Improve the determination of the strides and iteration order of the
            transients.
        - Set padding of transients, i.e. alignment, the DaCe datadescriptor
            can do that.
        - Handle nested SDFGs better.
        - Specify arguments to set the size of GPU thread blocks depending on the
            dimensions. I.e. be able to use a different size for 1D than 2D Maps.
        - Implement some model to further guide to determine what we want to fuse.
            Something along the line "Fuse if operational intensity goes up, but
            not if we have too much internal space (register pressure).
    """
    device = dace.DeviceType.GPU if gpu else dace.DeviceType.CPU
    with dace.config.set_temporary("optimizer", "match_exception", value=True):
        # Initial Cleanup
        if constant_symbols:
            gtx_transformations.gt_substitute_compiletime_symbols(
                sdfg=sdfg,
                repl=constant_symbols,
                simplify=False,
                validate=validate,
                validate_all=validate_all,
            )
        gtx_transformations.gt_simplify(sdfg)
        gtx_transformations.gt_reduce_distributed_buffering(sdfg)

        # Process top level Maps
        sdfg = _gt_auto_process_top_level_maps(
            sdfg=sdfg,
            assume_pointwise=assume_pointwise,
            validate=validate,
            validate_all=validate_all,
        )

        # We now ensure that point wise computations are properly double buffered,
        #  this ensures that rule 3 of ADR-18 is maintained.
        # TODO(phimuell): Figuring out if it is important to do it before the inner
        #   Map optimization. I think it is, especially when we apply `LoopBlocking`.
        gtx_transformations.gt_create_local_double_buffering(sdfg)

        # Optimize the interior of the Maps:
        sdfg = _gt_auto_process_dataflow_inside_maps(
            sdfg=sdfg,
            blocking_dim=blocking_dim,
            blocking_size=blocking_size,
            blocking_only_if_independent_nodes=blocking_only_if_independent_nodes,
            validate=validate,
            validate_all=validate_all,
        )

        # Configure the Maps:
        #  Will also perform the GPU transformation.
        sdfg = _gt_auto_configure_maps_and_strides(
            sdfg=sdfg,
            gpu=gpu,
            unit_strides_kind=unit_strides_kind,
            gpu_block_size=gpu_block_size,
            gpu_launch_factor=gpu_launch_factor,
            gpu_launch_bounds=gpu_launch_bounds,
            validate=validate,
            validate_all=validate_all,
        )

        # Transients
        sdfg = _gt_auto_post_processing(
            sdfg=sdfg,
            gpu=gpu,
            make_persistent=make_persistent,
            # TODO(phimuell): In general `TransientReuse` is a good idea, but the
            #   current implementation also reuses transients scalars inside Map
            #   scopes, which I do not like. Thus we should fix the transformation
            #   to avoid that.
            reuse_transients=reuse_transients,
            validate=validate,
            validate_all=validate_all,
        )

        # Set the implementation of the library nodes.
        dace_aoptimize.set_fast_implementations(sdfg, device)

        return sdfg


def _gt_auto_process_top_level_maps(
    sdfg: dace.SDFG,
    assume_pointwise: bool,
    validate: bool,
    validate_all: bool,
) -> dace.SDFG:
    """Optimize the Maps at the top level of the SDFG inplace.

    In broad terms the function tries to reduce the number of of kernels/maps
    by fusing/inlining them, however, the function will also perform some other
    transformations, with the goal to promote high computational intensity and
    occupancy (on GPU).

    It is important to note that the fusion will only affect top level maps, i.e.
    everything whose scope is `None`. Some parts of the optimization process are
    iteratively.

    For a full description of the argument see the `gt_auto_optimize()` function.

    Note:
        The function assumes that `gt_simplify()` has been called on the SDFG
        before it is passed to this function.
    """
    # Compute the SDFG hash to see if something has changed.
    #  We use the hash instead of the return values of the transformation, because
    #  computing the hash invalidates some caches that are not properly updated in Dace.
    # TODO(phimuell): Remove this hack as soon as DaCe is fixed.
    sdfg_hash = sdfg.hash_sdfg()

    while True:
        # First we do scan the entire SDFG to figure out which data is only
        #  used once and can be deleted. MapFusion could do this on its own but
        #  it is more efficient to do it once and then reuse it.
        find_single_use_data = dace_analysis.FindSingleUseData()
        single_use_data = find_single_use_data.apply_pass(sdfg, None)

        # TODO(phimuell): Switch to `FullMapFusion` once DaCe has
        #   [parallel map fusion](https://github.com/spcl/dace/pull/1965).
        # TODO(phimuell): Use a cost measurement to decide if fusion should be done.
        # TODO(phimuell): Should we restrict parallel fusing to Maps that have
        #   common data?
        fusion_transformation = gtx_transformations.MapFusion(
            only_toplevel_maps=True,
            allow_parallel_map_fusion=True,
            allow_serial_map_fusion=True,
            only_if_common_ancestor=False,
        )
        # TODO(phimuell): Remove that hack once [issue#1911](https://github.com/spcl/dace/issues/1911)
        #   has been solved.
        fusion_transformation._single_use_data = single_use_data

        # Now fuse as much as possible.
        sdfg.apply_transformations_repeated(
            fusion_transformation,
            validate=validate,
            validate_all=validate_all,
        )

        # Now perform some cleanup tasks to enable more fusion in a next step.

        gtx_transformations.gt_reduce_distributed_buffering(sdfg)

        # TODO(phimuell): Find out how to skip the propagation and integrating it
        #   into the split transformation.
        sdfg.apply_transformations_repeated(
            gtx_transformations.SplitMemlet(),
            validate=validate,
            validate_all=validate_all,
        )
        dace_propagation.propagate_memlets_sdfg(sdfg)

        sdfg.apply_transformations_repeated(
            [
                # TODO(phimuell): The transformation is also active inside Maps.
                #   Which is against the description of this function, but it should
                #   not matter that much.
                gtx_transformations.SplitAccessNode(
                    single_use_data=single_use_data,
                ),
                gtx_transformations.GT4PyMapBufferElimination(
                    assume_pointwise=assume_pointwise,
                ),
                # TODO(phimuell): Add a criteria to decide if we should promote or not.
                gtx_transformations.SerialMapPromoter(
                    only_toplevel_maps=True,
                    promote_vertical=True,
                    promote_horizontal=False,
                    promote_local=False,
                ),
            ],
            validate=validate,
            validate_all=validate_all,
        )

        # Call vertical and horizontal map fusion to fuse together maps on partially
        #  overlapping range. This is an iterative process that splits the maps to
        #  expose overlapping range and applies serial/parallel map fusion.
        gtx_transformations.gt_vertical_map_fusion(
            sdfg=sdfg,
            run_simplify=False,
            single_use_data=single_use_data,
            validate=validate,
            validate_all=validate_all,
        )
        gtx_transformations.gt_horizontal_map_fusion(
            sdfg=sdfg,
            run_simplify=False,
            single_use_data=single_use_data,
            validate=validate,
            validate_all=validate_all,
        )

        # Determine if the SDFG has been modified by comparing the hash.
        old_sdfg_hash, sdfg_hash = sdfg_hash, sdfg.hash_sdfg()
        if old_sdfg_hash == sdfg_hash:
            break

        # The SDFG was modified by the transformations above. The SDFG was
        #  modified. Call Simplify and try again to further optimize.
        gtx_transformations.gt_simplify(sdfg, validate=validate, validate_all=validate_all)

    return sdfg


def _gt_auto_process_dataflow_inside_maps(
    sdfg: dace.SDFG,
    blocking_dim: Optional[gtx_common.Dimension],
    blocking_size: int,
    blocking_only_if_independent_nodes: Optional[bool],
    validate: bool,
    validate_all: bool,
) -> dace.SDFG:
    """Optimizes the dataflow inside the top level Maps of the SDFG inplace.

    For a description of the arguments see `gt_auto_optimize()`.

    It is important that nested Maps are not fused together. The main reason is that
    in most cases it is not beneficial and might prevent other optimization, as the
    fusion (especially the parallel version) will create dependency of otherwise
    unrelated dataflow. Furthermore, the majority, if not all, of these maps are
    over a constant range, e.g. the number of neighbours, which is known at compile
    time, so the compiler will fully unroll them anyway.
    """

<<<<<<< HEAD
    # Constants should be arguments to a kernel but be present inside the body.
=======
    # Constants (tasklets are needed to write them into a variable) should not be
    #  arguments to a kernel but be present inside the body.
>>>>>>> 0a1f0df0
    sdfg.apply_transformations_once_everywhere(
        gtx_transformations.GT4PyMoveTaskletIntoMap,
        validate=validate,
        validate_all=validate_all,
    )
    gtx_transformations.gt_simplify(sdfg, validate=validate, validate_all=validate_all)

    # Blocking is performed first, because this ensures that as much as possible
    #  is moved into the k independent part.
    if blocking_dim is not None:
        sdfg.apply_transformations_once_everywhere(
            gtx_transformations.LoopBlocking(
                blocking_size=blocking_size,
                blocking_parameter=blocking_dim,
                require_independent_nodes=blocking_only_if_independent_nodes,
            ),
            validate=validate,
            validate_all=validate_all,
        )

    # Move dataflow into the branches of the `if` such that they are only evaluated
    #  if they are needed. Important to call it repeatedly.
    # TODO(phimuell): It is unclear if `MoveDataflowIntoIfBody` should be called
    #   before or after `LoopBlocking`. In cases where the condition is `False`
    #   most of the times calling it before is better, but if the condition is
    #   `True` then this order is better. Solve that issue.
    sdfg.apply_transformations_repeated(
        gtx_transformations.MoveDataflowIntoIfBody(
            ignore_upstream_blocks=False,
        ),
        validate=validate,
        validate_all=validate_all,
    )

    return sdfg


def _gt_auto_configure_maps_and_strides(
    sdfg: dace.SDFG,
    gpu: bool,
    unit_strides_kind: Optional[gtx_common.DimensionKind],
    gpu_block_size: Optional[Sequence[int | str] | str],
    gpu_launch_bounds: Optional[int | str],
    gpu_launch_factor: Optional[int],
    validate: bool,
    validate_all: bool,
) -> dace.SDFG:
    """Configure the Maps and the strides of the SDFG inplace.

    Essentially the function will set the properties of the Map accordingly, most
    importantly the iteration order of the loops, to ensure that the unit stride
    is associated to the `x` dimension of a block (GPU) or the inner most loop-nest.
    Furthermore, it will also apply the GPU transformation.
    It will also determine the strides of the transients.

    For a description of the arguments see the `gt_auto_optimize()` function.
    """

    # We now set the iteration order of the Maps. For that we use `unit_strides_kind`
    #  argument and if not supplied we guess depending if we are on the GPU or not.
    if unit_strides_kind is None:
        unit_strides_kind = (
            gtx_common.DimensionKind.HORIZONTAL if gpu else gtx_common.DimensionKind.VERTICAL
        )
    # It is not possible to use the `unit_strides_dim` argument of the
    #  function, because `LoopBlocking`, if run, changed the name of the
    #  parameter but the dimension can still be identified by its "kind".
    gtx_transformations.gt_set_iteration_order(
        sdfg=sdfg,
        unit_strides_kind=unit_strides_kind,
        validate=validate,
        validate_all=validate_all,
    )

    # NOTE: We have to set the strides of transients before the non-standard Memlets
    #   get expanded, i.e. turned into Maps because no `cudaMemcpy*()` call exists,
    #   which requires that the final strides are there. Furthermore, Memlet expansion
    #   has to happen before the GPU block size is set. There are several possible
    #   solutions for that, of which none is really good. The one that is the least
    #   bad thing is to set the strides of the transients here. The main downside
    #   is that this and the `_gt_auto_post_processing()` function has these weird
    #   names.
    gtx_transformations.gt_change_transient_strides(sdfg, gpu=gpu)

    if gpu:
        # TODO(phimuell): The GPU function might modify the map iteration order.
        #   This is because how it is implemented (promotion and fusion). However,
        #   because of its current state, this should not happen, but we have to look
        #   into it.
        gtx_transformations.gt_gpu_transformation(
            sdfg,
            gpu_block_size=gpu_block_size,
            gpu_launch_bounds=gpu_launch_bounds,
            gpu_launch_factor=gpu_launch_factor,
            validate=validate,
            validate_all=validate_all,
            try_removing_trivial_maps=True,
        )

    return sdfg


def _gt_auto_post_processing(
    sdfg: dace.SDFG,
    gpu: bool,
    make_persistent: bool,
    reuse_transients: bool,
    validate: bool,
    validate_all: bool,
) -> dace.SDFG:
    """Perform post processing on the SDFG.

    Apply the finishing touch to the optimized SDFG.
    For a full description of the arguments see the `gt_auto_optimize()` function.
    """

    if reuse_transients:
        # TODO(phimuell): Investigate if we should enable it, it may make things
        #   harder for the compiler. Maybe write our own to only consider big
        #   transients and not small ones (~60B)
        transient_reuse = dace.transformation.passes.TransientReuse()
        transient_reuse.apply_pass(sdfg, {})

    # TODO(phimuell): Fix the bug, it uses the tile value and not the stack array value.
    dace_aoptimize.move_small_arrays_to_stack(sdfg)

    if make_persistent:
        device = dace.DeviceType.GPU if gpu else dace.DeviceType.CPU
        gtx_transformations.gt_make_transients_persistent(sdfg=sdfg, device=device)

        if device == dace.DeviceType.GPU:
            # NOTE: For unknown reasons the counterpart of the
            #   `gt_make_transients_persistent()` function in DaCe, resets the
            #   `wcr_nonatomic` property of every memlet, i.e. makes it atomic.
            #   However, it does this only for edges on the top level and on GPU.
            #   For compatibility with DaCe (and until we found out why) the GT4Py
            #   auto optimizer will emulate this behaviour.
            for state in sdfg.states():
                assert isinstance(state, dace.SDFGState)
                for edge in state.edges():
                    edge.data.wcr_nonatomic = False

    return sdfg<|MERGE_RESOLUTION|>--- conflicted
+++ resolved
@@ -330,12 +330,8 @@
     time, so the compiler will fully unroll them anyway.
     """
 
-<<<<<<< HEAD
-    # Constants should be arguments to a kernel but be present inside the body.
-=======
     # Constants (tasklets are needed to write them into a variable) should not be
     #  arguments to a kernel but be present inside the body.
->>>>>>> 0a1f0df0
     sdfg.apply_transformations_once_everywhere(
         gtx_transformations.GT4PyMoveTaskletIntoMap,
         validate=validate,
