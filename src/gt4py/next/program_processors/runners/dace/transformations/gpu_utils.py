--- conflicted
+++ resolved
@@ -601,10 +601,7 @@
 
         # Cut down the block size.
         # TODO(phimuell): Think if it is useful to also modify the launch bounds.
-<<<<<<< HEAD
-=======
         # TODO(phimuell): Also think of how to connect this with the loop blocking.
->>>>>>> 29ded7f2
         for i in range(dims_to_inspect):
             map_dim_idx_to_inspect = num_map_params - 1 - i
             if (map_size[map_dim_idx_to_inspect] < block_size[i]) == True:  # noqa: E712 [true-false-comparison]  # SymPy Fancy comparison.
