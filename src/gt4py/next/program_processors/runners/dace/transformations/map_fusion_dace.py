--- conflicted
+++ resolved
@@ -317,11 +317,7 @@
         assert isinstance(second_map_entry, nodes.MapEntry)
 
         # Since we matched any two Maps in the state, we have to ensure that they
-<<<<<<< HEAD
-        #  are in the same state, otherwise it could be that one is inside one Map
-=======
         #  are in the same scope (e.g. same state, or same parent map), otherwise it could be that one is inside one Map
->>>>>>> 64053644
         #  while the other is inside another one.
         scope = graph.scope_dict()
         if scope[first_map_entry] != scope[second_map_entry]:
@@ -868,11 +864,7 @@
                 state.remove_edge(empty_edge)
             empty_targets.add(empty_edge.dst)
 
-<<<<<<< HEAD
-        # Relocating of the edges that carrying data.
-=======
         # Relocation of the edges that carry data.
->>>>>>> 64053644
         for edge_to_move in list(state.in_edges(from_node)):
             assert isinstance(edge_to_move.dst_conn, str)
 
@@ -961,31 +953,13 @@
         name that should be used. The second element is a boolean that indicates if
         the connector name is already present on `to_node`, `True`, or if a new
         connector was created.
-<<<<<<< HEAD
-=======
         If `self.consolidate_edges` is `False` the function will always reuse, creating
         a new connector at `to_node`. This will lead to minimal subsets at the cost of
         multiple edges to the same data.
->>>>>>> 64053644
         """
         assert edge_to_move.dst_conn.startswith("IN_")
         old_conn = edge_to_move.dst_conn[3:]
 
-<<<<<<< HEAD
-        # If `to_node` is a `MapExit` node then we always handle as a non global
-        #  Map, i.e. we never reuse the connector. The reason is that to handle
-        #  that case we would need special logic and it is not that common.
-        # NOTE: Remember special behaviour of `scope_dict` if `to_node` is a `MapExit`.
-        # TODO(phimuell): Fix that.
-        if isinstance(to_node, nodes.MapExit):
-            is_in_global_scop = False
-        else:
-            is_in_global_scop = scope_dict[to_node] is None
-
-        if not is_in_global_scop:
-            # The Map is nested, so we keep the supplying edge. This is a simplification
-            #  because otherwise we would have to modify the surrounding Map.
-=======
         # In case `to_node` is nested, a `MapExit` (pure simplification) or the edge
         #  consolidation is disabled, we will always reuse the connector. The main
         #  reason is to simplify things, because we do not have to modify enclosing
@@ -997,7 +971,6 @@
             or (not self.consolidate_edges)
             or (scope_dict[to_node] is not None)
         ):
->>>>>>> 64053644
             return to_node.next_connector(old_conn), False
 
         # The Map is not nested, so we look if we can reuse an Edge.
