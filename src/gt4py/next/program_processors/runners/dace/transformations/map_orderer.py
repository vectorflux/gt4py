--- conflicted
+++ resolved
@@ -21,11 +21,7 @@
     unit_strides_dim: Optional[
         Union[str, gtx_common.Dimension, list[Union[str, gtx_common.Dimension]]]
     ] = None,
-<<<<<<< HEAD
-    leading_kind: Optional[gtx_common.DimensionKind] = None,
-=======
     unit_strides_kind: Optional[gtx_common.DimensionKind] = None,
->>>>>>> bd9d450a
     validate: bool = True,
     validate_all: bool = False,
 ) -> Any:
@@ -36,13 +32,6 @@
     "x block dimension" in GPU) should be associated with the stride 1 dimension
     of the array.
     This function will reorder the map indexes such that this is the case.
-<<<<<<< HEAD
-
-    Args:
-        sdfg: The SDFG to process.
-        leading_dims: List of concrete leading dimensions.
-        leading_kind: Make all dimensions of this kind leading.
-=======
 
     See the `MapIterationOrder` transformation for more.
 
@@ -51,19 +40,13 @@
         unit_strides_dims: List of dimensions that is considered to have unit strides.
         unit_strides_kind: All dimensions of this kind are considered to have unit
             strides.
->>>>>>> bd9d450a
         validate: Perform validation at the end of the function.
         validate_all: Perform validation also on intermediate steps.
     """
     return sdfg.apply_transformations_once_everywhere(
         MapIterationOrder(
-<<<<<<< HEAD
-            leading_dims=leading_dim,
-            leading_kind=leading_kind,
-=======
             unit_strides_dims=unit_strides_dim,
             unit_strides_kind=unit_strides_kind,
->>>>>>> bd9d450a
         ),
         validate=validate,
         validate_all=validate_all,
@@ -80,39 +63,17 @@
     of the array.
     This transformation will reorder the map indexes such that this is the case.
 
-<<<<<<< HEAD
-    There are two ways to specify the leading dimensions. The first one is to
-    specify `leading_dim` at construction. It is possible to either pass a single
-    dimension or a list of dimension, in which case they are interpreted as
-    priorities, the lower the index the higher its priority, see example below.
-    Assuming we have the `leading_dim=[EdgeDim, VertexDim]`, then we have the
-=======
     There are two ways to specify the unit stride dimensions. The first one is to
     specify `unit_strides_dim` at construction. It is possible to either pass a
     single dimension or a list of dimension, in which case they are interpreted
     as priorities, the lower the index the higher its priority, see example below.
     Assuming we have the `unit_strides_dim=[EdgeDim, VertexDim]`, then we have the
->>>>>>> bd9d450a
     following:
     - `Map[EdgeDim, KDim, VertexDim]` -> `Map[KDim, VertexDim, EdgeDim]`.
     - `Map[VertexDim, KDim]` -> `Map[KDim, VertexDim]`.
     - `Map[EdgeDim, KDim]` -> `Map[KDim, EdgeDim]`.
     - `Map[CellDim, KDim]` -> `Map[CellDim, KDim]` (no modification).
 
-<<<<<<< HEAD
-    The second way is to specify `leading_kind`, which is a GT4Py `DimensionKind`
-    enum value. In that case either all dimensions that are associated to a
-    horizontal or vertical dimensions are made leading. Note that within the leading
-    group the order is unspecific.
-
-    While the place of the leading dimension is clearly defined, the order of the
-    other loop indexes, after this transformation is unspecified.
-
-    Args:
-        leading_dims: GT4Py dimensions that are associated with the dimension that is
-            supposed to have stride 1. If it is a list it is used as a ranking.
-        leading_kind: Make all dimensions of this kind leading.
-=======
     The second way is to specify `unit_strides_kind`, which is a GT4Py `DimensionKind`
     enum value. In that case the all dimensions that are associated to this kind
     will be ordered such that they are the inner most. If a Map has multiple
@@ -124,19 +85,13 @@
         unit_strides_dims: GT4Py dimensions that are associated with the dimension
             that is supposed to have stride 1. If it is a list it is used as a ranking.
         unit_strides_kind: All dimension of this kind have potential stride 1.
->>>>>>> bd9d450a
 
     Note:
         - The transformation does follow the rules outlines in
             [ADR0018](https://github.com/GridTools/gt4py/tree/main/docs/development/ADRs/0018-Canonical_SDFG_in_GT4Py_Transformations.md)
             especially rule 11, regarding the names. This is used to identify vertical
-<<<<<<< HEAD
-            and horizontal dimensions if `leading_kind` is used.
-        - String passed to `leading_dim` have to match the name of the Map parameter
-=======
             and horizontal dimensions if `unit_strides_kind` is used.
         - String passed to `unit_strides_dim` have to match the name of the Map parameter
->>>>>>> bd9d450a
             exactly.
 
     Todo:
@@ -149,11 +104,7 @@
         default=None,
         desc="Dimensions that should become the leading dimension.",
     )
-<<<<<<< HEAD
-    leading_kind = dace_properties.Property(
-=======
     unit_strides_kind = dace_properties.Property(
->>>>>>> bd9d450a
         dtype=gtx_common.DimensionKind,
         allow_none=True,
         default=None,
@@ -166,32 +117,11 @@
         unit_strides_dims: Optional[
             Union[str, gtx_common.Dimension, list[Union[str, gtx_common.Dimension]]]
         ] = None,
-<<<<<<< HEAD
-        leading_kind: Optional[gtx_common.DimensionKind] = None,
-=======
         unit_strides_kind: Optional[gtx_common.DimensionKind] = None,
->>>>>>> bd9d450a
         *args: Any,
         **kwargs: Any,
     ) -> None:
         super().__init__(*args, **kwargs)
-<<<<<<< HEAD
-        if leading_dims is not None and leading_kind is not None:
-            raise ValueError("Specified both 'leading_dims' and 'leading_kind'.")
-        elif leading_dims is not None:
-            if isinstance(leading_dims, (gtx_common.Dimension, str)):
-                leading_dims = [leading_dims]
-            self.leading_dims = [
-                leading_dim
-                if isinstance(leading_dim, str)
-                else gtir_sdfg_utils.get_map_variable(leading_dim)
-                for leading_dim in leading_dims
-            ]
-        elif leading_kind is not None:
-            self.leading_kind = leading_kind
-        else:
-            raise ValueError("Neither specified 'leading_kind' not 'leading_dim'")
-=======
         if unit_strides_dims is not None and unit_strides_kind is not None:
             raise ValueError("Specified both 'unit_strides_dims' and 'unit_strides_kind'.")
         elif unit_strides_dims is not None:
@@ -207,7 +137,6 @@
             self.unit_strides_kind = unit_strides_kind
         else:
             raise ValueError("Neither specified 'unit_strides_kind' not 'unit_strides_dim'")
->>>>>>> bd9d450a
 
     @classmethod
     def expressions(cls) -> Any:
@@ -260,12 +189,11 @@
         """
         map_entry: dace_nodes.MapEntry = self.map_entry
         map_params: list[str] = map_entry.map.params
-<<<<<<< HEAD
 
         new_map_params = (
-            self._compute_map_param_order_leading_dims()
-            if self.leading_dims is not None
-            else self._compute_map_param_order_leading_kind()
+            self._compute_map_param_order_unit_strides_dims()
+            if self.unit_strides_dims is not None
+            else self._compute_map_param_order_unit_strides_kind()
         )
 
         if new_map_params is None or map_params == new_map_params:
@@ -274,11 +202,11 @@
         initial_order: dict[str, int] = {map_param: i for i, map_param in enumerate(map_params)}
         return [initial_order[new_map_param] for new_map_param in new_map_params]
 
-    def _compute_map_param_order_leading_kind(self) -> Optional[list[str]]:
-        """Compute the new Map order for the case a `leading_kind` was specified."""
+    def _compute_map_param_order_unit_strides_kind(self) -> Optional[list[str]]:
+        """Compute the new Map order for the case a `unit_strides_kind` was specified."""
         map_entry: dace_nodes.MapEntry = self.map_entry
         map_params: list[str] = map_entry.map.params
-        kind_to_look_for: str = "_" + str(self.leading_kind)
+        kind_to_look_for: str = "_" + str(self.unit_strides_kind)
 
         # Because of the way how GT4Py generates the names, we can just check if the
         #  parameter ends with kind keyword. We will now divide the parameters into
@@ -298,56 +226,11 @@
 
         return new_map_params
 
-    def _compute_map_param_order_leading_dims(self) -> Optional[list[str]]:
-        """Computes the new iteration order if concrete dimensions were specified."""
-        map_entry: dace_nodes.MapEntry = self.map_entry
-        map_params: list[str] = map_entry.map.params
-        leading_dims: list[str] = self.leading_dims
-
-=======
-
-        new_map_params = (
-            self._compute_map_param_order_unit_strides_dims()
-            if self.unit_strides_dims is not None
-            else self._compute_map_param_order_unit_strides_kind()
-        )
-
-        if new_map_params is None or map_params == new_map_params:
-            return None
-
-        initial_order: dict[str, int] = {map_param: i for i, map_param in enumerate(map_params)}
-        return [initial_order[new_map_param] for new_map_param in new_map_params]
-
-    def _compute_map_param_order_unit_strides_kind(self) -> Optional[list[str]]:
-        """Compute the new Map order for the case a `unit_strides_kind` was specified."""
-        map_entry: dace_nodes.MapEntry = self.map_entry
-        map_params: list[str] = map_entry.map.params
-        kind_to_look_for: str = "_" + str(self.unit_strides_kind)
-
-        # Because of the way how GT4Py generates the names, we can just check if the
-        #  parameter ends with kind keyword. We will now divide the parameters into
-        #  two groups the one we care and the one that we ignore.
-        map_params_to_order: list[str] = [
-            map_param for map_param in map_params if map_param.endswith(kind_to_look_for)
-        ]
-        if not map_params_to_order:
-            return None
-
-        # The final parameter order is that the "leading ones" are right most.
-        #  However, their order, if there are multiple of the same kind, is unspecific.
-        new_map_params: list[str] = [
-            map_param for map_param in map_params if map_param not in map_params_to_order
-        ]
-        new_map_params.extend(map_params_to_order)
-
-        return new_map_params
-
     def _compute_map_param_order_unit_strides_dims(self) -> Optional[list[str]]:
         """Computes the new iteration order if concrete dimensions were specified."""
         map_entry: dace_nodes.MapEntry = self.map_entry
         map_params: list[str] = map_entry.map.params
 
->>>>>>> bd9d450a
         # Find all the parameters that we want to order.
         map_params_to_order: set[str] = {
             map_param for map_param in map_params if map_param in self.unit_strides_dims
@@ -361,11 +244,7 @@
         ]
 
         # Because how code generation works the leading dimension must be the most
-<<<<<<< HEAD
-        #  right one. Because this is also `self.leading_dims[0]` we have to process
-=======
         #  right one. Because this is also `self.unit_strides_dims[0]` we have to process
->>>>>>> bd9d450a
         #  then in reverse order.
         for map_param_to_check in reversed(self.unit_strides_dims):
             if map_param_to_check in map_params_to_order:
