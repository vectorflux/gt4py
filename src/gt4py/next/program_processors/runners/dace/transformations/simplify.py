--- conflicted
+++ resolved
@@ -285,11 +285,7 @@
 def gt_substitute_compiletime_symbols(
     sdfg: dace.SDFG,
     repl: dict[str, Any],
-<<<<<<< HEAD
-    simplify_afterwards: bool = False,
-=======
     simplify: bool = False,
->>>>>>> 07ca609f
     validate: bool = False,
     validate_all: bool = False,
     **kwargs: Any,
@@ -303,12 +299,7 @@
     Args:
         sdfg: The SDFG to process.
         repl: Maps the name of the symbol to the value it should be replaced with.
-<<<<<<< HEAD
-        simplify_afterwards: If `False` do not call `gt_simplify()` after the
-            substitution.
-=======
         simplify: If `False` do not call `gt_simplify()` after the substitution.
->>>>>>> 07ca609f
         validate: Perform validation at the end of the function.
         validate_all: Perform validation also on intermediate steps.
 
@@ -322,11 +313,7 @@
     #   we initially call simplify and hope for the best.
     # For testing purposes we need to be able to disable this initial simplify.
     #  This is an implementation detail that we should get rid of.
-<<<<<<< HEAD
-    if not kwargs.get("no_initial_simplification", False):
-=======
     if not kwargs.get("simplify_at_entry", False):
->>>>>>> 07ca609f
         gtx_transformations.gt_simplify(
             sdfg=sdfg,
             validate=validate,
@@ -347,11 +334,7 @@
         initial_symbols=repl,
         _=None,
     )
-<<<<<<< HEAD
-    if simplify_afterwards:
-=======
     if simplify:
->>>>>>> 07ca609f
         gt_simplify(
             sdfg=sdfg,
             validate=validate,
