# GT4Py - GridTools Framework
#
# Copyright (c) 2014-2024, ETH Zurich
# All rights reserved.
#
# Please, refer to the LICENSE file in the root directory.
# SPDX-License-Identifier: BSD-3-Clause

from __future__ import annotations

import dataclasses
from typing import Any

import dace
import factory

from gt4py._core import definitions as core_defs
from gt4py.next import config
from gt4py.next.otf import languages, stages, step_types, workflow
from gt4py.next.otf.compilation import cache


class CompiledDaceProgram(stages.ExtendedCompiledProgram):
    sdfg_program: dace.CompiledSDFG

    # Sorted list of SDFG arguments as they appear in program ABI and corresponding data type;
    # scalar arguments that are not used in the SDFG will not be present.
    sdfg_arglist: list[tuple[str, dace.dtypes.Data]]

    def __init__(self, program: dace.CompiledSDFG, implicit_domain: bool):
        self.sdfg_program = program
        self.implicit_domain = implicit_domain
        # `dace.CompiledSDFG.arglist()` returns an ordered dictionary that maps the argument
        # name to its data type, in the same order as arguments appear in the program ABI.
        # This is also the same order of arguments in `dace.CompiledSDFG._lastargs[0]`.
        self.sdfg_arglist = [
            (arg_name, arg_type) for arg_name, arg_type in program.sdfg.arglist().items()
        ]

    def __call__(self, *args: Any, **kwargs: Any) -> None:
        result = self.sdfg_program(*args, **kwargs)
        assert result is None

    def fast_call(self) -> None:
        result = self.sdfg_program.fast_call(*self.sdfg_program._lastargs)
        assert result is None


@dataclasses.dataclass(frozen=True)
class DaCeCompiler(
    workflow.ChainableWorkflowMixin[
        stages.CompilableSource[languages.SDFG, languages.LanguageSettings, languages.Python],
        CompiledDaceProgram,
    ],
    workflow.ReplaceEnabledWorkflowMixin[
        stages.CompilableSource[languages.SDFG, languages.LanguageSettings, languages.Python],
        CompiledDaceProgram,
    ],
    step_types.CompilationStep[languages.SDFG, languages.LanguageSettings, languages.Python],
):
    """Use the dace build system to compile a GT4Py program to a ``gt4py.next.otf.stages.CompiledProgram``."""

    cache_lifetime: config.BuildCacheLifetime
    device_type: core_defs.DeviceType = core_defs.DeviceType.CPU
    cmake_build_type: config.CMakeBuildType = config.CMakeBuildType.DEBUG

    def __call__(
        self,
        inp: stages.CompilableSource[languages.SDFG, languages.LanguageSettings, languages.Python],
    ) -> CompiledDaceProgram:
        sdfg = dace.SDFG.from_json(inp.program_source.source_code)
        sdfg.build_folder = cache.get_cache_folder(inp, self.cache_lifetime)

        with dace.config.temporary_config():
            dace.config.Config.set("compiler", "build_type", value=self.cmake_build_type.value)
<<<<<<< HEAD
=======
            dace.config.Config.set("cache", value="unique")  # enable multi-process build
>>>>>>> 64119f25
            if self.device_type == core_defs.DeviceType.CPU:
                compiler_args = dace.config.Config.get("compiler", "cpu", "args")
                # disable finite-math-only in order to support isfinite/isinf/isnan builtins
                if "-ffast-math" in compiler_args:
                    compiler_args += " -fno-finite-math-only"
                if "-ffinite-math-only" in compiler_args:
                    compiler_args.replace("-ffinite-math-only", "")

                dace.config.Config.set("compiler", "cpu", "args", value=compiler_args)
            sdfg_program = sdfg.compile(validate=False)

        return CompiledDaceProgram(sdfg_program, inp.program_source.implicit_domain)


class DaCeCompilationStepFactory(factory.Factory):
    class Meta:
        model = DaCeCompiler<|MERGE_RESOLUTION|>--- conflicted
+++ resolved
@@ -73,10 +73,7 @@
 
         with dace.config.temporary_config():
             dace.config.Config.set("compiler", "build_type", value=self.cmake_build_type.value)
-<<<<<<< HEAD
-=======
             dace.config.Config.set("cache", value="unique")  # enable multi-process build
->>>>>>> 64119f25
             if self.device_type == core_defs.DeviceType.CPU:
                 compiler_args = dace.config.Config.get("compiler", "cpu", "args")
                 # disable finite-math-only in order to support isfinite/isinf/isnan builtins
