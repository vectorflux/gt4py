# GT4Py - GridTools Framework
#
# Copyright (c) 2014-2024, ETH Zurich
# All rights reserved.
#
# Please, refer to the LICENSE file in the root directory.
# SPDX-License-Identifier: BSD-3-Clause

from __future__ import annotations

import abc
import dataclasses
from typing import Any, Dict, Final, List, Optional, Protocol, Set, Tuple, TypeAlias, Union

import dace
import dace.subsets as sbs

from gt4py import eve
from gt4py.next import common as gtx_common
from gt4py.next.iterator import ir as gtir
from gt4py.next.iterator.ir_utils import common_pattern_matcher as cpm, ir_makers as im
from gt4py.next.iterator.type_system import type_specifications as itir_ts
from gt4py.next.program_processors.runners.dace_common import utility as dace_utils
from gt4py.next.program_processors.runners.dace_fieldview import (
    gtir_python_codegen,
    gtir_sdfg,
    utility as dace_gtir_utils,
)
from gt4py.next.type_system import type_info as ti, type_specifications as ts


# Magic local dimension for the result of a `make_const_list`.
# A clean implementation will probably involve to tag the `make_const_list`
# with the neighborhood it is meant to be used with.
_CONST_DIM = gtx_common.Dimension(value="_CONST_DIM", kind=gtx_common.DimensionKind.LOCAL)


@dataclasses.dataclass(frozen=True)
class ValueExpr:
    """
    Local storage for the values returned by dataflow computation.

    This type is used in the context in a dataflow, that is a stencil expression.
    Therefore, it contains either a scalar value (single elements in the fields) or
    a list of values in a local dimension.
    This is different from `gtir_builtin_translators.FieldopData` which represents
    the result of a field operator, basically the data storage outside a global map.

    Args:
        dc_node: Access node to the data container, can be either a scalar or a local list.
        gt_dtype: GT4Py data type, which includes the `offset_type` local dimension for lists.
    """

    dc_node: dace.nodes.AccessNode
    gt_dtype: itir_ts.ListType | ts.ScalarType


@dataclasses.dataclass(frozen=True)
class MemletExpr:
    """
    Scalar or array data access through a memlet.

    Args:
        dc_node: Access node to the data container, can be either a scalar or a local list.
        gt_dtype: GT4Py data type, which includes the `offset_type` local dimension for lists.
        subset: Represents the subset to use in memlet to access the above data.
    """

    dc_node: dace.nodes.AccessNode
    gt_dtype: itir_ts.ListType | ts.ScalarType
    subset: sbs.Indices | sbs.Range


@dataclasses.dataclass(frozen=True)
class SymbolExpr:
    """Any symbolic expression that is constant in the context of current SDFG."""

    value: dace.symbolic.SymExpr
    dc_dtype: dace.typeclass


DataExpr: TypeAlias = ValueExpr | MemletExpr | SymbolExpr


@dataclasses.dataclass(frozen=True)
class IteratorExpr:
    """
    Iterator for field access to be consumed by `deref` or `shift` builtin functions.

    Args:
        field: Access node to the field this iterator operates on.
        gt_dtype: GT4Py data type, which includes the `offset_type` local dimension for lists.
        field_domain: Field domain represented as a sorted list of dimensions and offset values,
            used to find the position of a map index variable in the memlet subset. The offset
            value is either the start index of dimension range or the compile-time value of
            a shift expression, or a composition of both, and it must be subtracted to the index
            variable when constructing the memlet subset range.
        indices: Maps each dimension to an index value, which could be either a symbolic value
            or the result of a tasklet computation like neighbors connectivity or dynamic offset.
    """

    field: dace.nodes.AccessNode
    gt_dtype: itir_ts.ListType | ts.ScalarType
    field_domain: list[tuple[gtx_common.Dimension, dace.symbolic.SymExpr]]
    indices: dict[gtx_common.Dimension, DataExpr]

    def get_memlet_subset(self, sdfg: dace.SDFG) -> sbs.Range:
        if not all(isinstance(self.indices[dim], SymbolExpr) for dim, _ in self.field_domain):
            raise ValueError(f"Cannot deref iterator {self}.")

        field_desc = self.field.desc(sdfg)
        if isinstance(self.gt_dtype, itir_ts.ListType):
            assert len(field_desc.shape) == len(self.field_domain) + 1
            assert self.gt_dtype.offset_type is not None
            field_domain = [*self.field_domain, (self.gt_dtype.offset_type, 0)]
        else:
            assert len(field_desc.shape) == len(self.field_domain)
            field_domain = self.field_domain

        return sbs.Range.from_string(
            ",".join(
                str(self.indices[dim].value - offset)  # type: ignore[union-attr]
                if dim in self.indices
                else f"0:{size}"
                for (dim, offset), size in zip(field_domain, field_desc.shape, strict=True)
            )
        )


class DataflowInputEdge(Protocol):
    """
    This protocol represents an open connection into the dataflow.

    It provides the `connect` method to setup an input edge from an external data source.
    Since the dataflow represents a stencil, we instantiate the dataflow inside a map scope
    and connect its inputs and outputs to external data nodes by means of memlets that
    traverse the map entry and exit nodes.
    """

    @abc.abstractmethod
    def connect(self, me: dace.nodes.MapEntry) -> None: ...


@dataclasses.dataclass(frozen=True)
class MemletInputEdge(DataflowInputEdge):
    """
    Allows to setup an input memlet through a map entry node.

    The edge source has to be a data access node, while the destination node can either
    be a tasklet, in which case the connector name is also required, or an access node.
    """

    state: dace.SDFGState
    source: dace.nodes.AccessNode
    subset: sbs.Range
    dest: dace.nodes.AccessNode | dace.nodes.Tasklet
    dest_conn: Optional[str]

    def connect(self, me: dace.nodes.MapEntry) -> None:
        memlet = dace.Memlet(data=self.source.data, subset=self.subset)
        self.state.add_memlet_path(
            self.source,
            me,
            self.dest,
            dst_conn=self.dest_conn,
            memlet=memlet,
        )


@dataclasses.dataclass(frozen=True)
class EmptyInputEdge(DataflowInputEdge):
    """
    Allows to setup an edge from a map entry node to a tasklet with no arguments.

    The reason behind this kind of connection is that all nodes inside a map scope
    must have an in/out path that traverses the entry and exit nodes.
    """

    state: dace.SDFGState
    node: dace.nodes.Tasklet

    def connect(self, me: dace.nodes.MapEntry) -> None:
        self.state.add_nedge(me, self.node, dace.Memlet())


@dataclasses.dataclass(frozen=True)
class DataflowOutputEdge:
    """
    Allows to setup an output memlet through a map exit node.

    The result of a dataflow subgraph needs to be written to an external data node.
    Since the dataflow represents a stencil and the dataflow is computed over
    a field domain, the dataflow is instatiated inside a map scope. The `connect`
    method creates a memlet that writes the dataflow result to the external array
    passing through the map exit node.
    """

    state: dace.SDFGState
    result: ValueExpr

    def connect(
        self,
        mx: dace.nodes.MapExit,
        dest: dace.nodes.AccessNode,
        subset: sbs.Range,
    ) -> None:
        # retrieve the node which writes the result
        last_node = self.state.in_edges(self.result.dc_node)[0].src
        if isinstance(last_node, dace.nodes.Tasklet):
            # the last transient node can be deleted
            last_node_connector = self.state.in_edges(self.result.dc_node)[0].src_conn
            self.state.remove_node(self.result.dc_node)
        else:
            last_node = self.result.dc_node
            last_node_connector = None

        self.state.add_memlet_path(
            last_node,
            mx,
            dest,
            src_conn=last_node_connector,
            memlet=dace.Memlet(data=dest.data, subset=subset),
        )


DACE_REDUCTION_MAPPING: dict[str, dace.dtypes.ReductionType] = {
    "minimum": dace.dtypes.ReductionType.Min,
    "maximum": dace.dtypes.ReductionType.Max,
    "plus": dace.dtypes.ReductionType.Sum,
    "multiplies": dace.dtypes.ReductionType.Product,
    "and_": dace.dtypes.ReductionType.Logical_And,
    "or_": dace.dtypes.ReductionType.Logical_Or,
    "xor_": dace.dtypes.ReductionType.Logical_Xor,
    "minus": dace.dtypes.ReductionType.Sub,
    "divides": dace.dtypes.ReductionType.Div,
}


def get_reduce_params(node: gtir.FunCall) -> tuple[str, SymbolExpr, SymbolExpr]:
    assert isinstance(node.type, ts.ScalarType)
    dc_dtype = dace_utils.as_dace_type(node.type)

    assert isinstance(node.fun, gtir.FunCall)
    assert len(node.fun.args) == 2
    assert isinstance(node.fun.args[0], gtir.SymRef)
    op_name = str(node.fun.args[0])
    assert isinstance(node.fun.args[1], gtir.Literal)
    assert node.fun.args[1].type == node.type
    reduce_init = SymbolExpr(node.fun.args[1].value, dc_dtype)

    if op_name not in DACE_REDUCTION_MAPPING:
        raise RuntimeError(f"Reduction operation '{op_name}' not supported.")
    identity_value = dace.dtypes.reduction_identity(dc_dtype, DACE_REDUCTION_MAPPING[op_name])
    reduce_identity = SymbolExpr(identity_value, dc_dtype)

    return op_name, reduce_init, reduce_identity


class LambdaToDataflow(eve.NodeVisitor):
    """
    Translates an `ir.Lambda` expression to a dataflow graph.

    The dataflow graph generated here typically represents the stencil function
    of a field operator. It only computes single elements or pure local fields,
    in case of neighbor values. In case of local fields, the dataflow contains
    inner maps with fixed literal size (max number of neighbors).
    Once the lambda expression has been lowered to a dataflow, the dataflow graph
    needs to be instantiated, that is we have to connect all in/out edges to
    external source/destination data nodes. Since the lambda expression is used
    in GTIR as argument to a field operator, the dataflow is instatiated inside
    a map scope and applied on the field domain. Therefore, all in/out edges
    must traverse the entry/exit map nodes.
    """

    sdfg: dace.SDFG
    state: dace.SDFGState
    subgraph_builder: gtir_sdfg.DataflowBuilder
    input_edges: list[DataflowInputEdge]
    symbol_map: dict[str, IteratorExpr | MemletExpr | SymbolExpr]

    def __init__(
        self,
        sdfg: dace.SDFG,
        state: dace.SDFGState,
        subgraph_builder: gtir_sdfg.DataflowBuilder,
    ):
        self.sdfg = sdfg
        self.state = state
        self.subgraph_builder = subgraph_builder
        self.input_edges = []
        self.symbol_map = {}

    def _add_input_data_edge(
        self,
        src: dace.nodes.AccessNode,
        src_subset: sbs.Range,
        dst_node: dace.nodes.Node,
        dst_conn: Optional[str] = None,
        src_offset: Optional[list[dace.symbolic.SymExpr]] = None,
    ) -> None:
        input_subset = (
            src_subset
            if src_offset is None
            else sbs.Range(
                (start - off, stop - off, step)
                for (start, stop, step), off in zip(src_subset, src_offset, strict=True)
            )
        )
        edge = MemletInputEdge(self.state, src, input_subset, dst_node, dst_conn)
        self.input_edges.append(edge)

    def _add_edge(
        self,
        src_node: dace.Node,
        src_node_connector: Optional[str],
        dst_node: dace.Node,
        dst_node_connector: Optional[str],
        memlet: dace.Memlet,
    ) -> None:
        """Helper method to add an edge in current state."""
        self.state.add_edge(src_node, src_node_connector, dst_node, dst_node_connector, memlet)

    def _add_map(
        self,
        name: str,
        ndrange: Union[
            Dict[str, Union[str, dace.subsets.Subset]],
            List[Tuple[str, Union[str, dace.subsets.Subset]]],
        ],
        **kwargs: Any,
    ) -> Tuple[dace.nodes.MapEntry, dace.nodes.MapExit]:
        """
        Helper method to add a map in current state.

        The subgraph builder ensures that the map receives a unique name,
        by adding a unique suffix to the provided name.
        """
        return self.subgraph_builder.add_map(name, self.state, ndrange, **kwargs)

    def _add_tasklet(
        self,
        name: str,
        inputs: Union[Set[str], Dict[str, dace.dtypes.typeclass]],
        outputs: Union[Set[str], Dict[str, dace.dtypes.typeclass]],
        code: str,
        **kwargs: Any,
    ) -> dace.nodes.Tasklet:
        """
        Helper method to add a tasklet in current state.

        The subgraph builder ensures that the tasklet receives a unique name,
        by adding a unique suffix to the provided name.
        """
        tasklet_node = self.subgraph_builder.add_tasklet(
            name, self.state, inputs, outputs, code, **kwargs
        )
        if len(inputs) == 0:
            # All nodes inside a map scope must have an in/out path that traverses
            # the entry and exit nodes. Therefore, a tasklet node with no arguments
            # still needs an (empty) input edge from map entry node.
            edge = EmptyInputEdge(self.state, tasklet_node)
            self.input_edges.append(edge)
        return tasklet_node

    def _add_mapped_tasklet(
        self,
        name: str,
        map_ranges: Dict[str, str | dace.subsets.Subset]
        | List[Tuple[str, str | dace.subsets.Subset]],
        inputs: Union[Set[str], Dict[str, dace.dtypes.typeclass]],
        code: str,
        outputs: Union[Set[str], Dict[str, dace.dtypes.typeclass]],
        **kwargs: Any,
    ) -> tuple[dace.nodes.Tasklet, dace.nodes.MapEntry, dace.nodes.MapExit]:
        """
        Helper method to add a mapped tasklet in current state.

        The subgraph builder ensures that the tasklet receives a unique name,
        by adding a unique suffix to the provided name.
        """
        return self.subgraph_builder.add_mapped_tasklet(
            name, self.state, map_ranges, inputs, code, outputs, **kwargs
        )

    def unique_nsdfg_name(self, prefix: str) -> str:
        """Utility function to generate a unique name for a nested SDFG, starting with the given prefix."""
        return self.subgraph_builder.unique_nsdfg_name(self.sdfg, prefix)

    def _construct_local_view(self, field: MemletExpr | ValueExpr) -> ValueExpr:
        if isinstance(field, MemletExpr):
            desc = field.dc_node.desc(self.sdfg)
            local_dim_indices = [i for i, size in enumerate(field.subset.size()) if size != 1]
            if len(local_dim_indices) == 0:
                # we are accessing a single-element array with shape (1,)
                view_shape = (1,)
                view_strides = (1,)
            else:
                view_shape = tuple(desc.shape[i] for i in local_dim_indices)
                view_strides = tuple(desc.strides[i] for i in local_dim_indices)
            view, _ = self.sdfg.add_view(
                f"{field.dc_node.data}_view",
                view_shape,
                desc.dtype,
                strides=view_strides,
                find_new_name=True,
            )
            local_view_node = self.state.add_access(view)
            self._add_input_data_edge(field.dc_node, field.subset, local_view_node)

            return ValueExpr(local_view_node, desc.dtype)

        else:
            return field

    def _construct_tasklet_result(
        self,
        dc_dtype: dace.typeclass,
        src_node: dace.nodes.Tasklet,
        src_connector: str,
        use_array: bool = False,
    ) -> ValueExpr:
        data_type = dace_utils.as_itir_type(dc_dtype)
        if use_array:
            # In some cases, such as result data with list-type annotation, we want
            # that output data is represented as an array (single-element 1D array)
            # in order to allow for composition of array shape in external memlets.
            temp_name, _ = self.sdfg.add_temp_transient((1,), dc_dtype)
        else:
            temp_name = self.sdfg.temp_data_name()
            self.sdfg.add_scalar(temp_name, dc_dtype, transient=True)

        temp_node = self.state.add_access(temp_name)
        self._add_edge(
            src_node,
            src_connector,
            temp_node,
            None,
            dace.Memlet(data=temp_name, subset="0"),
        )
        return ValueExpr(
            dc_node=temp_node,
            gt_dtype=(
                itir_ts.ListType(element_type=data_type, offset_type=_CONST_DIM)
                if use_array
                else data_type
            ),
        )

    def _visit_deref(self, node: gtir.FunCall) -> DataExpr:
        """
        Visit a `deref` node, which represents dereferencing of an iterator.
        The iterator is the argument of this node.

        The iterator contains the information for accessing a field, that is the
        sorted list of dimensions in the field domain and the index values for
        each dimension. The index values can be either symbol values, that is
        literal values or scalar arguments which are constant in the SDFG scope;
        or they can be the result of some expression, that computes a dynamic
        index offset or gets an neighbor index from a connectivity table.
        In case all indexes are symbol values, the `deref` node is lowered to a
        memlet; otherwise dereferencing is a runtime operation represented in
        the SDFG as a tasklet node.
        """
        # format used for field index tasklet connector
        IndexConnectorFmt: Final = "__index_{dim}"

        assert len(node.args) == 1
        arg_expr = self.visit(node.args[0])

        if not isinstance(arg_expr, IteratorExpr):
            # dereferencing a scalar or a literal node results in the node itself
            return arg_expr

        field_desc = arg_expr.field.desc(self.sdfg)
        if isinstance(field_desc, dace.data.Scalar):
            # deref a zero-dimensional field
            assert len(arg_expr.field_domain) == 0
            assert isinstance(node.type, ts.ScalarType)
            return MemletExpr(arg_expr.field, arg_expr.gt_dtype, subset="0")

        # default case: deref a field with one or more dimensions
        if all(isinstance(index, SymbolExpr) for index in arg_expr.indices.values()):
            # when all indices are symbolic expressions, we can perform direct field access through a memlet
            field_subset = arg_expr.get_memlet_subset(self.sdfg)
            return MemletExpr(arg_expr.field, arg_expr.gt_dtype, field_subset)

        # we use a tasklet to dereference an iterator when one or more indices are the result of some computation,
        # either indirection through connectivity table or dynamic cartesian offset.
        assert all(dim in arg_expr.indices for dim, _ in arg_expr.field_domain)
        assert len(field_desc.shape) == len(arg_expr.field_domain)
        field_indices = [(dim, arg_expr.indices[dim]) for dim, _ in arg_expr.field_domain]
        index_connectors = [
            IndexConnectorFmt.format(dim=dim.value)
            for dim, index in field_indices
            if not isinstance(index, SymbolExpr)
        ]
        # here `internals` refer to the names used as index in the tasklet code string:
        # an index can be either a connector name (for dynamic/indirect indices)
        # or a symbol value (for literal values and scalar arguments).
        index_internals = ",".join(
            str(index.value)
            if isinstance(index, SymbolExpr)
            else IndexConnectorFmt.format(dim=dim.value)
            for dim, index in field_indices
        )
        deref_node = self._add_tasklet(
            "runtime_deref",
            {"field"} | set(index_connectors),
            {"val"},
            code=f"val = field[{index_internals}]",
        )
        # add new termination point for the field parameter
        self._add_input_data_edge(
            arg_expr.field,
            sbs.Range.from_array(field_desc),
            deref_node,
            "field",
            src_offset=[offset for (_, offset) in arg_expr.field_domain],
        )

        for dim, index_expr in field_indices:
            # add termination points for the dynamic iterator indices
            deref_connector = IndexConnectorFmt.format(dim=dim.value)
            if isinstance(index_expr, MemletExpr):
                self._add_input_data_edge(
                    index_expr.dc_node,
                    index_expr.subset,
                    deref_node,
                    deref_connector,
                )

            elif isinstance(index_expr, ValueExpr):
                self._add_edge(
                    index_expr.dc_node,
                    None,
                    deref_node,
                    deref_connector,
                    dace.Memlet(data=index_expr.dc_node.data, subset="0"),
                )
            else:
                assert isinstance(index_expr, SymbolExpr)

        return self._construct_tasklet_result(field_desc.dtype, deref_node, "val")

    def _visit_neighbors(self, node: gtir.FunCall) -> ValueExpr:
        assert isinstance(node.type, itir_ts.ListType)
        assert len(node.args) == 2

        assert isinstance(node.args[0], gtir.OffsetLiteral)
        offset = node.args[0].value
        assert isinstance(offset, str)
        offset_provider = self.subgraph_builder.get_offset_provider_type(offset)
        assert isinstance(offset_provider, gtx_common.NeighborConnectivityType)

        it = self.visit(node.args[1])
        assert isinstance(it, IteratorExpr)
        assert any(dim == offset_provider.codomain for dim, _ in it.field_domain)
        assert offset_provider.source_dim in it.indices
        origin_index = it.indices[offset_provider.source_dim]
        assert isinstance(origin_index, SymbolExpr)
        assert all(isinstance(index, SymbolExpr) for index in it.indices.values())

        field_desc = it.field.desc(self.sdfg)
        connectivity = dace_utils.connectivity_identifier(offset)
        # initially, the storage for the connectivty tables is created as transient;
        # when the tables are used, the storage is changed to non-transient,
        # as the corresponding arrays are supposed to be allocated by the SDFG caller
        connectivity_desc = self.sdfg.arrays[connectivity]
        connectivity_desc.transient = False

        # The visitor is constructing a list of input connections that will be handled
        # by `translate_as_fieldop` (the primitive translator), that is responsible
        # of creating the map for the field domain. For each input connection, it will
        # create a memlet that will write to a node specified by the third attribute
        # in the `InputConnection` tuple (either a tasklet, or a view node, or a library
        # node). For the specific case of `neighbors` we need to nest the neighbors map
        # inside the field map and the memlets will traverse the external map and write
        # to the view nodes. The simplify pass will remove the redundant access nodes.
        field_slice = self._construct_local_view(
            MemletExpr(
                dc_node=it.field,
                gt_dtype=node.type,
                subset=sbs.Range.from_string(
                    ",".join(
                        str(it.indices[dim].value - offset)  # type: ignore[union-attr]
                        if dim != offset_provider.codomain
                        else f"0:{size}"
                        for (dim, offset), size in zip(
                            it.field_domain, field_desc.shape, strict=True
                        )
                    )
                ),
            )
        )
        connectivity_slice = self._construct_local_view(
            MemletExpr(
                dc_node=self.state.add_access(connectivity),
                gt_dtype=node.type,
                subset=sbs.Range.from_string(
                    f"{origin_index.value}, 0:{offset_provider.max_neighbors}"
                ),
            )
        )

        neighbors_temp, _ = self.sdfg.add_temp_transient(
            (offset_provider.max_neighbors,), field_desc.dtype
        )
        neighbors_node = self.state.add_access(neighbors_temp)
        offset_type = gtx_common.Dimension(offset, gtx_common.DimensionKind.LOCAL)
        neighbor_idx = dace_gtir_utils.get_map_variable(offset_type)

        index_connector = "__index"
        output_connector = "__val"
        tasklet_expression = f"{output_connector} = __field[{index_connector}]"
        input_memlets = {
            "__field": self.sdfg.make_array_memlet(field_slice.dc_node.data),
            index_connector: dace.Memlet(data=connectivity_slice.dc_node.data, subset=neighbor_idx),
        }
        input_nodes = {
            field_slice.dc_node.data: field_slice.dc_node,
            connectivity_slice.dc_node.data: connectivity_slice.dc_node,
        }

        if offset_provider.has_skip_values:
            # in case of skip value we can write any dummy value
            skip_value = (
                "math.nan"
                if ti.is_floating_point(node.type.element_type)
                else str(dace.dtypes.max_value(field_desc.dtype))
            )
            tasklet_expression += (
                f" if {index_connector} != {gtx_common._DEFAULT_SKIP_VALUE} else {skip_value}"
            )

        self._add_mapped_tasklet(
            name=f"{offset}_neighbors",
            map_ranges={neighbor_idx: f"0:{offset_provider.max_neighbors}"},
            code=tasklet_expression,
            inputs=input_memlets,
            input_nodes=input_nodes,
            outputs={
                output_connector: dace.Memlet(data=neighbors_temp, subset=neighbor_idx),
            },
            output_nodes={neighbors_temp: neighbors_node},
            external_edges=True,
        )

        return ValueExpr(
            dc_node=neighbors_node, gt_dtype=itir_ts.ListType(node.type.element_type, offset_type)
        )

    def _visit_map(self, node: gtir.FunCall) -> ValueExpr:
        """
        A map node defines an operation to be mapped on all elements of input arguments.

        The map operation is applied on the local dimension of input fields.
        In the example below, the local dimension consists of a list of neighbor
        values as the first argument, and a list of constant values `1.0`:
        `map_(plus)(neighbors(V2E, it), make_const_list(1.0))`

        The `plus` operation is lowered to a tasklet inside a map that computes
        the domain of the local dimension (in this example, max neighbors in V2E).

        The result is a 1D local field, with same size as the input local dimension.
        In above example, the result would be an array with size V2E.max_neighbors,
        containing the V2E neighbor values incremented by 1.0.
        """
        assert isinstance(node.type, itir_ts.ListType)
        assert isinstance(node.fun, gtir.FunCall)
        assert len(node.fun.args) == 1  # the operation to be mapped on the arguments

        assert isinstance(node.type.element_type, ts.ScalarType)
        dc_dtype = dace_utils.as_dace_type(node.type.element_type)

        input_connectors = [f"__arg{i}" for i in range(len(node.args))]
        output_connector = "__out"

        # Here we build the body of the tasklet
        fun_node = im.call(node.fun.args[0])(*input_connectors)
        fun_python_code = gtir_python_codegen.get_source(fun_node)
        tasklet_expression = f"{output_connector} = {fun_python_code}"

        input_args = [self.visit(arg) for arg in node.args]
        input_connectivity_types: dict[
            gtx_common.Dimension, gtx_common.NeighborConnectivityType
        ] = {}
        for input_arg in input_args:
            assert isinstance(input_arg.gt_dtype, itir_ts.ListType)
            assert input_arg.gt_dtype.offset_type is not None
            offset_type = input_arg.gt_dtype.offset_type
            if offset_type == _CONST_DIM:
                # this input argument is the result of `make_const_list`
                continue
            offset_provider_t = self.subgraph_builder.get_offset_provider_type(offset_type.value)
            assert isinstance(offset_provider_t, gtx_common.NeighborConnectivityType)
            input_connectivity_types[offset_type] = offset_provider_t

        if len(input_connectivity_types) == 0:
            raise ValueError(f"Missing information on local dimension for map node {node}.")

        # GT4Py guarantees that all connectivities used to generate lists of neighbors
        # have the same length, that is the same value of 'max_neighbors'.
        if (
            len(
                set(
                    (conn.has_skip_values, conn.max_neighbors)
                    for conn in input_connectivity_types.values()
                )
            )
            != 1
        ):
            raise ValueError("Unexpected arguments to map expression with different neighborhood.")
        offset_type, offset_provider_type = next(iter(input_connectivity_types.items()))
        local_size = offset_provider_type.max_neighbors
        map_index = dace_gtir_utils.get_map_variable(offset_type)

        # The dataflow we build in this class has some loose connections on input edges.
        # These edges are described as set of nodes, that will have to be connected to
        # external data source nodes passing through the map entry node of the field map.
        # Similarly to `neighbors` expressions, the `map_` input edges terminate on view
        # nodes (see `_construct_local_view` in the for-loop below), because it is simpler
        # than representing map-to-map edges (which require memlets with 2 pass-nodes).
        input_memlets = {}
        input_nodes = {}
        for conn, input_arg in zip(input_connectors, input_args):
            input_node = self._construct_local_view(input_arg).dc_node
            input_desc = input_node.desc(self.sdfg)
            # we assume that there is a single local dimension
            if len(input_desc.shape) != 1:
                raise ValueError(f"More than one local dimension in map expression {node}.")
            input_size = input_desc.shape[0]
            if input_size == 1:
                assert input_arg.gt_dtype.offset_type == _CONST_DIM
                input_memlets[conn] = dace.Memlet(data=input_node.data, subset="0")
            elif input_size == local_size:
                input_memlets[conn] = dace.Memlet(data=input_node.data, subset=map_index)
            else:
                raise ValueError(
                    f"Argument to map node with local size {input_size}, expected {local_size}."
                )
            input_nodes[input_node.data] = input_node

        result, _ = self.sdfg.add_temp_transient((local_size,), dc_dtype)
        result_node = self.state.add_access(result)

        if offset_provider_type.has_skip_values:
            # In case the `map_` input expressions contain skip values, we use
            # the connectivity-based offset provider as mask for map computation.
            connectivity = dace_utils.connectivity_identifier(offset_type.value)
            connectivity_desc = self.sdfg.arrays[connectivity]
            connectivity_desc.transient = False

            origin_map_index = dace_gtir_utils.get_map_variable(offset_provider_type.source_dim)

            connectivity_slice = self._construct_local_view(
                MemletExpr(
                    dc_node=self.state.add_access(connectivity),
                    gt_dtype=itir_ts.ListType(
                        element_type=node.type.element_type, offset_type=offset_type
                    ),
                    subset=sbs.Range.from_string(
                        f"{origin_map_index}, 0:{offset_provider_type.max_neighbors}"
                    ),
                )
            )

            input_memlets["__neighbor_idx"] = dace.Memlet(
                data=connectivity_slice.dc_node.data, subset=map_index
            )
            input_nodes[connectivity_slice.dc_node.data] = connectivity_slice.dc_node

            # in case of skip value we can write any dummy value
            skip_value = (
                "math.nan"
                if ti.is_floating_point(node.type.element_type)
                else str(dace.dtypes.max_value(dc_dtype))
            )
            tasklet_expression += (
                f" if __neighbor_idx != {gtx_common._DEFAULT_SKIP_VALUE} else {skip_value}"
            )

        self._add_mapped_tasklet(
            name="map",
            map_ranges={map_index: f"0:{local_size}"},
            code=tasklet_expression,
            inputs=input_memlets,
            input_nodes=input_nodes,
            outputs={
                output_connector: dace.Memlet(data=result, subset=map_index),
            },
            output_nodes={result: result_node},
            external_edges=True,
        )

        return ValueExpr(
            dc_node=result_node,
            gt_dtype=itir_ts.ListType(node.type.element_type, offset_type),
        )

    def _make_reduce_with_skip_values(
        self,
        input_expr: ValueExpr | MemletExpr,
        offset_provider_type: gtx_common.NeighborConnectivityType,
        reduce_init: SymbolExpr,
        reduce_identity: SymbolExpr,
        reduce_wcr: str,
        result_node: dace.nodes.AccessNode,
    ) -> None:
        """
        Helper method to lower reduction on a local field containing skip values.

        The reduction is implemented as a nested SDFG containing 2 states. In first
        state, the result (a scalar data node passed as argumet) is initialized.
        In second state, a mapped tasklet uses a write-conflict resolution (wcr)
        memlet to update the result.
        We use the offset provider as a mask to identify skip values: the value
        that is written to the result node is either the input value, when the
        corresponding neighbor index in the connectivity table is valid, or the
        identity value if the neighbor index is missing.
        """
        origin_map_index = dace_gtir_utils.get_map_variable(offset_provider_type.source_dim)

        assert (
            isinstance(input_expr.gt_dtype, itir_ts.ListType)
            and input_expr.gt_dtype.offset_type is not None
        )
        offset_type = input_expr.gt_dtype.offset_type
        connectivity = dace_utils.connectivity_identifier(offset_type.value)
        connectivity_node = self.state.add_access(connectivity)
        connectivity_desc = connectivity_node.desc(self.sdfg)
        connectivity_desc.transient = False

        desc = input_expr.dc_node.desc(self.sdfg)
        if isinstance(input_expr, MemletExpr):
            local_dim_indices = [i for i, size in enumerate(input_expr.subset.size()) if size != 1]
        else:
            local_dim_indices = list(range(len(desc.shape)))

        if len(local_dim_indices) != 1:
            raise NotImplementedError(
                f"Found {len(local_dim_indices)} local dimensions in reduce expression, expected one."
            )
        local_dim_index = local_dim_indices[0]
        assert desc.shape[local_dim_index] == offset_provider_type.max_neighbors

        # we lower the reduction map with WCR out memlet in a nested SDFG
        nsdfg = dace.SDFG(name=self.unique_nsdfg_name("reduce_with_skip_values"))
        nsdfg.add_array(
            "values",
            (desc.shape[local_dim_index],),
            desc.dtype,
            strides=(desc.strides[local_dim_index],),
        )
        nsdfg.add_array(
            "neighbor_indices",
            (connectivity_desc.shape[1],),
            connectivity_desc.dtype,
            strides=(connectivity_desc.strides[1],),
        )
        nsdfg.add_scalar("acc", desc.dtype)
        st_init = nsdfg.add_state(f"{nsdfg.label}_init")
        st_init.add_edge(
            st_init.add_tasklet(
                "init_acc",
                {},
                {"__val"},
                f"__val = {reduce_init.dc_dtype}({reduce_init.value})",
            ),
            "__val",
            st_init.add_access("acc"),
            None,
            dace.Memlet(data="acc", subset="0"),
        )
        st_reduce = nsdfg.add_state_after(st_init, f"{nsdfg.label}_reduce")
        # Fill skip values in local dimension with the reduce identity value
        skip_value = f"{reduce_identity.dc_dtype}({reduce_identity.value})"
        # Since this map operates on a pure local dimension, we explicitly set sequential
        # schedule and we set the flag 'wcr_nonatomic=True' on the write memlet.
        # TODO(phimuell): decide if auto-optimizer should reset `wcr_nonatomic` properties, as DaCe does.
        st_reduce.add_mapped_tasklet(
            name="reduce_with_skip_values",
            map_ranges={"i": f"0:{offset_provider_type.max_neighbors}"},
            inputs={
                "__val": dace.Memlet(data="values", subset="i"),
                "__neighbor_idx": dace.Memlet(data="neighbor_indices", subset="i"),
            },
            code=f"__out = __val if __neighbor_idx != {gtx_common._DEFAULT_SKIP_VALUE} else {skip_value}",
            outputs={
                "__out": dace.Memlet(data="acc", subset="0", wcr=reduce_wcr, wcr_nonatomic=True),
            },
            external_edges=True,
            schedule=dace.dtypes.ScheduleType.Sequential,
        )

        nsdfg_node = self.state.add_nested_sdfg(
            nsdfg, self.sdfg, inputs={"values", "neighbor_indices"}, outputs={"acc"}
        )

        if isinstance(input_expr, MemletExpr):
            self._add_input_data_edge(input_expr.dc_node, input_expr.subset, nsdfg_node, "values")
        else:
            self.state.add_edge(
                input_expr.dc_node,
                None,
                nsdfg_node,
                "values",
                self.sdfg.make_array_memlet(input_expr.dc_node.data),
            )
        self._add_input_data_edge(
            connectivity_node,
            sbs.Range.from_string(f"{origin_map_index}, 0:{offset_provider_type.max_neighbors}"),
            nsdfg_node,
            "neighbor_indices",
        )
        self.state.add_edge(
            nsdfg_node,
            "acc",
            result_node,
            None,
            dace.Memlet(data=result_node.data, subset="0"),
        )

    def _visit_reduce(self, node: gtir.FunCall) -> ValueExpr:
        assert isinstance(node.type, ts.ScalarType)
        op_name, reduce_init, reduce_identity = get_reduce_params(node)
        reduce_wcr = "lambda x, y: " + gtir_python_codegen.format_builtin(op_name, "x", "y")

        result = self.sdfg.temp_data_name()
        self.sdfg.add_scalar(result, reduce_identity.dc_dtype, transient=True)
        result_node = self.state.add_access(result)

        input_expr = self.visit(node.args[0])
        assert isinstance(input_expr, (MemletExpr, ValueExpr))
        assert (
            isinstance(input_expr.gt_dtype, itir_ts.ListType)
            and input_expr.gt_dtype.offset_type is not None
        )
        offset_type = input_expr.gt_dtype.offset_type
        offset_provider_type = self.subgraph_builder.get_offset_provider_type(offset_type.value)
        assert isinstance(offset_provider_type, gtx_common.NeighborConnectivityType)

        if offset_provider_type.has_skip_values:
            self._make_reduce_with_skip_values(
                input_expr,
                offset_provider_type,
                reduce_init,
                reduce_identity,
                reduce_wcr,
                result_node,
            )

        else:
            reduce_node = self.state.add_reduce(reduce_wcr, axes=None, identity=reduce_init.value)
            if isinstance(input_expr, MemletExpr):
                self._add_input_data_edge(input_expr.dc_node, input_expr.subset, reduce_node)
            else:
                self.state.add_nedge(
                    input_expr.dc_node,
                    reduce_node,
                    self.sdfg.make_array_memlet(input_expr.dc_node.data),
                )
            self.state.add_nedge(reduce_node, result_node, dace.Memlet(data=result, subset="0"))

        return ValueExpr(result_node, node.type)

    def _split_shift_args(
        self, args: list[gtir.Expr]
    ) -> tuple[tuple[gtir.Expr, gtir.Expr], Optional[list[gtir.Expr]]]:
        """
        Splits the arguments to `shift` builtin function as pairs, each pair containing
        the offset provider and the offset expression in one dimension.
        """
        nargs = len(args)
        assert nargs >= 2 and nargs % 2 == 0
        return (args[-2], args[-1]), args[: nargs - 2] if nargs > 2 else None

    def _visit_shift_multidim(
        self, iterator: gtir.Expr, shift_args: list[gtir.Expr]
    ) -> tuple[gtir.Expr, gtir.Expr, IteratorExpr]:
        """Transforms a multi-dimensional shift into recursive shift calls, each in a single dimension."""
        (offset_provider_arg, offset_value_arg), tail = self._split_shift_args(shift_args)
        if tail:
            node = gtir.FunCall(
                fun=gtir.FunCall(fun=gtir.SymRef(id="shift"), args=tail),
                args=[iterator],
            )
            it = self.visit(node)
        else:
            it = self.visit(iterator)

        assert isinstance(it, IteratorExpr)
        return offset_provider_arg, offset_value_arg, it

    def _make_cartesian_shift(
        self, it: IteratorExpr, offset_dim: gtx_common.Dimension, offset_expr: DataExpr
    ) -> IteratorExpr:
        """Implements cartesian shift along one dimension."""
        assert any(dim == offset_dim for dim, _ in it.field_domain)
        new_index: SymbolExpr | ValueExpr
        index_expr = it.indices[offset_dim]
        if isinstance(index_expr, SymbolExpr) and isinstance(offset_expr, SymbolExpr):
            # purely symbolic expression which can be interpreted at compile time
            new_index = SymbolExpr(
                index_expr.value + offset_expr.value,
                index_expr.dc_dtype,
            )
        else:
            # the offset needs to be calculated by means of a tasklet (i.e. dynamic offset)
            new_index_connector = "shifted_index"
            if isinstance(index_expr, SymbolExpr):
                dynamic_offset_tasklet = self._add_tasklet(
                    "dynamic_offset",
                    {"offset"},
                    {new_index_connector},
                    f"{new_index_connector} = {index_expr.value} + offset",
                )
            elif isinstance(offset_expr, SymbolExpr):
                dynamic_offset_tasklet = self._add_tasklet(
                    "dynamic_offset",
                    {"index"},
                    {new_index_connector},
                    f"{new_index_connector} = index + {offset_expr}",
                )
            else:
                dynamic_offset_tasklet = self._add_tasklet(
                    "dynamic_offset",
                    {"index", "offset"},
                    {new_index_connector},
                    f"{new_index_connector} = index + offset",
                )
            for input_expr, input_connector in [(index_expr, "index"), (offset_expr, "offset")]:
                if isinstance(input_expr, MemletExpr):
                    self._add_input_data_edge(
                        input_expr.dc_node,
                        input_expr.subset,
                        dynamic_offset_tasklet,
                        input_connector,
                    )
                elif isinstance(input_expr, ValueExpr):
                    self._add_edge(
                        input_expr.dc_node,
                        None,
                        dynamic_offset_tasklet,
                        input_connector,
                        dace.Memlet(data=input_expr.dc_node.data, subset="0"),
                    )

            if isinstance(index_expr, SymbolExpr):
                dc_dtype = index_expr.dc_dtype
            else:
                dc_dtype = index_expr.dc_node.desc(self.sdfg).dtype

            new_index = self._construct_tasklet_result(
                dc_dtype, dynamic_offset_tasklet, new_index_connector
            )

        # a new iterator with a shifted index along one dimension
        shifted_indices = {
            dim: (new_index if dim == offset_dim else index) for dim, index in it.indices.items()
        }
        return IteratorExpr(it.field, it.gt_dtype, it.field_domain, shifted_indices)

    def _make_dynamic_neighbor_offset(
        self,
        offset_expr: MemletExpr | ValueExpr,
        offset_table_node: dace.nodes.AccessNode,
        origin_index: SymbolExpr,
    ) -> ValueExpr:
        """
        Implements access to neighbor connectivity table by means of a tasklet node.

        It requires a dynamic offset value, either obtained from a field/scalar argument (`MemletExpr`)
        or computed by another tasklet (`DataExpr`).
        """
        new_index_connector = "neighbor_index"
        tasklet_node = self._add_tasklet(
            "dynamic_neighbor_offset",
            {"table", "offset"},
            {new_index_connector},
            f"{new_index_connector} = table[{origin_index.value}, offset]",
        )
        self._add_input_data_edge(
            offset_table_node,
            sbs.Range.from_array(offset_table_node.desc(self.sdfg)),
            tasklet_node,
            "table",
        )
        if isinstance(offset_expr, MemletExpr):
            self._add_input_data_edge(
                offset_expr.dc_node,
                offset_expr.subset,
                tasklet_node,
                "offset",
            )
        else:
            self._add_edge(
                offset_expr.dc_node,
                None,
                tasklet_node,
                "offset",
                dace.Memlet(data=offset_expr.dc_node.data, subset="0"),
            )

        dc_dtype = offset_table_node.desc(self.sdfg).dtype
        return self._construct_tasklet_result(dc_dtype, tasklet_node, new_index_connector)

    def _make_unstructured_shift(
        self,
        it: IteratorExpr,
        connectivity: gtx_common.NeighborConnectivityType,
        offset_table_node: dace.nodes.AccessNode,
        offset_expr: DataExpr,
    ) -> IteratorExpr:
        """Implements shift in unstructured domain by means of a neighbor table."""
<<<<<<< HEAD
        assert connectivity.neighbor_axis in it.dimensions
        neighbor_dim = connectivity.neighbor_axis
=======
        assert any(dim == connectivity.codomain for dim, _ in it.field_domain)
        neighbor_dim = connectivity.codomain
        assert neighbor_dim not in it.indices
>>>>>>> f6c0498d

        origin_dim = connectivity.source_dim
        assert origin_dim in it.indices
        origin_index = it.indices[origin_dim]
        assert isinstance(origin_index, SymbolExpr)

        shifted_indices = {dim: idx for dim, idx in it.indices.items() if dim != origin_dim}
        if isinstance(offset_expr, SymbolExpr):
            # use memlet to retrieve the neighbor index
            shifted_indices[neighbor_dim] = MemletExpr(
                dc_node=offset_table_node,
                gt_dtype=it.gt_dtype,
                subset=sbs.Indices([origin_index.value, offset_expr.value]),
            )
        else:
            # dynamic offset: we cannot use a memlet to retrieve the offset value, use a tasklet node
            shifted_indices[neighbor_dim] = self._make_dynamic_neighbor_offset(
                offset_expr, offset_table_node, origin_index
            )

        return IteratorExpr(it.field, it.gt_dtype, it.field_domain, shifted_indices)

    def _visit_shift(self, node: gtir.FunCall) -> IteratorExpr:
        # convert builtin-index type to dace type
        IndexDType: Final = dace_utils.as_dace_type(
            ts.ScalarType(kind=getattr(ts.ScalarKind, gtir.INTEGER_INDEX_BUILTIN.upper()))
        )

        assert isinstance(node.fun, gtir.FunCall)
        # the iterator to be shifted is the node argument, while the shift arguments
        # are provided by the nested function call; the shift arguments consist of
        # the offset provider and the offset value in each dimension to be shifted
        offset_provider_arg, offset_value_arg, it = self._visit_shift_multidim(
            node.args[0], node.fun.args
        )

        # first argument of the shift node is the offset provider
        assert isinstance(offset_provider_arg, gtir.OffsetLiteral)
        offset = offset_provider_arg.value
        assert isinstance(offset, str)
        offset_provider_type = self.subgraph_builder.get_offset_provider_type(offset)
        # second argument should be the offset value, which could be a symbolic expression or a dynamic offset
        offset_expr = (
            SymbolExpr(offset_value_arg.value, IndexDType)
            if isinstance(offset_value_arg, gtir.OffsetLiteral)
            else self.visit(offset_value_arg)
        )

        if isinstance(offset_provider_type, gtx_common.Dimension):
            return self._make_cartesian_shift(it, offset_provider_type, offset_expr)
        else:
            # initially, the storage for the connectivity tables is created as transient;
            # when the tables are used, the storage is changed to non-transient,
            # so the corresponding arrays are supposed to be allocated by the SDFG caller
            offset_table = dace_utils.connectivity_identifier(offset)
            self.sdfg.arrays[offset_table].transient = False
            offset_table_node = self.state.add_access(offset_table)

            return self._make_unstructured_shift(
                it, offset_provider_type, offset_table_node, offset_expr
            )

    def _visit_generic_builtin(self, node: gtir.FunCall) -> ValueExpr:
        """
        Generic handler called by `visit_FunCall()` when it encounters
        a builtin function that does not match any other specific handler.
        """
        node_internals = []
        node_connections: dict[str, MemletExpr | ValueExpr] = {}
        for i, arg in enumerate(node.args):
            arg_expr = self.visit(arg)
            if isinstance(arg_expr, MemletExpr | ValueExpr):
                # the argument value is the result of a tasklet node or direct field access
                connector = f"__arg{i}"
                node_connections[connector] = arg_expr
                node_internals.append(connector)
            else:
                assert isinstance(arg_expr, SymbolExpr)
                # use the argument value without adding any connector
                node_internals.append(arg_expr.value)

        assert isinstance(node.fun, gtir.SymRef)
        builtin_name = str(node.fun.id)
        # use tasklet connectors as expression arguments
        code = gtir_python_codegen.format_builtin(builtin_name, *node_internals)

        out_connector = "result"
        tasklet_node = self._add_tasklet(
            builtin_name,
            set(node_connections.keys()),
            {out_connector},
            "{} = {}".format(out_connector, code),
        )

        for connector, arg_expr in node_connections.items():
            if isinstance(arg_expr, ValueExpr):
                self._add_edge(
                    arg_expr.dc_node,
                    None,
                    tasklet_node,
                    connector,
                    dace.Memlet(data=arg_expr.dc_node.data, subset="0"),
                )
            else:
                self._add_input_data_edge(
                    arg_expr.dc_node,
                    arg_expr.subset,
                    tasklet_node,
                    connector,
                )

        if isinstance(node.type, itir_ts.ListType):
            # The only builtin function (so far) handled here that returns a list
            # is 'make_const_list'. There are other builtin functions (map_, neighbors)
            # that return a list but they are handled in specialized visit methods.
            # This method (the generic visitor for builtin functions) always returns
            # a single value. This is also the case of 'make_const_list' expression:
            # it simply broadcasts a scalar on the local domain of another expression,
            # for example 'map_(plus)(neighbors(V2Eₒ, it), make_const_list(1.0))'.
            # Therefore we handle `ListType` as a single-element array with shape (1,)
            # that will be accessed in a map expression on a local domain.
            assert isinstance(node.type.element_type, ts.ScalarType)
            dc_dtype = dace_utils.as_dace_type(node.type.element_type)
            # In order to ease the lowring of the parent expression on local dimension,
            # we represent the scalar value as a single-element 1D array.
            use_array = True
        else:
            assert isinstance(node.type, ts.ScalarType)
            dc_dtype = dace_utils.as_dace_type(node.type)
            use_array = False

        return self._construct_tasklet_result(dc_dtype, tasklet_node, "result", use_array=use_array)

    def visit_FunCall(self, node: gtir.FunCall) -> IteratorExpr | DataExpr:
        if cpm.is_call_to(node, "deref"):
            return self._visit_deref(node)

        elif cpm.is_call_to(node, "neighbors"):
            return self._visit_neighbors(node)

        elif cpm.is_applied_map(node):
            return self._visit_map(node)

        elif cpm.is_applied_reduce(node):
            return self._visit_reduce(node)

        elif cpm.is_applied_shift(node):
            return self._visit_shift(node)

        elif isinstance(node.fun, gtir.SymRef):
            return self._visit_generic_builtin(node)

        else:
            raise NotImplementedError(f"Invalid 'FunCall' node: {node}.")

    def visit_Lambda(
        self, node: gtir.Lambda, args: list[IteratorExpr | MemletExpr | SymbolExpr]
    ) -> tuple[list[DataflowInputEdge], DataflowOutputEdge]:
        for p, arg in zip(node.params, args, strict=True):
            self.symbol_map[str(p.id)] = arg
        output_expr: DataExpr = self.visit(node.expr)
        if isinstance(output_expr, ValueExpr):
            return self.input_edges, DataflowOutputEdge(self.state, output_expr)

        if isinstance(output_expr, MemletExpr):
            # special case where the field operator is simply copying data from source to destination node
            output_dtype = output_expr.dc_node.desc(self.sdfg).dtype
            tasklet_node = self._add_tasklet("copy", {"__inp"}, {"__out"}, "__out = __inp")
            self._add_input_data_edge(
                output_expr.dc_node,
                output_expr.subset,
                tasklet_node,
                "__inp",
            )
        else:
            assert isinstance(output_expr, SymbolExpr)
            # even simpler case, where a constant value is written to destination node
            output_dtype = output_expr.dc_dtype
            tasklet_node = self._add_tasklet("write", {}, {"__out"}, f"__out = {output_expr.value}")

        output_expr = self._construct_tasklet_result(output_dtype, tasklet_node, "__out")
        return self.input_edges, DataflowOutputEdge(self.state, output_expr)

    def visit_Literal(self, node: gtir.Literal) -> SymbolExpr:
        dc_dtype = dace_utils.as_dace_type(node.type)
        return SymbolExpr(node.value, dc_dtype)

    def visit_SymRef(self, node: gtir.SymRef) -> IteratorExpr | MemletExpr | SymbolExpr:
        param = str(node.id)
        if param in self.symbol_map:
            return self.symbol_map[param]
        # if not in the lambda symbol map, this must be a symref to a builtin function
        assert param in gtir_python_codegen.MATH_BUILTINS_MAPPING
        return SymbolExpr(param, dace.string)<|MERGE_RESOLUTION|>--- conflicted
+++ resolved
@@ -1112,14 +1112,9 @@
         offset_expr: DataExpr,
     ) -> IteratorExpr:
         """Implements shift in unstructured domain by means of a neighbor table."""
-<<<<<<< HEAD
-        assert connectivity.neighbor_axis in it.dimensions
-        neighbor_dim = connectivity.neighbor_axis
-=======
         assert any(dim == connectivity.codomain for dim, _ in it.field_domain)
         neighbor_dim = connectivity.codomain
         assert neighbor_dim not in it.indices
->>>>>>> f6c0498d
 
         origin_dim = connectivity.source_dim
         assert origin_dim in it.indices
