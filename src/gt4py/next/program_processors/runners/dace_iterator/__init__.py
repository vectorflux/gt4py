# GT4Py - GridTools Framework
#
# Copyright (c) 2014-2023, ETH Zurich
# All rights reserved.
#
# This file is part of the GT4Py project and the GridTools framework.
# GT4Py is free software: you can redistribute it and/or modify it under
# the terms of the GNU General Public License as published by the
# Free Software Foundation, either version 3 of the License, or any later
# version. See the LICENSE.txt file at the top-level directory of this
# distribution for a copy of the license or check <https://www.gnu.org/licenses/>.
#
# SPDX-License-Identifier: GPL-3.0-or-later
import hashlib
import warnings
from typing import Any, Mapping, Optional, Sequence

import dace
import numpy as np
from dace.codegen.compiled_sdfg import CompiledSDFG
from dace.transformation.auto import auto_optimize as autoopt

import gt4py.next.allocators as next_allocators
import gt4py.next.iterator.ir as itir
import gt4py.next.program_processors.otf_compile_executor as otf_exec
import gt4py.next.program_processors.processor_interface as ppi
from gt4py.next import common
from gt4py.next.iterator import embedded as itir_embedded, transforms as itir_transforms
from gt4py.next.otf.compilation import cache as compilation_cache
from gt4py.next.type_system import type_specifications as ts, type_translation

from .itir_to_sdfg import ItirToSDFG
from .utility import connectivity_identifier, filter_neighbor_tables, get_sorted_dims


try:
    import cupy as cp
except ImportError:
    cp = None


def get_sorted_dim_ranges(domain: common.Domain) -> Sequence[common.FiniteUnitRange]:
    assert common.Domain.is_finite(domain)
    sorted_dims = get_sorted_dims(domain.dims)
    return [domain.ranges[dim_index] for dim_index, _ in sorted_dims]


""" Default build configuration in DaCe backend """
_build_type = "Release"


def convert_arg(arg: Any):
    if common.is_field(arg):
        sorted_dims = get_sorted_dims(arg.domain.dims)
        ndim = len(sorted_dims)
        dim_indices = [dim_index for dim_index, _ in sorted_dims]
        if isinstance(arg.ndarray, np.ndarray):
            return np.moveaxis(arg.ndarray, range(ndim), dim_indices)
        else:
            assert cp is not None and isinstance(arg.ndarray, cp.ndarray)
            return cp.moveaxis(arg.ndarray, range(ndim), dim_indices)
    return arg


def preprocess_program(
    program: itir.FencilDefinition,
    offset_provider: Mapping[str, Any],
    lift_mode: itir_transforms.LiftMode,
):
    node = itir_transforms.apply_common_transforms(
        program,
        common_subexpression_elimination=False,
        lift_mode=lift_mode,
        offset_provider=offset_provider,
        unroll_reduce=False,
    )
    # If we don't unroll, there may be lifts left in the itir which can't be lowered to SDFG.
    # In this case, just retry with unrolled reductions.
    if all([ItirToSDFG._check_no_lifts(closure) for closure in node.closures]):
        fencil_definition = node
    else:
        fencil_definition = itir_transforms.apply_common_transforms(
            program,
            common_subexpression_elimination=False,
            force_inline_lambda_args=True,
            lift_mode=lift_mode,
            offset_provider=offset_provider,
            unroll_reduce=True,
        )
    return fencil_definition


def get_args(sdfg: dace.SDFG, args: Sequence[Any]) -> dict[str, Any]:
    sdfg_params: Sequence[str] = sdfg.arg_names
    return {sdfg_param: convert_arg(arg) for sdfg_param, arg in zip(sdfg_params, args)}


def _ensure_is_on_device(
    connectivity_arg: np.typing.NDArray, device: dace.dtypes.DeviceType
) -> np.typing.NDArray:
    if device == dace.dtypes.DeviceType.GPU:
        if not isinstance(connectivity_arg, cp.ndarray):
            warnings.warn(
                "Copying connectivity to device. For performance make sure connectivity is provided on device."
            )
            return cp.asarray(connectivity_arg)
    return connectivity_arg


def get_connectivity_args(
    neighbor_tables: Sequence[tuple[str, itir_embedded.NeighborTableOffsetProvider]],
    device: dace.dtypes.DeviceType,
) -> dict[str, Any]:
    return {
        connectivity_identifier(offset): _ensure_is_on_device(table.table, device)
        for offset, table in neighbor_tables
    }


def get_shape_args(
    arrays: Mapping[str, dace.data.Array], args: Mapping[str, Any]
) -> Mapping[str, int]:
    return {
        str(sym): size
        for name, value in args.items()
        for sym, size in zip(arrays[name].shape, value.shape)
    }


def get_offset_args(
    sdfg: dace.SDFG,
    args: Sequence[Any],
) -> Mapping[str, int]:
    sdfg_arrays: Mapping[str, dace.data.Array] = sdfg.arrays
    sdfg_params: Sequence[str] = sdfg.arg_names
    return {
        str(sym): -drange.start
        for sdfg_param, arg in zip(sdfg_params, args)
        if common.is_field(arg)
        for sym, drange in zip(sdfg_arrays[sdfg_param].offset, get_sorted_dim_ranges(arg.domain))
    }


def get_stride_args(
    arrays: Mapping[str, dace.data.Array], args: Mapping[str, Any]
) -> Mapping[str, int]:
    stride_args = {}
    for name, value in args.items():
        for sym, stride_size in zip(arrays[name].strides, value.strides):
            stride, remainder = divmod(stride_size, value.itemsize)
            if remainder != 0:
                raise ValueError(
                    f"Stride ({stride_size} bytes) for argument '{sym}' must be a multiple of item size ({value.itemsize} bytes)."
                )
            stride_args[str(sym)] = stride

    return stride_args


_build_cache_cpu: dict[str, CompiledSDFG] = {}
_build_cache_gpu: dict[str, CompiledSDFG] = {}


def get_cache_id(
    program: itir.FencilDefinition,
    arg_types: Sequence[ts.TypeSpec],
    column_axis: Optional[common.Dimension],
    offset_provider: Mapping[str, Any],
) -> str:
    max_neighbors = [
        (k, v.max_neighbors)
        for k, v in offset_provider.items()
        if isinstance(
            v,
            (
                itir_embedded.NeighborTableOffsetProvider,
                itir_embedded.StridedNeighborOffsetProvider,
            ),
        )
    ]
    cache_id_args = [
        str(arg)
        for arg in (
            program,
            *arg_types,
            column_axis,
            *max_neighbors,
        )
    ]
    m = hashlib.sha256()
    for s in cache_id_args:
        m.update(s.encode())
    return m.hexdigest()


def get_sdfg_args(sdfg: dace.SDFG, *args, **kwargs) -> dict[str, Any]:
    """Extracts the arguments needed to call the SDFG.

    This function can handle the same arguments that are passed to `run_dace_iterator()`.

    Args:
        sdfg:               The SDFG for which we want to get the arguments.
    """  # noqa: D401
    offset_provider = kwargs["offset_provider"]
    on_gpu = kwargs.get("on_gpu", False)

    neighbor_tables = filter_neighbor_tables(offset_provider)
    device = dace.DeviceType.GPU if on_gpu else dace.DeviceType.CPU

    sdfg_sig = sdfg.signature_arglist(with_types=False)
    dace_args = get_args(sdfg, args)
    dace_field_args = {n: v for n, v in dace_args.items() if not np.isscalar(v)}
    dace_conn_args = get_connectivity_args(neighbor_tables, device)
    dace_shapes = get_shape_args(sdfg.arrays, dace_field_args)
    dace_conn_shapes = get_shape_args(sdfg.arrays, dace_conn_args)
    dace_strides = get_stride_args(sdfg.arrays, dace_field_args)
    dace_conn_strides = get_stride_args(sdfg.arrays, dace_conn_args)
    dace_offsets = get_offset_args(sdfg, args)
    all_args = {
        **dace_args,
        **dace_conn_args,
        **dace_shapes,
        **dace_conn_shapes,
        **dace_strides,
        **dace_conn_strides,
        **dace_offsets,
    }
    expected_args = {key: all_args[key] for key in sdfg_sig}

    return expected_args


def build_sdfg_from_itir(
    program: itir.FencilDefinition,
    *args,
    offset_provider: dict[str, Any],
    auto_optimize: bool = False,
    on_gpu: bool = False,
    column_axis: Optional[common.Dimension] = None,
    lift_mode: itir_transforms.LiftMode = itir_transforms.LiftMode.FORCE_INLINE,
) -> dace.SDFG:
    """Translate a Fencil into an SDFG.

    Args:
        program:	        The Fencil that should be translated.
        *args:		        Arguments for which the fencil should be called.
        offset_provider:	The set of offset providers that should be used.
        auto_optimize:	    Apply DaCe's `auto_optimize` heuristic.
        on_gpu:		        Performs the translation for GPU, defaults to `False`.
        column_axis:		The column axis to be used, defaults to `None`.
        lift_mode:		    Which lift mode should be used, defaults `FORCE_INLINE`.

    Notes:
        Currently only the `FORCE_INLINE` liftmode is supported and the value of `lift_mode` is ignored.
    """
    # TODO(edopao): As temporary fix until temporaries are supported in the DaCe Backend force
    #                `lift_more` to `FORCE_INLINE` mode.
    lift_mode = itir_transforms.LiftMode.FORCE_INLINE
    arg_types = [type_translation.from_value(arg) for arg in args]

    # visit ITIR and generate SDFG
    program = preprocess_program(program, offset_provider, lift_mode)
    # TODO: According to Lex one should build the SDFG first in a general mannor.
    #       Generalisation to a particular device should happen only at the end.
    sdfg_genenerator = ItirToSDFG(arg_types, offset_provider, column_axis, on_gpu)
    sdfg = sdfg_genenerator.visit(program)
    sdfg.simplify()

    # run DaCe auto-optimization heuristics
    if auto_optimize:
        # TODO: Investigate how symbol definitions improve autoopt transformations,
        #       in which case the cache table should take the symbols map into account.
        symbols: dict[str, int] = {}
        device = dace.DeviceType.GPU if on_gpu else dace.DeviceType.CPU
        sdfg = autoopt.auto_optimize(sdfg, device, symbols=symbols, use_gpu_storage=on_gpu)

    return sdfg


def run_dace_iterator(program: itir.FencilDefinition, *args, **kwargs):
    # build parameters
    build_cache = kwargs.get("build_cache", None)
    compiler_args = kwargs.get("compiler_args", None)  # `None` will take default.
    build_type = kwargs.get("build_type", "RelWithDebInfo")
    on_gpu = kwargs.get("on_gpu", False)
    auto_optimize = kwargs.get("auto_optimize", False)
    lift_mode = kwargs.get("lift_mode", itir_transforms.LiftMode.FORCE_INLINE)
    # ITIR parameters
    column_axis = kwargs.get("column_axis", None)
    offset_provider = kwargs["offset_provider"]

    arg_types = [type_translation.from_value(arg) for arg in args]

    cache_id = get_cache_id(program, arg_types, column_axis, offset_provider)
    if build_cache is not None and cache_id in build_cache:
        # retrieve SDFG program from build cache
        sdfg_program = build_cache[cache_id]
        sdfg = sdfg_program.sdfg

    else:
        sdfg = build_sdfg_from_itir(
            program,
            *args,
            offset_provider=offset_provider,
            auto_optimize=auto_optimize,
            on_gpu=on_gpu,
            column_axis=column_axis,
            lift_mode=lift_mode,
        )

<<<<<<< HEAD
        # TODO: make configurable in backend setup
        sdfg.build_folder = cache.SESSION_STORAGE / ".dacecache"
=======
        sdfg.build_folder = compilation_cache._session_cache_dir_path / ".dacecache"
>>>>>>> 7a9489f7
        with dace.config.temporary_config():
            dace.config.Config.set("compiler", "build_type", value=build_type)
            if compiler_args is not None:
                dace.config.Config.set(
                    "compiler", "cuda" if on_gpu else "cpu", "args", value=compiler_args
                )
            sdfg_program = sdfg.compile(validate=False)

        # store SDFG program in build cache
        if build_cache is not None:
            build_cache[cache_id] = sdfg_program

    expected_args = get_sdfg_args(sdfg, *args, **kwargs)

    with dace.config.temporary_config():
        dace.config.Config.set("compiler", "allow_view_arguments", value=True)
        dace.config.Config.set("frontend", "check_args", value=True)
        sdfg_program(**expected_args)


def _run_dace_cpu(program: itir.FencilDefinition, *args, **kwargs) -> None:
    compiler_args = dace.config.Config.get("compiler", "cpu", "args")

    # disable finite-math-only in order to support isfinite/isinf/isnan builtins
    if "-ffast-math" in compiler_args:
        compiler_args += " -fno-finite-math-only"
    if "-ffinite-math-only" in compiler_args:
        compiler_args.replace("-ffinite-math-only", "")

    run_dace_iterator(
        program,
        *args,
        **kwargs,
        build_cache=_build_cache_cpu,
        build_type=_build_type,
        compiler_args=compiler_args,
        on_gpu=False,
    )


run_dace_cpu = otf_exec.OTFBackend(
    executor=ppi.program_executor(_run_dace_cpu, name="run_dace_cpu"),
    allocator=next_allocators.StandardCPUFieldBufferAllocator(),
)

if cp:

    def _run_dace_gpu(program: itir.FencilDefinition, *args, **kwargs) -> None:
        run_dace_iterator(
            program,
            *args,
            **kwargs,
            build_cache=_build_cache_gpu,
            build_type=_build_type,
            on_gpu=True,
        )

else:

    def _run_dace_gpu(program: itir.FencilDefinition, *args, **kwargs) -> None:
        raise RuntimeError("Missing 'cupy' dependency for GPU execution.")


run_dace_gpu = otf_exec.OTFBackend(
    executor=ppi.program_executor(_run_dace_gpu, name="run_dace_gpu"),
    allocator=next_allocators.StandardGPUFieldBufferAllocator(),
)<|MERGE_RESOLUTION|>--- conflicted
+++ resolved
@@ -308,12 +308,7 @@
             lift_mode=lift_mode,
         )
 
-<<<<<<< HEAD
-        # TODO: make configurable in backend setup
-        sdfg.build_folder = cache.SESSION_STORAGE / ".dacecache"
-=======
-        sdfg.build_folder = compilation_cache._session_cache_dir_path / ".dacecache"
->>>>>>> 7a9489f7
+        sdfg.build_folder = compilation_cache.SESSION_STORAGE / ".dacecache"
         with dace.config.temporary_config():
             dace.config.Config.set("compiler", "build_type", value=build_type)
             if compiler_args is not None:
