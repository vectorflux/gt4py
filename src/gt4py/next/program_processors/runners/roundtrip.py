# GT4Py - GridTools Framework
#
# Copyright (c) 2014-2024, ETH Zurich
# All rights reserved.
#
# Please, refer to the LICENSE file in the root directory.
# SPDX-License-Identifier: BSD-3-Clause

from __future__ import annotations

import dataclasses
import functools
import importlib.util
import pathlib
import tempfile
import textwrap
import typing
from collections.abc import Callable, Iterable
from typing import Any, Optional

from gt4py.eve import codegen
from gt4py.eve.codegen import FormatTemplate as as_fmt, MakoTemplate as as_mako
from gt4py.next import allocators as next_allocators, backend as next_backend, common, config
<<<<<<< HEAD
from gt4py.next.ffront import foast_to_gtir
=======
from gt4py.next.ffront import foast_to_gtir, foast_to_past, past_to_itir
>>>>>>> 692c14b7
from gt4py.next.iterator import ir as itir, transforms as itir_transforms
from gt4py.next.otf import stages, workflow
from gt4py.next.type_system import type_specifications as ts


def _create_tmp(axes: str, origin: str, shape: str, dtype: ts.TypeSpec) -> str:
    if isinstance(dtype, ts.TupleType):
        return f"({','.join(_create_tmp(axes, origin, shape, dt) for dt in dtype.types)},)"
    else:
        assert isinstance(dtype, ts.ScalarType)
        return (
            f"gtx.as_field([{axes}], np.empty({shape}, dtype=np.dtype('{dtype}')), origin={origin})"
        )


class EmbeddedDSL(codegen.TemplatedGenerator):
    Sym = as_fmt("{id}")
    SymRef = as_fmt("{id}")
    Literal = as_fmt("{value}")
    NoneLiteral = as_fmt("None")
    OffsetLiteral = as_fmt("{value}")
    AxisLiteral = as_fmt("{value}")
    FunCall = as_fmt("{fun}({','.join(args)})")
    Lambda = as_mako("(lambda ${','.join(params)}: ${expr})")
    StencilClosure = as_mako("closure(${domain}, ${stencil}, ${output}, [${','.join(inputs)}])")
    FunctionDefinition = as_mako(
        """
@fundef
def ${id}(${','.join(params)}):
    return ${expr}
    """
    )
    Program = as_mako(
        """
${''.join(function_definitions)}
@fendef
def ${id}(${','.join(params)}):
    ${'\\n    '.join(declarations)}
    ${'\\n    '.join(body)}
    """
    )
    SetAt = as_mako("set_at(${expr}, ${domain}, ${target})")
    IfStmt = as_mako("""if_stmt(${cond}, 
        lambda: [${','.join(true_branch)}],
        lambda: [${','.join(false_branch)}]
    )""")

    def visit_Temporary(self, node: itir.Temporary, **kwargs: Any) -> str:
        assert (
            isinstance(node.domain, itir.FunCall)
            and isinstance(node.domain.fun, itir.SymRef)
            and node.domain.fun.id in ("cartesian_domain", "unstructured_domain")
        )
        assert all(
            isinstance(r, itir.FunCall) and r.fun == itir.SymRef(id="named_range")
            for r in node.domain.args
        )
        domain_ranges = [self.visit(r.args) for r in node.domain.args]  # type: ignore[attr-defined] # `node.domain` is `FunCall` checked in previous assert
        axes = ", ".join(label for label, _, _ in domain_ranges)
        origin = "{" + ", ".join(f"{label}: -{start}" for label, start, _ in domain_ranges) + "}"
        shape = "(" + ", ".join(f"{stop}-{start}" for _, start, stop in domain_ranges) + ")"
        assert node.dtype
        return f"{node.id} = {_create_tmp(axes, origin, shape, node.dtype)}"


_FENCIL_CACHE: dict[int, Callable] = {}


def fencil_generator(
    ir: itir.Program | itir.FencilDefinition,
    debug: bool,
<<<<<<< HEAD
    extract_temporaries: bool,
=======
>>>>>>> 692c14b7
    use_embedded: bool,
    offset_provider: dict[str, common.Connectivity | common.Dimension],
    transforms: itir_transforms.ITIRTransform,
) -> stages.CompiledProgram:
    """
    Generate a directly executable fencil from an ITIR node.

    Arguments:
        ir: The iterator IR (ITIR) node.
        debug: Keep module source containing fencil implementation.
<<<<<<< HEAD
        extract_temporaries: Extract intermediate field values into temporaries.
=======
>>>>>>> 692c14b7
        use_embedded: Directly use builtins from embedded backend instead of
                      generic dispatcher. Gives faster performance and is easier
                      to debug.
        offset_provider: A mapping from offset names to offset providers.
    """
    # TODO(tehrengruber): just a temporary solution until we have a proper generic
    #  caching mechanism
<<<<<<< HEAD
    cache_key = hash((ir, extract_temporaries, debug, use_embedded, tuple(offset_provider.items())))
=======
    cache_key = hash((ir, transforms, debug, use_embedded, tuple(offset_provider.items())))
>>>>>>> 692c14b7
    if cache_key in _FENCIL_CACHE:
        if debug:
            print(f"Using cached fencil for key {cache_key}")
        return typing.cast(stages.CompiledProgram, _FENCIL_CACHE[cache_key])

<<<<<<< HEAD
    ir = itir_transforms.apply_common_transforms(
        ir, extract_temporaries=extract_temporaries, offset_provider=offset_provider
    )
=======
    ir = transforms(ir, offset_provider=offset_provider)
>>>>>>> 692c14b7

    program = EmbeddedDSL.apply(ir)

    # format output in debug mode for better debuggability
    # (e.g. line numbers, overview in the debugger).
    if debug:
        program = codegen.format_python_source(program)

    offset_literals: Iterable[str] = (
        ir.pre_walk_values()
        .if_isinstance(itir.OffsetLiteral)
        .getattr("value")
        .if_isinstance(str)
        .to_set()
    )
    axis_literals_set: Iterable[itir.AxisLiteral] = (
        ir.pre_walk_values().if_isinstance(itir.AxisLiteral).to_set()
    )

    if use_embedded:
        builtins_import = "from gt4py.next.iterator.embedded import *"
    else:
        builtins_import = "from gt4py.next.iterator.builtins import *"

    header = textwrap.dedent(
        f"""
        import numpy as np
        import gt4py.next as gtx
        {builtins_import}
        from gt4py.next.iterator.runtime import *
        """
    )

    with tempfile.NamedTemporaryFile(mode="w", suffix=".py", delete=False) as source_file:
        source_file_name = source_file.name
        if debug:
            print(source_file_name)
        offset_literals = [f'{o} = offset("{o}")' for o in offset_literals]
        axis_literals = [
            f'{o.value} = gtx.Dimension("{o.value}", kind=gtx.DimensionKind("{o.kind}"))'
            for o in axis_literals_set
        ]
        source_file.write(header)
        source_file.write("\n".join(offset_literals))
        source_file.write("\n")
        source_file.write("\n".join(axis_literals))
        source_file.write("\n")
        source_file.write(program)
    try:
        spec = importlib.util.spec_from_file_location("module.name", source_file_name)
        mod = importlib.util.module_from_spec(spec)  # type: ignore
        spec.loader.exec_module(mod)  # type: ignore
    finally:
        if not debug:
            pathlib.Path(source_file_name).unlink(missing_ok=True)

    assert isinstance(ir, itir.Program)
    fencil_name = ir.id
    fencil = getattr(mod, fencil_name)

    _FENCIL_CACHE[cache_key] = fencil

    return typing.cast(stages.CompiledProgram, fencil)


@dataclasses.dataclass(frozen=True)
class Roundtrip(workflow.Workflow[stages.CompilableProgram, stages.CompiledProgram]):
    debug: Optional[bool] = None
<<<<<<< HEAD
    extract_temporaries: bool = False
=======
>>>>>>> 692c14b7
    use_embedded: bool = True
    dispatch_backend: Optional[next_backend.Backend] = None
    transforms: itir_transforms.ITIRTransform = itir_transforms.apply_common_transforms  # type: ignore[assignment] # TODO(havogt): cleanup interface of `apply_common_transforms`

    def __call__(self, inp: stages.CompilableProgram) -> stages.CompiledProgram:
        debug = config.DEBUG if self.debug is None else self.debug

        fencil = fencil_generator(
            inp.data,
            offset_provider=inp.args.offset_provider,
            debug=debug,
<<<<<<< HEAD
            extract_temporaries=self.extract_temporaries,
=======
>>>>>>> 692c14b7
            use_embedded=self.use_embedded,
            transforms=self.transforms,
        )

        def decorated_fencil(
            *args: Any,
            offset_provider: dict[str, common.Connectivity | common.Dimension],
            out: Any = None,
            column_axis: Optional[common.Dimension] = None,
            **kwargs: Any,
        ) -> None:
            if out is not None:
                args = (*args, out)
            if not column_axis:  # TODO(tehrengruber): This variable is never used. Bug?
                column_axis = inp.args.column_axis
            fencil(
                *args,
                offset_provider=offset_provider,
                backend=self.dispatch_backend,
                column_axis=inp.args.column_axis,
                **kwargs,
            )

        return decorated_fencil


<<<<<<< HEAD
executor = Roundtrip()
executor_with_temporaries = Roundtrip(extract_temporaries=True)

=======
>>>>>>> 692c14b7
default = next_backend.Backend(
    name="roundtrip",
    executor=Roundtrip(
        transforms=functools.partial(
            itir_transforms.apply_common_transforms, lift_mode=itir_transforms.LiftMode.FORCE_INLINE
        )
    ),
    allocator=next_allocators.StandardCPUFieldBufferAllocator(),
    transforms=next_backend.DEFAULT_TRANSFORMS,
)
with_temporaries = next_backend.Backend(
    name="roundtrip_with_temporaries",
    executor=Roundtrip(
        transforms=functools.partial(
            itir_transforms.apply_common_transforms,
            lift_mode=itir_transforms.LiftMode.USE_TEMPORARIES,
        )
    ),
    allocator=next_allocators.StandardCPUFieldBufferAllocator(),
    transforms=next_backend.DEFAULT_TRANSFORMS,
)

<<<<<<< HEAD
foast_to_gtir_step = foast_to_gtir.adapted_foast_to_gtir_factory(cached=True)
=======

gtir = next_backend.Backend(
    name="roundtrip_gtir",
    executor=Roundtrip(transforms=itir_transforms.apply_fieldview_transforms),  # type: ignore[arg-type] # on purpose doesn't support `FencilDefintion` will resolve itself later...
    allocator=next_allocators.StandardCPUFieldBufferAllocator(),
    transforms=next_backend.Transforms(
        past_to_itir=past_to_itir.past_to_itir_factory(to_gtir=True),
        foast_to_itir=foast_to_gtir.adapted_foast_to_gtir_factory(cached=True),
        field_view_op_to_prog=foast_to_past.operator_to_program_factory(
            foast_to_itir_step=foast_to_gtir.adapted_foast_to_gtir_factory()
        ),
    ),
)
>>>>>>> 692c14b7
<|MERGE_RESOLUTION|>--- conflicted
+++ resolved
@@ -21,11 +21,7 @@
 from gt4py.eve import codegen
 from gt4py.eve.codegen import FormatTemplate as as_fmt, MakoTemplate as as_mako
 from gt4py.next import allocators as next_allocators, backend as next_backend, common, config
-<<<<<<< HEAD
-from gt4py.next.ffront import foast_to_gtir
-=======
 from gt4py.next.ffront import foast_to_gtir, foast_to_past, past_to_itir
->>>>>>> 692c14b7
 from gt4py.next.iterator import ir as itir, transforms as itir_transforms
 from gt4py.next.otf import stages, workflow
 from gt4py.next.type_system import type_specifications as ts
@@ -97,10 +93,6 @@
 def fencil_generator(
     ir: itir.Program | itir.FencilDefinition,
     debug: bool,
-<<<<<<< HEAD
-    extract_temporaries: bool,
-=======
->>>>>>> 692c14b7
     use_embedded: bool,
     offset_provider: dict[str, common.Connectivity | common.Dimension],
     transforms: itir_transforms.ITIRTransform,
@@ -111,10 +103,7 @@
     Arguments:
         ir: The iterator IR (ITIR) node.
         debug: Keep module source containing fencil implementation.
-<<<<<<< HEAD
         extract_temporaries: Extract intermediate field values into temporaries.
-=======
->>>>>>> 692c14b7
         use_embedded: Directly use builtins from embedded backend instead of
                       generic dispatcher. Gives faster performance and is easier
                       to debug.
@@ -122,23 +111,13 @@
     """
     # TODO(tehrengruber): just a temporary solution until we have a proper generic
     #  caching mechanism
-<<<<<<< HEAD
-    cache_key = hash((ir, extract_temporaries, debug, use_embedded, tuple(offset_provider.items())))
-=======
     cache_key = hash((ir, transforms, debug, use_embedded, tuple(offset_provider.items())))
->>>>>>> 692c14b7
     if cache_key in _FENCIL_CACHE:
         if debug:
             print(f"Using cached fencil for key {cache_key}")
         return typing.cast(stages.CompiledProgram, _FENCIL_CACHE[cache_key])
 
-<<<<<<< HEAD
-    ir = itir_transforms.apply_common_transforms(
-        ir, extract_temporaries=extract_temporaries, offset_provider=offset_provider
-    )
-=======
     ir = transforms(ir, offset_provider=offset_provider)
->>>>>>> 692c14b7
 
     program = EmbeddedDSL.apply(ir)
 
@@ -207,10 +186,6 @@
 @dataclasses.dataclass(frozen=True)
 class Roundtrip(workflow.Workflow[stages.CompilableProgram, stages.CompiledProgram]):
     debug: Optional[bool] = None
-<<<<<<< HEAD
-    extract_temporaries: bool = False
-=======
->>>>>>> 692c14b7
     use_embedded: bool = True
     dispatch_backend: Optional[next_backend.Backend] = None
     transforms: itir_transforms.ITIRTransform = itir_transforms.apply_common_transforms  # type: ignore[assignment] # TODO(havogt): cleanup interface of `apply_common_transforms`
@@ -222,10 +197,6 @@
             inp.data,
             offset_provider=inp.args.offset_provider,
             debug=debug,
-<<<<<<< HEAD
-            extract_temporaries=self.extract_temporaries,
-=======
->>>>>>> 692c14b7
             use_embedded=self.use_embedded,
             transforms=self.transforms,
         )
@@ -252,17 +223,12 @@
         return decorated_fencil
 
 
-<<<<<<< HEAD
-executor = Roundtrip()
-executor_with_temporaries = Roundtrip(extract_temporaries=True)
-
-=======
->>>>>>> 692c14b7
 default = next_backend.Backend(
     name="roundtrip",
     executor=Roundtrip(
         transforms=functools.partial(
-            itir_transforms.apply_common_transforms, lift_mode=itir_transforms.LiftMode.FORCE_INLINE
+            itir_transforms.apply_common_transforms,
+            extract_temporaries=False,
         )
     ),
     allocator=next_allocators.StandardCPUFieldBufferAllocator(),
@@ -273,16 +239,13 @@
     executor=Roundtrip(
         transforms=functools.partial(
             itir_transforms.apply_common_transforms,
-            lift_mode=itir_transforms.LiftMode.USE_TEMPORARIES,
+            extract_temporaries=True,
         )
     ),
     allocator=next_allocators.StandardCPUFieldBufferAllocator(),
     transforms=next_backend.DEFAULT_TRANSFORMS,
 )
 
-<<<<<<< HEAD
-foast_to_gtir_step = foast_to_gtir.adapted_foast_to_gtir_factory(cached=True)
-=======
 
 gtir = next_backend.Backend(
     name="roundtrip_gtir",
@@ -296,4 +259,4 @@
         ),
     ),
 )
->>>>>>> 692c14b7
+foast_to_gtir_step = foast_to_gtir.adapted_foast_to_gtir_factory(cached=True)