--- conflicted
+++ resolved
@@ -144,10 +144,4 @@
 
 
 class DomainType(DataType):
-<<<<<<< HEAD
-    dims: list[common.Dimension]
-=======
-    # TODO(tehrengruber): Remove "unknown" here again after the result type of `as_fieldop`
-    #  is always precisely known. This is the case after #1853.
-    dims: list[common.Dimension] | Literal["unknown"]
->>>>>>> a41eb1a4
+    dims: list[common.Dimension]