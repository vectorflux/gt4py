--- conflicted
+++ resolved
@@ -144,10 +144,4 @@
 
 
 class DomainType(DataType):
-<<<<<<< HEAD
-    # TODO(tehrengruber): Remove "unknown" here again after the result type of `as_fieldop`
-    #  is always precisely known. This is the case after #1853.
-    dims: list[common.Dimension] | Literal["unknown"]
-=======
-    dims: list[common.Dimension]
->>>>>>> 45ccbbc9
+    dims: list[common.Dimension]