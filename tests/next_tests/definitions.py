# GT4Py - GridTools Framework
#
# Copyright (c) 2014-2024, ETH Zurich
# All rights reserved.
#
# Please, refer to the LICENSE file in the root directory.
# SPDX-License-Identifier: BSD-3-Clause

"""Contains definition of test-exclusion matrices, see ADR 15."""

import dataclasses
import enum
import importlib
from typing import Final

import pytest

from gt4py.next import allocators as next_allocators


# Skip definitions
XFAIL = pytest.xfail
SKIP = pytest.skip


# Program processors
class _PythonObjectIdMixin:
    # Only useful for classes inheriting from (str, enum.Enum)
    def __str__(self) -> str:
        assert isinstance(self.value, str)
        return self.value

    def load(self) -> object:
        *mods, obj = self.value.split(".")
        globs = {"_m": importlib.import_module(".".join(mods))}
        obj = eval(f"_m.{obj}", globs)
        return obj

    def short_id(self, num_components: int = 2) -> str:
        return ".".join(self.value.split(".")[-num_components:])


class ProgramBackendId(_PythonObjectIdMixin, str, enum.Enum):
    GTFN_CPU = "gt4py.next.program_processors.runners.gtfn.run_gtfn"
    GTFN_CPU_IMPERATIVE = "gt4py.next.program_processors.runners.gtfn.run_gtfn_imperative"
    GTFN_CPU_NO_TRANSFORMS = "gt4py.next.program_processors.runners.gtfn.run_gtfn_no_transforms"
    GTFN_GPU = "gt4py.next.program_processors.runners.gtfn.run_gtfn_gpu"
    ROUNDTRIP = "gt4py.next.program_processors.runners.roundtrip.default"
    ROUNDTRIP_NO_TRANSFORMS = "gt4py.next.program_processors.runners.roundtrip.no_transforms"
    GTIR_EMBEDDED = "gt4py.next.program_processors.runners.roundtrip.gtir"
    ROUNDTRIP_WITH_TEMPORARIES = "gt4py.next.program_processors.runners.roundtrip.with_temporaries"
    DOUBLE_ROUNDTRIP = "gt4py.next.program_processors.runners.double_roundtrip.backend"


@dataclasses.dataclass(frozen=True)
class EmbeddedDummyBackend:
    name: str
    allocator: next_allocators.FieldBufferAllocatorProtocol
    executor: Final = None


numpy_execution = EmbeddedDummyBackend(
    "EmbeddedNumPy", next_allocators.StandardCPUFieldBufferAllocator()
)
cupy_execution = EmbeddedDummyBackend(
    "EmbeddedCuPy", next_allocators.StandardGPUFieldBufferAllocator()
)


class EmbeddedIds(_PythonObjectIdMixin, str, enum.Enum):
    NUMPY_EXECUTION = "next_tests.definitions.numpy_execution"
    CUPY_EXECUTION = "next_tests.definitions.cupy_execution"


class OptionalProgramBackendId(_PythonObjectIdMixin, str, enum.Enum):
    DACE_CPU = "gt4py.next.program_processors.runners.dace.run_dace_cpu"
    DACE_GPU = "gt4py.next.program_processors.runners.dace.run_dace_gpu"
    DACE_CPU_NO_OPT = "gt4py.next.program_processors.runners.dace.run_dace_cpu_noopt"


class ProgramFormatterId(_PythonObjectIdMixin, str, enum.Enum):
    GTFN_CPP_FORMATTER = "gt4py.next.program_processors.formatters.gtfn.format_cpp"
    ITIR_PRETTY_PRINTER = (
        "gt4py.next.program_processors.formatters.pretty_print.format_itir_and_check"
    )
    LISP_FORMATTER = "gt4py.next.program_processors.formatters.lisp.format_lisp"


# Test markers
# Special marker that skips all tests. This is not a regular pytest marker, but handled explicitly
# to avoid needing to mark all tests.
ALL = "all"
REQUIRES_ATLAS = "requires_atlas"
USES_APPLIED_SHIFTS = "uses_applied_shifts"
USES_CAN_DEREF = "uses_can_deref"
USES_COMPOSITE_SHIFTS = "uses_composite_shifts"
USES_CONSTANT_FIELDS = "uses_constant_fields"
USES_DYNAMIC_OFFSETS = "uses_dynamic_offsets"
USES_FLOORDIV = "uses_floordiv"
USES_IF_STMTS = "uses_if_stmts"
USES_IR_IF_STMTS = "uses_ir_if_stmts"
USES_INDEX_FIELDS = "uses_index_fields"
USES_LIFT = "uses_lift"
USES_NEGATIVE_MODULO = "uses_negative_modulo"
USES_ORIGIN = "uses_origin"
USES_REDUCE_WITH_LAMBDA = "uses_reduce_with_lambda"
USES_SCAN = "uses_scan"
USES_SCAN_IN_FIELD_OPERATOR = "uses_scan_in_field_operator"
USES_SCAN_IN_STENCIL = "uses_scan_in_stencil"
USES_SCAN_WITHOUT_FIELD_ARGS = "uses_scan_without_field_args"
USES_SCAN_NESTED = "uses_scan_nested"
USES_SCAN_REQUIRING_PROJECTOR = "uses_scan_requiring_projector"
USES_SPARSE_FIELDS = "uses_sparse_fields"
USES_SPARSE_FIELDS_AS_OUTPUT = "uses_sparse_fields_as_output"
USES_REDUCTION_WITH_ONLY_SPARSE_FIELDS = "uses_reduction_with_only_sparse_fields"
USES_STRIDED_NEIGHBOR_OFFSET = "uses_strided_neighbor_offset"
USES_TUPLE_ARGS = "uses_tuple_args"
USES_TUPLES_ARGS_WITH_DIFFERENT_BUT_PROMOTABLE_DIMS = (
    "uses_tuple_args_with_different_but_promotable_dims"
)
USES_TUPLE_ITERATOR = "uses_tuple_iterator"
USES_TUPLE_RETURNS = "uses_tuple_returns"
USES_ZERO_DIMENSIONAL_FIELDS = "uses_zero_dimensional_fields"
USES_CARTESIAN_SHIFT = "uses_cartesian_shift"
USES_UNSTRUCTURED_SHIFT = "uses_unstructured_shift"
USES_MAX_OVER = "uses_max_over"
USES_MESH_WITH_SKIP_VALUES = "uses_mesh_with_skip_values"
USES_PROGRAM_METRICS = "uses_program_metrics"
USES_SCALAR_IN_DOMAIN_AND_FO = "uses_scalar_in_domain_and_fo"
<<<<<<< HEAD
USES_FRONTEND_CONCAT_WHERE = "uses_frontend_concat_where"
USES_GTIR_CONCAT_WHERE = "uses_gtir_concat_where"
=======
USES_CONCAT_WHERE = "uses_concat_where"
>>>>>>> 5f7e251a
CHECKS_SPECIFIC_ERROR = "checks_specific_error"

# Skip messages (available format keys: 'marker', 'backend')
UNSUPPORTED_MESSAGE = "'{marker}' tests not supported by '{backend}' backend"
BINDINGS_UNSUPPORTED_MESSAGE = "'{marker}' not supported by '{backend}' bindings"
REDUCTION_WITH_ONLY_SPARSE_FIELDS_MESSAGE = (
    "We cannot unroll a reduction on a sparse field only (not clear if it is legal ITIR)"
)
# Common list of feature markers to skip
COMMON_SKIP_TEST_LIST = [
    (REQUIRES_ATLAS, XFAIL, BINDINGS_UNSUPPORTED_MESSAGE),
    (USES_APPLIED_SHIFTS, XFAIL, UNSUPPORTED_MESSAGE),
    (USES_NEGATIVE_MODULO, XFAIL, UNSUPPORTED_MESSAGE),
    (USES_REDUCTION_WITH_ONLY_SPARSE_FIELDS, XFAIL, REDUCTION_WITH_ONLY_SPARSE_FIELDS_MESSAGE),
    (USES_SPARSE_FIELDS_AS_OUTPUT, XFAIL, UNSUPPORTED_MESSAGE),
    (USES_TUPLES_ARGS_WITH_DIFFERENT_BUT_PROMOTABLE_DIMS, XFAIL, UNSUPPORTED_MESSAGE),
    (USES_CONCAT_WHERE, XFAIL, UNSUPPORTED_MESSAGE),
]
# Markers to skip because of missing features in the domain inference
DOMAIN_INFERENCE_SKIP_LIST = [
    (USES_STRIDED_NEIGHBOR_OFFSET, XFAIL, UNSUPPORTED_MESSAGE),
]
DACE_SKIP_TEST_LIST = (
    COMMON_SKIP_TEST_LIST
    + DOMAIN_INFERENCE_SKIP_LIST
    + [
        (USES_CAN_DEREF, XFAIL, UNSUPPORTED_MESSAGE),
        (USES_COMPOSITE_SHIFTS, XFAIL, UNSUPPORTED_MESSAGE),
        (USES_LIFT, XFAIL, UNSUPPORTED_MESSAGE),
        (USES_REDUCE_WITH_LAMBDA, XFAIL, UNSUPPORTED_MESSAGE),
        (USES_SCAN_IN_STENCIL, XFAIL, BINDINGS_UNSUPPORTED_MESSAGE),
        (USES_SPARSE_FIELDS, XFAIL, UNSUPPORTED_MESSAGE),
        (USES_TUPLE_ITERATOR, XFAIL, UNSUPPORTED_MESSAGE),
        (USES_FRONTEND_CONCAT_WHERE, XFAIL, UNSUPPORTED_MESSAGE),
    ]
)
EMBEDDED_SKIP_LIST = [
    (USES_DYNAMIC_OFFSETS, XFAIL, UNSUPPORTED_MESSAGE),
    (CHECKS_SPECIFIC_ERROR, XFAIL, UNSUPPORTED_MESSAGE),
    (
        USES_SCAN_WITHOUT_FIELD_ARGS,
        XFAIL,
        UNSUPPORTED_MESSAGE,
    ),  # we can't extract the field type from scan args
    (USES_CONCAT_WHERE, XFAIL, UNSUPPORTED_MESSAGE),
]
ROUNDTRIP_SKIP_LIST = DOMAIN_INFERENCE_SKIP_LIST + [
    (USES_PROGRAM_METRICS, XFAIL, UNSUPPORTED_MESSAGE),
    (USES_SPARSE_FIELDS_AS_OUTPUT, XFAIL, UNSUPPORTED_MESSAGE),
    (USES_TUPLES_ARGS_WITH_DIFFERENT_BUT_PROMOTABLE_DIMS, XFAIL, UNSUPPORTED_MESSAGE),
    (USES_CONCAT_WHERE, XFAIL, UNSUPPORTED_MESSAGE),
]
GTIR_EMBEDDED_SKIP_LIST = ROUNDTRIP_SKIP_LIST + [
    (USES_FRONTEND_CONCAT_WHERE, XFAIL, UNSUPPORTED_MESSAGE),
]
GTFN_SKIP_TEST_LIST = (
    COMMON_SKIP_TEST_LIST
    + DOMAIN_INFERENCE_SKIP_LIST
    + [
        # floordiv not yet supported, see https://github.com/GridTools/gt4py/issues/1136
        (USES_FLOORDIV, XFAIL, BINDINGS_UNSUPPORTED_MESSAGE),
        (USES_SCAN_IN_STENCIL, XFAIL, BINDINGS_UNSUPPORTED_MESSAGE),
        (USES_STRIDED_NEIGHBOR_OFFSET, XFAIL, BINDINGS_UNSUPPORTED_MESSAGE),
        # max_over broken, see https://github.com/GridTools/gt4py/issues/1289
        (USES_MAX_OVER, XFAIL, UNSUPPORTED_MESSAGE),
    ]
)

#: Skip matrix, contains for each backend processor a list of tuples with following fields:
#: (<test_marker>, <skip_definition, <skip_message>)
BACKEND_SKIP_TEST_MATRIX = {
    EmbeddedIds.NUMPY_EXECUTION: EMBEDDED_SKIP_LIST,
    EmbeddedIds.CUPY_EXECUTION: EMBEDDED_SKIP_LIST,
    OptionalProgramBackendId.DACE_CPU: DACE_SKIP_TEST_LIST,
    OptionalProgramBackendId.DACE_GPU: DACE_SKIP_TEST_LIST,
    OptionalProgramBackendId.DACE_CPU_NO_OPT: DACE_SKIP_TEST_LIST,
    ProgramBackendId.GTFN_CPU: GTFN_SKIP_TEST_LIST
    + [(USES_SCAN_NESTED, XFAIL, UNSUPPORTED_MESSAGE)],
    ProgramBackendId.GTFN_CPU_IMPERATIVE: GTFN_SKIP_TEST_LIST
    + [(USES_SCAN_NESTED, XFAIL, UNSUPPORTED_MESSAGE)],
    ProgramBackendId.GTFN_GPU: GTFN_SKIP_TEST_LIST
    + [(USES_SCAN_NESTED, XFAIL, UNSUPPORTED_MESSAGE)],
    ProgramFormatterId.GTFN_CPP_FORMATTER: DOMAIN_INFERENCE_SKIP_LIST
    + [
        (USES_SCAN_IN_STENCIL, XFAIL, BINDINGS_UNSUPPORTED_MESSAGE),
        (USES_REDUCTION_WITH_ONLY_SPARSE_FIELDS, XFAIL, REDUCTION_WITH_ONLY_SPARSE_FIELDS_MESSAGE),
    ],
    ProgramFormatterId.LISP_FORMATTER: DOMAIN_INFERENCE_SKIP_LIST,
    ProgramBackendId.ROUNDTRIP: ROUNDTRIP_SKIP_LIST,
    ProgramBackendId.DOUBLE_ROUNDTRIP: ROUNDTRIP_SKIP_LIST,
    ProgramBackendId.ROUNDTRIP_WITH_TEMPORARIES: ROUNDTRIP_SKIP_LIST
    + [
        (ALL, XFAIL, UNSUPPORTED_MESSAGE),
        (USES_STRIDED_NEIGHBOR_OFFSET, XFAIL, UNSUPPORTED_MESSAGE),
    ],
    ProgramBackendId.GTIR_EMBEDDED: GTIR_EMBEDDED_SKIP_LIST,
}<|MERGE_RESOLUTION|>--- conflicted
+++ resolved
@@ -127,12 +127,7 @@
 USES_MESH_WITH_SKIP_VALUES = "uses_mesh_with_skip_values"
 USES_PROGRAM_METRICS = "uses_program_metrics"
 USES_SCALAR_IN_DOMAIN_AND_FO = "uses_scalar_in_domain_and_fo"
-<<<<<<< HEAD
-USES_FRONTEND_CONCAT_WHERE = "uses_frontend_concat_where"
-USES_GTIR_CONCAT_WHERE = "uses_gtir_concat_where"
-=======
 USES_CONCAT_WHERE = "uses_concat_where"
->>>>>>> 5f7e251a
 CHECKS_SPECIFIC_ERROR = "checks_specific_error"
 
 # Skip messages (available format keys: 'marker', 'backend')
@@ -149,7 +144,6 @@
     (USES_REDUCTION_WITH_ONLY_SPARSE_FIELDS, XFAIL, REDUCTION_WITH_ONLY_SPARSE_FIELDS_MESSAGE),
     (USES_SPARSE_FIELDS_AS_OUTPUT, XFAIL, UNSUPPORTED_MESSAGE),
     (USES_TUPLES_ARGS_WITH_DIFFERENT_BUT_PROMOTABLE_DIMS, XFAIL, UNSUPPORTED_MESSAGE),
-    (USES_CONCAT_WHERE, XFAIL, UNSUPPORTED_MESSAGE),
 ]
 # Markers to skip because of missing features in the domain inference
 DOMAIN_INFERENCE_SKIP_LIST = [
@@ -166,7 +160,7 @@
         (USES_SCAN_IN_STENCIL, XFAIL, BINDINGS_UNSUPPORTED_MESSAGE),
         (USES_SPARSE_FIELDS, XFAIL, UNSUPPORTED_MESSAGE),
         (USES_TUPLE_ITERATOR, XFAIL, UNSUPPORTED_MESSAGE),
-        (USES_FRONTEND_CONCAT_WHERE, XFAIL, UNSUPPORTED_MESSAGE),
+        (USES_CONCAT_WHERE, XFAIL, UNSUPPORTED_MESSAGE),
     ]
 )
 EMBEDDED_SKIP_LIST = [
@@ -177,16 +171,14 @@
         XFAIL,
         UNSUPPORTED_MESSAGE,
     ),  # we can't extract the field type from scan args
-    (USES_CONCAT_WHERE, XFAIL, UNSUPPORTED_MESSAGE),
 ]
 ROUNDTRIP_SKIP_LIST = DOMAIN_INFERENCE_SKIP_LIST + [
     (USES_PROGRAM_METRICS, XFAIL, UNSUPPORTED_MESSAGE),
     (USES_SPARSE_FIELDS_AS_OUTPUT, XFAIL, UNSUPPORTED_MESSAGE),
     (USES_TUPLES_ARGS_WITH_DIFFERENT_BUT_PROMOTABLE_DIMS, XFAIL, UNSUPPORTED_MESSAGE),
+]
+GTIR_EMBEDDED_SKIP_LIST = ROUNDTRIP_SKIP_LIST + [
     (USES_CONCAT_WHERE, XFAIL, UNSUPPORTED_MESSAGE),
-]
-GTIR_EMBEDDED_SKIP_LIST = ROUNDTRIP_SKIP_LIST + [
-    (USES_FRONTEND_CONCAT_WHERE, XFAIL, UNSUPPORTED_MESSAGE),
 ]
 GTFN_SKIP_TEST_LIST = (
     COMMON_SKIP_TEST_LIST
