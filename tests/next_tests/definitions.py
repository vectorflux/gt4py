--- conflicted
+++ resolved
@@ -161,10 +161,6 @@
         (USES_SCAN_IN_STENCIL, XFAIL, BINDINGS_UNSUPPORTED_MESSAGE),
         (USES_SPARSE_FIELDS, XFAIL, UNSUPPORTED_MESSAGE),
         (USES_TUPLE_ITERATOR, XFAIL, UNSUPPORTED_MESSAGE),
-<<<<<<< HEAD
-=======
-        (USES_CONCAT_WHERE, XFAIL, UNSUPPORTED_MESSAGE),
->>>>>>> f7709615
     ]
 )
 EMBEDDED_SKIP_LIST = [
