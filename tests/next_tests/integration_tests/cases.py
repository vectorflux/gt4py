--- conflicted
+++ resolved
@@ -434,11 +434,7 @@
     out: Optional[FieldViewInout] = None,
     inout: Optional[FieldViewInout] = None,
     offset_provider: Optional[OffsetProvider] = None,
-<<<<<<< HEAD
-    comparison: Callable[[Any, Any], bool] = gt_utils.tree_map(np.allclose),
-=======
     comparison: Callable[[Any, Any], bool] = tree_mapped_np_allclose,
->>>>>>> 68cd934e
 ) -> None:
     """
     Check the result of executing a fieldview program or operator against ref.
