# GT4Py - GridTools Framework
#
# Copyright (c) 2014-2024, ETH Zurich
# All rights reserved.
#
# Please, refer to the LICENSE file in the root directory.
# SPDX-License-Identifier: BSD-3-Clause

import numpy as np
from typing import Tuple
import pytest
from next_tests.integration_tests.cases import IDim, JDim, KDim, cartesian_case
from gt4py import next as gtx
from gt4py.next import errors
<<<<<<< HEAD
=======
from gt4py.next import broadcast
>>>>>>> 45ccbbc9
from gt4py.next.ffront.experimental import concat_where
from next_tests.integration_tests import cases
from next_tests.integration_tests.feature_tests.ffront_tests.ffront_test_utils import (
    exec_alloc_descriptor,
)

# TODO test non-Python int for embedded comparison


@pytest.mark.uses_frontend_concat_where
def test_concat_where_simple(cartesian_case):
    @gtx.field_operator
    def testee(ground: cases.IJKField, air: cases.IJKField) -> cases.IJKField:
        return concat_where(KDim > 0, air, ground)

    out = cases.allocate(cartesian_case, testee, cases.RETURN)()
    ground = cases.allocate(cartesian_case, testee, "ground")()
    air = cases.allocate(cartesian_case, testee, "air")()

    k = np.arange(0, cartesian_case.default_sizes[KDim])
    ref = np.where(k[np.newaxis, np.newaxis, :] == 0, ground.asnumpy(), air.asnumpy())
    cases.verify(cartesian_case, testee, ground, air, out=out, ref=ref)


@pytest.mark.uses_frontend_concat_where
def test_concat_where(cartesian_case):
    @gtx.field_operator
    def testee(ground: cases.IJKField, air: cases.IJKField) -> cases.IJKField:
        return concat_where(KDim == 0, ground, air)

    out = cases.allocate(cartesian_case, testee, cases.RETURN)()
    ground = cases.allocate(cartesian_case, testee, "ground")()
    air = cases.allocate(cartesian_case, testee, "air")()

    k = np.arange(0, cartesian_case.default_sizes[KDim])
    ref = np.where(k[np.newaxis, np.newaxis, :] == 0, ground.asnumpy(), air.asnumpy())
    cases.verify(cartesian_case, testee, ground, air, out=out, ref=ref)


@pytest.mark.uses_frontend_concat_where
def test_concat_where_non_overlapping(cartesian_case):
    @gtx.field_operator
    def testee(ground: cases.IJKField, air: cases.IJKField) -> cases.IJKField:
        return concat_where(KDim == 0, ground, air)

    out = cases.allocate(cartesian_case, testee, cases.RETURN)()
    ground = cases.allocate(
        cartesian_case, testee, "ground", domain=out.domain.slice_at[:, :, 0:1]
    )()
    air = cases.allocate(cartesian_case, testee, "air", domain=out.domain.slice_at[:, :, 1:])()

    ref = np.concatenate((ground.asnumpy(), air.asnumpy()), axis=2)
    cases.verify(cartesian_case, testee, ground, air, out=out, ref=ref)


@pytest.mark.uses_frontend_concat_where
def test_concat_where_single_level_broadcast(cartesian_case):
    @gtx.field_operator
    def testee(a: cases.KField, b: cases.IJKField) -> cases.IJKField:
        return concat_where(KDim == 0, a, b)

    out = cases.allocate(cartesian_case, testee, cases.RETURN)()
    a = cases.allocate(
        cartesian_case, testee, "a", domain=gtx.domain({KDim: out.domain.shape[2]})
    )()
    b = cases.allocate(cartesian_case, testee, "b", domain=out.domain.slice_at[:, :, 1:])()

    ref = np.concatenate(
        (
            np.tile(a.asnumpy()[0], (*b.domain.shape[0:2], 1)),
            b.asnumpy(),
        ),
        axis=2,
    )
    cases.verify(cartesian_case, testee, a, b, out=out, ref=ref)


@pytest.mark.uses_frontend_concat_where
def test_concat_where_single_level_restricted_domain_broadcast(cartesian_case):
    @gtx.field_operator
    def testee(a: cases.KField, b: cases.IJKField) -> cases.IJKField:
        return concat_where(KDim == 0, a, b)

    out = cases.allocate(cartesian_case, testee, cases.RETURN)()
    # note: this field is only defined on K: 0, 1, i.e., contains only a single value
    a = cases.allocate(cartesian_case, testee, "a", domain=gtx.domain({KDim: (0, 1)}))()
    b = cases.allocate(cartesian_case, testee, "b", domain=out.domain.slice_at[:, :, 1:])()

    ref = np.concatenate(
        (
            np.tile(a.asnumpy()[0], (*b.domain.shape[0:2], 1)),
            b.asnumpy(),
        ),
        axis=2,
    )
    cases.verify(cartesian_case, testee, a, b, out=out, ref=ref)


@pytest.mark.uses_frontend_concat_where
def test_boundary_single_layer_3d_bc(cartesian_case):
    @gtx.field_operator
    def testee(interior: cases.IJKField, boundary: cases.IJKField) -> cases.IJKField:
        return concat_where(KDim == 0, boundary, interior)

    interior = cases.allocate(cartesian_case, testee, "interior")()
    boundary = cases.allocate(cartesian_case, testee, "boundary", sizes={KDim: 1})()
    out = cases.allocate(cartesian_case, testee, cases.RETURN)()

    k = np.arange(0, cartesian_case.default_sizes[KDim])
    ref = np.where(
        k[np.newaxis, np.newaxis, :] == 0,
        np.broadcast_to(boundary.asnumpy(), interior.shape),
        interior.asnumpy(),
    )

    cases.verify(cartesian_case, testee, interior, boundary, out=out, ref=ref)


@pytest.mark.uses_frontend_concat_where
def test_boundary_single_layer_2d_bc(cartesian_case):
    @gtx.field_operator
    def testee(interior: cases.IJKField, boundary: cases.IJField) -> cases.IJKField:
        return concat_where(KDim == 0, boundary, interior)

    interior = cases.allocate(cartesian_case, testee, "interior")()
    boundary = cases.allocate(cartesian_case, testee, "boundary")()
    out = cases.allocate(cartesian_case, testee, cases.RETURN)()

    k = np.arange(0, cartesian_case.default_sizes[KDim])
    ref = np.where(
        k[np.newaxis, np.newaxis, :] == 0,
        boundary.asnumpy()[:, :, np.newaxis],
        interior.asnumpy(),
    )

    cases.verify(cartesian_case, testee, interior, boundary, out=out, ref=ref)


@pytest.mark.uses_frontend_concat_where
def test_dimension_two_nested_conditions(cartesian_case):
    @gtx.field_operator
    def testee(interior: cases.IJKField, boundary: cases.IJKField) -> cases.IJKField:
        return concat_where((KDim < 2), boundary, concat_where((KDim >= 5), boundary, interior))

    interior = cases.allocate(cartesian_case, testee, "interior")()
    boundary = cases.allocate(cartesian_case, testee, "boundary")()
    out = cases.allocate(cartesian_case, testee, cases.RETURN)()

    k = np.arange(0, cartesian_case.default_sizes[KDim])
    ref = np.where(
        (k[np.newaxis, np.newaxis, :] < 2) | (k[np.newaxis, np.newaxis, :] >= 5),
        boundary.asnumpy(),
        interior.asnumpy(),
    )
    cases.verify(cartesian_case, testee, interior, boundary, out=out, ref=ref)


# @pytest.mark.uses_frontend_concat_where
# def test_dimension_two_illegal_threeway_comparison(cartesian_case):
#     @gtx.field_operator
#     def testee(interior: cases.KField, boundary: cases.KField, nlev: np.int32) -> cases.KField:
#         return concat_where(0 < KDim < (nlev - 1), interior, boundary)
<<<<<<< HEAD

#     interior = cases.allocate(cartesian_case, testee, "interior")()
#     boundary = cases.allocate(cartesian_case, testee, "boundary")()
#     out = cases.allocate(cartesian_case, testee, cases.RETURN)()

#     nlev = cartesian_case.default_sizes[KDim]
#     k = np.arange(0, nlev)
#     ref = np.where((0 < k) & (k < (nlev - 1)), interior.asnumpy(), boundary.asnumpy())
#     with pytest.raises:  # TODO
#         cases.verify(cartesian_case, testee, interior, boundary, nlev, out=out, ref=ref)


@pytest.mark.uses_frontend_concat_where
def test_dimension_two_conditions_and(cartesian_case):
    @gtx.field_operator
    def testee(interior: cases.KField, boundary: cases.KField, nlev: np.int32) -> cases.KField:
        return concat_where((0 < KDim) & (KDim < (nlev - 1)), interior, boundary)

    interior = cases.allocate(cartesian_case, testee, "interior")()
    boundary = cases.allocate(cartesian_case, testee, "boundary")()
    out = cases.allocate(cartesian_case, testee, cases.RETURN)()

    nlev = cartesian_case.default_sizes[KDim]
    k = np.arange(0, nlev)
    ref = np.where((0 < k) & (k < (nlev - 1)), interior.asnumpy(), boundary.asnumpy())
    cases.verify(cartesian_case, testee, interior, boundary, nlev, out=out, ref=ref)


@pytest.mark.uses_frontend_concat_where
def test_dimension_two_conditions_eq(cartesian_case):
    @gtx.field_operator
    def testee(interior: cases.KField, boundary: cases.KField) -> cases.KField:
        return concat_where((KDim == 2), interior, boundary)

    interior = cases.allocate(cartesian_case, testee, "interior")()
    boundary = cases.allocate(cartesian_case, testee, "boundary")()
    out = cases.allocate(cartesian_case, testee, cases.RETURN)()

    k = np.arange(0, cartesian_case.default_sizes[KDim])
    ref = np.where(k == 2, interior.asnumpy(), boundary.asnumpy())
    cases.verify(cartesian_case, testee, interior, boundary, out=out, ref=ref)
=======

#     interior = cases.allocate(cartesian_case, testee, "interior")()
#     boundary = cases.allocate(cartesian_case, testee, "boundary")()
#     out = cases.allocate(cartesian_case, testee, cases.RETURN)()
>>>>>>> 45ccbbc9

#     nlev = cartesian_case.default_sizes[KDim]
#     k = np.arange(0, nlev)
#     ref = np.where((0 < k) & (k < (nlev - 1)), interior.asnumpy(), boundary.asnumpy())
#     with pytest.raises:  # TODO
#         cases.verify(cartesian_case, testee, interior, boundary, nlev, out=out, ref=ref)

<<<<<<< HEAD
@pytest.mark.uses_frontend_concat_where
def test_dimension_two_conditions_or(cartesian_case):
    @gtx.field_operator
    def testee(interior: cases.KField, boundary: cases.KField) -> cases.KField:
        return concat_where(((KDim < 2) | (KDim >= 5)), boundary, interior)
=======

@pytest.mark.uses_frontend_concat_where
def test_dimension_two_conditions_and(cartesian_case):
    @gtx.field_operator
    def testee(interior: cases.KField, boundary: cases.KField, nlev: np.int32) -> cases.KField:
        return concat_where((0 < KDim) & (KDim < (nlev - 1)), interior, boundary)
>>>>>>> 45ccbbc9

    interior = cases.allocate(cartesian_case, testee, "interior")()
    boundary = cases.allocate(cartesian_case, testee, "boundary")()
    out = cases.allocate(cartesian_case, testee, cases.RETURN)()

<<<<<<< HEAD
    k = np.arange(0, cartesian_case.default_sizes[KDim])
    ref = np.where((k < 2) | (k >= 5), boundary.asnumpy(), interior.asnumpy())
    cases.verify(cartesian_case, testee, interior, boundary, out=out, ref=ref)


@pytest.mark.uses_frontend_concat_where
def test_lap_like(cartesian_case):
    @gtx.field_operator
    def testee(
        input: cases.IJField, boundary: np.int32, shape: tuple[np.int32, np.int32]
    ) -> cases.IJField:
        # TODO add support for multi-dimensional concat_where masks
        return concat_where(
            (IDim == 0) | (IDim == shape[0] - 1),
            boundary,
            concat_where((JDim == 0) | (JDim == shape[1] - 1), boundary, input),
        )

    out = cases.allocate(cartesian_case, testee, cases.RETURN)()
    input = cases.allocate(
        cartesian_case, testee, "input", domain=out.domain.slice_at[1:-1, 1:-1]
    )()
    boundary = 2

    ref = np.full(out.domain.shape, np.nan)
    ref[0, :] = boundary
    ref[:, 0] = boundary
    ref[-1, :] = boundary
    ref[:, -1] = boundary
    ref[1:-1, 1:-1] = input.asnumpy()
    cases.verify(cartesian_case, testee, input, boundary, out.domain.shape, out=out, ref=ref)

=======
    nlev = cartesian_case.default_sizes[KDim]
    k = np.arange(0, nlev)
    ref = np.where((0 < k) & (k < (nlev - 1)), interior.asnumpy(), boundary.asnumpy())
    cases.verify(cartesian_case, testee, interior, boundary, nlev, out=out, ref=ref)


@pytest.mark.uses_frontend_concat_where
def test_dimension_two_conditions_eq(cartesian_case):
    @gtx.field_operator
    def testee(interior: cases.KField, boundary: cases.KField) -> cases.KField:
        return concat_where((KDim == 2), interior, boundary)

    interior = cases.allocate(cartesian_case, testee, "interior")()
    boundary = cases.allocate(cartesian_case, testee, "boundary")()
    out = cases.allocate(cartesian_case, testee, cases.RETURN)()

    k = np.arange(0, cartesian_case.default_sizes[KDim])
    ref = np.where(k == 2, interior.asnumpy(), boundary.asnumpy())
    cases.verify(cartesian_case, testee, interior, boundary, out=out, ref=ref)


@pytest.mark.uses_frontend_concat_where
def test_dimension_two_conditions_or(cartesian_case):
    @gtx.field_operator
    def testee(interior: cases.KField, boundary: cases.KField) -> cases.KField:
        return concat_where(((KDim < 2) | (KDim >= 5)), boundary, interior)

    interior = cases.allocate(cartesian_case, testee, "interior")()
    boundary = cases.allocate(cartesian_case, testee, "boundary")()
    out = cases.allocate(cartesian_case, testee, cases.RETURN)()

    k = np.arange(0, cartesian_case.default_sizes[KDim])
    ref = np.where((k < 2) | (k >= 5), boundary.asnumpy(), interior.asnumpy())
    cases.verify(cartesian_case, testee, interior, boundary, out=out, ref=ref)


@pytest.mark.uses_frontend_concat_where
def test_lap_like(cartesian_case):
    @gtx.field_operator
    def testee(
        input: cases.IJField, boundary: np.int32, shape: tuple[np.int32, np.int32]
    ) -> cases.IJField:
        # TODO add support for multi-dimensional concat_where masks
        return concat_where(
            (IDim == 0) | (IDim == shape[0] - 1),
            boundary,
            concat_where((JDim == 0) | (JDim == shape[1] - 1), boundary, input),
        )

    out = cases.allocate(cartesian_case, testee, cases.RETURN)()
    input = cases.allocate(
        cartesian_case, testee, "input", domain=out.domain.slice_at[1:-1, 1:-1]
    )()
    boundary = 2

    ref = np.full(out.domain.shape, np.nan)
    ref[0, :] = boundary
    ref[:, 0] = boundary
    ref[-1, :] = boundary
    ref[:, -1] = boundary
    ref[1:-1, 1:-1] = input.asnumpy()
    cases.verify(cartesian_case, testee, input, boundary, out.domain.shape, out=out, ref=ref)

>>>>>>> 45ccbbc9

@pytest.mark.uses_frontend_concat_where
@pytest.mark.uses_tuple_returns
def test_with_tuples(cartesian_case):
    @gtx.field_operator
    def testee(
        interior0: cases.IJKField,
        boundary0: cases.IJField,
        interior1: cases.IJKField,
        boundary1: cases.IJField,
    ) -> Tuple[cases.IJKField, cases.IJKField]:
        return concat_where(KDim == 0, (boundary0, boundary1), (interior0, interior1))

    interior0 = cases.allocate(cartesian_case, testee, "interior0")()
    boundary0 = cases.allocate(cartesian_case, testee, "boundary0")()
    interior1 = cases.allocate(cartesian_case, testee, "interior1")()
    boundary1 = cases.allocate(cartesian_case, testee, "boundary1")()
    out = cases.allocate(cartesian_case, testee, cases.RETURN)()

    k = np.arange(0, cartesian_case.default_sizes[KDim])
    ref0 = np.where(
        k[np.newaxis, np.newaxis, :] == 0,
        boundary0.asnumpy()[:, :, np.newaxis],
        interior0.asnumpy(),
    )
    ref1 = np.where(
        k[np.newaxis, np.newaxis, :] == 0,
        boundary1.asnumpy()[:, :, np.newaxis],
        interior1.asnumpy(),
    )

    cases.verify(
        cartesian_case,
        testee,
<<<<<<< HEAD
=======
        interior0,
        boundary0,
        interior1,
        boundary1,
        out=out,
        ref=(ref0, ref1),
    )


@pytest.mark.uses_frontend_concat_where
@pytest.mark.uses_tuple_returns
def test_with_tuples_different_domain(cartesian_case):
    @gtx.field_operator
    def testee(
        interior0: cases.IJKField,
        boundary0: cases.IJKField,
        interior1: cases.KField,
        boundary1: cases.KField,
    ) -> Tuple[cases.IJKField, cases.IJKField]:
        a, b = concat_where(KDim == 0, (boundary0, boundary1), (interior0, interior1))
        # the broadcast is only needed since we can not return fields on different domains yet
        return a, broadcast(b, (IDim, JDim, KDim))

    interior0 = cases.allocate(cartesian_case, testee, "interior0")()
    boundary0 = cases.allocate(cartesian_case, testee, "boundary0")()
    interior1 = cases.allocate(cartesian_case, testee, "interior1")()
    boundary1 = cases.allocate(cartesian_case, testee, "boundary1")()
    out = cases.allocate(cartesian_case, testee, cases.RETURN)()

    k = np.arange(0, cartesian_case.default_sizes[KDim])
    ref0 = np.where(
        k[np.newaxis, np.newaxis, :] == 0,
        boundary0.asnumpy(),
        interior0.asnumpy(),
    )
    ref1 = np.where(
        k == 0,
        boundary1.asnumpy(),
        interior1.asnumpy(),
    )

    cases.verify(
        cartesian_case,
        testee,
>>>>>>> 45ccbbc9
        interior0,
        boundary0,
        interior1,
        boundary1,
        out=out,
        ref=(ref0, ref1),
    )


@pytest.mark.uses_frontend_concat_where
def test_nested_conditions_with_empty_branches(cartesian_case):
    @gtx.field_operator
    def testee(interior: cases.IField, boundary: cases.IField, N: gtx.int32) -> cases.IField:
        interior = concat_where(IDim == 0, boundary, interior)
        interior = concat_where(1 <= IDim < N - 1, interior * 2, interior)
        interior = concat_where(IDim == N - 1, boundary, interior)
        return interior

    interior = cases.allocate(cartesian_case, testee, "interior")()
    boundary = cases.allocate(cartesian_case, testee, "boundary")()
    out = cases.allocate(cartesian_case, testee, cases.RETURN)()
    N = cartesian_case.default_sizes[IDim]

    i = np.arange(0, cartesian_case.default_sizes[IDim])
    ref = np.where(
        (i[:] == 0) | (i[:] == N - 1),
        boundary.asnumpy(),
        interior.asnumpy() * 2,
    )
    cases.verify(cartesian_case, testee, interior, boundary, N, out=out, ref=ref)<|MERGE_RESOLUTION|>--- conflicted
+++ resolved
@@ -12,10 +12,7 @@
 from next_tests.integration_tests.cases import IDim, JDim, KDim, cartesian_case
 from gt4py import next as gtx
 from gt4py.next import errors
-<<<<<<< HEAD
-=======
 from gt4py.next import broadcast
->>>>>>> 45ccbbc9
 from gt4py.next.ffront.experimental import concat_where
 from next_tests.integration_tests import cases
 from next_tests.integration_tests.feature_tests.ffront_tests.ffront_test_utils import (
@@ -178,7 +175,6 @@
 #     @gtx.field_operator
 #     def testee(interior: cases.KField, boundary: cases.KField, nlev: np.int32) -> cases.KField:
 #         return concat_where(0 < KDim < (nlev - 1), interior, boundary)
-<<<<<<< HEAD
 
 #     interior = cases.allocate(cartesian_case, testee, "interior")()
 #     boundary = cases.allocate(cartesian_case, testee, "boundary")()
@@ -220,39 +216,18 @@
     k = np.arange(0, cartesian_case.default_sizes[KDim])
     ref = np.where(k == 2, interior.asnumpy(), boundary.asnumpy())
     cases.verify(cartesian_case, testee, interior, boundary, out=out, ref=ref)
-=======
-
-#     interior = cases.allocate(cartesian_case, testee, "interior")()
-#     boundary = cases.allocate(cartesian_case, testee, "boundary")()
-#     out = cases.allocate(cartesian_case, testee, cases.RETURN)()
->>>>>>> 45ccbbc9
-
-#     nlev = cartesian_case.default_sizes[KDim]
-#     k = np.arange(0, nlev)
-#     ref = np.where((0 < k) & (k < (nlev - 1)), interior.asnumpy(), boundary.asnumpy())
-#     with pytest.raises:  # TODO
-#         cases.verify(cartesian_case, testee, interior, boundary, nlev, out=out, ref=ref)
-
-<<<<<<< HEAD
+
+
 @pytest.mark.uses_frontend_concat_where
 def test_dimension_two_conditions_or(cartesian_case):
     @gtx.field_operator
     def testee(interior: cases.KField, boundary: cases.KField) -> cases.KField:
         return concat_where(((KDim < 2) | (KDim >= 5)), boundary, interior)
-=======
-
-@pytest.mark.uses_frontend_concat_where
-def test_dimension_two_conditions_and(cartesian_case):
-    @gtx.field_operator
-    def testee(interior: cases.KField, boundary: cases.KField, nlev: np.int32) -> cases.KField:
-        return concat_where((0 < KDim) & (KDim < (nlev - 1)), interior, boundary)
->>>>>>> 45ccbbc9
-
-    interior = cases.allocate(cartesian_case, testee, "interior")()
-    boundary = cases.allocate(cartesian_case, testee, "boundary")()
-    out = cases.allocate(cartesian_case, testee, cases.RETURN)()
-
-<<<<<<< HEAD
+
+    interior = cases.allocate(cartesian_case, testee, "interior")()
+    boundary = cases.allocate(cartesian_case, testee, "boundary")()
+    out = cases.allocate(cartesian_case, testee, cases.RETURN)()
+
     k = np.arange(0, cartesian_case.default_sizes[KDim])
     ref = np.where((k < 2) | (k >= 5), boundary.asnumpy(), interior.asnumpy())
     cases.verify(cartesian_case, testee, interior, boundary, out=out, ref=ref)
@@ -285,71 +260,6 @@
     ref[1:-1, 1:-1] = input.asnumpy()
     cases.verify(cartesian_case, testee, input, boundary, out.domain.shape, out=out, ref=ref)
 
-=======
-    nlev = cartesian_case.default_sizes[KDim]
-    k = np.arange(0, nlev)
-    ref = np.where((0 < k) & (k < (nlev - 1)), interior.asnumpy(), boundary.asnumpy())
-    cases.verify(cartesian_case, testee, interior, boundary, nlev, out=out, ref=ref)
-
-
-@pytest.mark.uses_frontend_concat_where
-def test_dimension_two_conditions_eq(cartesian_case):
-    @gtx.field_operator
-    def testee(interior: cases.KField, boundary: cases.KField) -> cases.KField:
-        return concat_where((KDim == 2), interior, boundary)
-
-    interior = cases.allocate(cartesian_case, testee, "interior")()
-    boundary = cases.allocate(cartesian_case, testee, "boundary")()
-    out = cases.allocate(cartesian_case, testee, cases.RETURN)()
-
-    k = np.arange(0, cartesian_case.default_sizes[KDim])
-    ref = np.where(k == 2, interior.asnumpy(), boundary.asnumpy())
-    cases.verify(cartesian_case, testee, interior, boundary, out=out, ref=ref)
-
-
-@pytest.mark.uses_frontend_concat_where
-def test_dimension_two_conditions_or(cartesian_case):
-    @gtx.field_operator
-    def testee(interior: cases.KField, boundary: cases.KField) -> cases.KField:
-        return concat_where(((KDim < 2) | (KDim >= 5)), boundary, interior)
-
-    interior = cases.allocate(cartesian_case, testee, "interior")()
-    boundary = cases.allocate(cartesian_case, testee, "boundary")()
-    out = cases.allocate(cartesian_case, testee, cases.RETURN)()
-
-    k = np.arange(0, cartesian_case.default_sizes[KDim])
-    ref = np.where((k < 2) | (k >= 5), boundary.asnumpy(), interior.asnumpy())
-    cases.verify(cartesian_case, testee, interior, boundary, out=out, ref=ref)
-
-
-@pytest.mark.uses_frontend_concat_where
-def test_lap_like(cartesian_case):
-    @gtx.field_operator
-    def testee(
-        input: cases.IJField, boundary: np.int32, shape: tuple[np.int32, np.int32]
-    ) -> cases.IJField:
-        # TODO add support for multi-dimensional concat_where masks
-        return concat_where(
-            (IDim == 0) | (IDim == shape[0] - 1),
-            boundary,
-            concat_where((JDim == 0) | (JDim == shape[1] - 1), boundary, input),
-        )
-
-    out = cases.allocate(cartesian_case, testee, cases.RETURN)()
-    input = cases.allocate(
-        cartesian_case, testee, "input", domain=out.domain.slice_at[1:-1, 1:-1]
-    )()
-    boundary = 2
-
-    ref = np.full(out.domain.shape, np.nan)
-    ref[0, :] = boundary
-    ref[:, 0] = boundary
-    ref[-1, :] = boundary
-    ref[:, -1] = boundary
-    ref[1:-1, 1:-1] = input.asnumpy()
-    cases.verify(cartesian_case, testee, input, boundary, out.domain.shape, out=out, ref=ref)
-
->>>>>>> 45ccbbc9
 
 @pytest.mark.uses_frontend_concat_where
 @pytest.mark.uses_tuple_returns
@@ -384,8 +294,6 @@
     cases.verify(
         cartesian_case,
         testee,
-<<<<<<< HEAD
-=======
         interior0,
         boundary0,
         interior1,
@@ -395,7 +303,6 @@
     )
 
 
-@pytest.mark.uses_frontend_concat_where
 @pytest.mark.uses_tuple_returns
 def test_with_tuples_different_domain(cartesian_case):
     @gtx.field_operator
@@ -430,7 +337,6 @@
     cases.verify(
         cartesian_case,
         testee,
->>>>>>> 45ccbbc9
         interior0,
         boundary0,
         interior1,
