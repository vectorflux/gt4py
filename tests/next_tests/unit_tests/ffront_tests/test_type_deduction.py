--- conflicted
+++ resolved
@@ -145,8 +145,6 @@
     assert compare_node.type == ts.DomainType(dims=[TDim])
 
 
-<<<<<<< HEAD
-=======
 def test_concat_where_scalar():
     def simple_concat_where(a: float, b: float):
         return concat_where(TDim > 0, a, b)
@@ -156,7 +154,6 @@
     assert compare_node.type == ts.DomainType(dims=[TDim])
 
 
->>>>>>> dfd2b146
 def test_domain_comparison_failure():
     def domain_comparison(a: Field[[TDim], float], b: Field[[TDim], float]):
         return concat_where(TDim > 1.0, a, b)
@@ -190,8 +187,6 @@
         _ = FieldOperatorParser.apply_to_function(domain_comparison)
 
 
-<<<<<<< HEAD
-=======
 def test_domain_chained_comparison_failure():
     def domain_comparison(a: Field[[TDim], float], b: Field[[TDim], float]):
         return concat_where(0 < TDim < 42, a, b)
@@ -204,7 +199,6 @@
         _ = FieldOperatorParser.apply_to_function(domain_comparison)
 
 
->>>>>>> dfd2b146
 @pytest.fixture
 def premap_setup():
     X = Dimension("X")
