# GT4Py - GridTools Framework
#
# Copyright (c) 2014-2024, ETH Zurich
# All rights reserved.
#
# Please, refer to the LICENSE file in the root directory.
# SPDX-License-Identifier: BSD-3-Clause

import re
from typing import Optional, Pattern

import pytest

import gt4py.next.ffront.type_specifications
from gt4py.next import (
    Dimension,
    DimensionKind,
    Field,
    FieldOffset,
    astype,
    broadcast,
    common,
    errors,
    float32,
    float64,
    int32,
    int64,
    neighbor_sum,
    where,
)
from gt4py.next.ffront.experimental import concat_where
from gt4py.next.ffront.ast_passes import single_static_assign as ssa
from gt4py.next.ffront.experimental import as_offset
from gt4py.next.ffront.func_to_foast import FieldOperatorParser
from gt4py.next.type_system import type_info, type_specifications as ts

TDim = Dimension("TDim")  # Meaningless dimension, used for tests.


def test_unpack_assign():
    def unpack_explicit_tuple(
        a: Field[[TDim], float64], b: Field[[TDim], float64]
    ) -> tuple[Field[[TDim], float64], Field[[TDim], float64]]:
        tmp_a, tmp_b = (a, b)
        return tmp_a, tmp_b

    parsed = FieldOperatorParser.apply_to_function(unpack_explicit_tuple)

    assert parsed.body.annex.symtable[ssa.unique_name("tmp_a", 0)].type == ts.FieldType(
        dims=[TDim], dtype=ts.ScalarType(kind=ts.ScalarKind.FLOAT64, shape=None)
    )
    assert parsed.body.annex.symtable[ssa.unique_name("tmp_b", 0)].type == ts.FieldType(
        dims=[TDim], dtype=ts.ScalarType(kind=ts.ScalarKind.FLOAT64, shape=None)
    )


def test_assign_tuple():
    def temp_tuple(a: Field[[TDim], float64], b: Field[[TDim], int64]):
        tmp = a, b
        return tmp

    parsed = FieldOperatorParser.apply_to_function(temp_tuple)

    assert parsed.body.annex.symtable[ssa.unique_name("tmp", 0)].type == ts.TupleType(
        types=[
            ts.FieldType(dims=[TDim], dtype=ts.ScalarType(kind=ts.ScalarKind.FLOAT64, shape=None)),
            ts.FieldType(dims=[TDim], dtype=ts.ScalarType(kind=ts.ScalarKind.INT64, shape=None)),
        ]
    )


def test_adding_bool():
    """Expect an error when using arithmetic on bools."""

    def add_bools(a: Field[[TDim], bool], b: Field[[TDim], bool]):
        return a + b

    with pytest.raises(
<<<<<<< HEAD
        errors.DSLError, match=(re.escape("Unsupported operand type(s) for +: 'Field[[TDim], bool]' and 'Field[[TDim], bool]'."))
=======
        errors.DSLError,
        match=(
            re.escape(
                "Unsupported operand type(s) for +: 'Field[[TDim], bool]' and 'Field[[TDim], bool]'."
            )
        ),
>>>>>>> c8e06bd0
    ):
        _ = FieldOperatorParser.apply_to_function(add_bools)


def test_binop_nonmatching_dims():
    """Binary operations can only work when both fields have the same dimensions."""
    X = Dimension("X")
    Y = Dimension("Y")

    def nonmatching(a: Field[[X], float64], b: Field[[Y], float64]):
        return a + b

    with pytest.raises(
        errors.DSLError,
        match=(
            r"Could not promote 'Field\[\[X], float64\]' and 'Field\[\[Y\], float64\]' to common type in call to +."
        ),
    ):
        _ = FieldOperatorParser.apply_to_function(nonmatching)


def test_bitop_float():
    def float_bitop(a: Field[[TDim], float], b: Field[[TDim], float]):
        return a & b

    with pytest.raises(
        errors.DSLError,
<<<<<<< HEAD
        match=re.escape("Unsupported operand type(s) for &: 'Field[[TDim], float64]' and 'Field[[TDim], float64]'."),
=======
        match=re.escape(
            "Unsupported operand type(s) for &: 'Field[[TDim], float64]' and 'Field[[TDim], float64]'."
        ),
>>>>>>> c8e06bd0
    ):
        _ = FieldOperatorParser.apply_to_function(float_bitop)


def test_signing_bool():
    def sign_bool(a: Field[[TDim], bool]):
        return -a

    with pytest.raises(
        errors.DSLError,
        match=r"Incompatible type for unary operator '\-': 'Field\[\[TDim\], bool\]'.",
    ):
        _ = FieldOperatorParser.apply_to_function(sign_bool)


def test_notting_int():
    def not_int(a: Field[[TDim], int64]):
        return not a

    with pytest.raises(
        errors.DSLError,
        match=r"Incompatible type for unary operator 'not': 'Field\[\[TDim\], int64\]'.",
    ):
        _ = FieldOperatorParser.apply_to_function(not_int)


def test_concat_where():
    def simple_concat_where(a: Field[[TDim], float], b: Field[[TDim], float]):
        return concat_where(TDim > 0, a, b)

    parsed = FieldOperatorParser.apply_to_function(simple_concat_where)
    compare_node = parsed.body.stmts[0].value.args[0]
    assert compare_node.type == ts.DomainType(dims=[TDim])


def test_domain_comparison_failure():
    def domain_comparison(a: Field[[TDim], float], b: Field[[TDim], float]):
<<<<<<< HEAD
        return concat_where(TDim > 1., a, b)
=======
        return concat_where(TDim > 1.0, a, b)
>>>>>>> c8e06bd0

    with pytest.raises(
        errors.DSLError,
        match=re.escape("Expected an int32, but got 'float64' instead."),
    ):
        _ = FieldOperatorParser.apply_to_function(domain_comparison)


def test_domain_comparison_checkerboard_failure():
    def domain_comparison(a: Field[[TDim], float], b: Field[[TDim], float]):
<<<<<<< HEAD
        return concat_where(TDim % 2., a, b)
=======
        return concat_where(TDim % 2.0, a, b)
>>>>>>> c8e06bd0

    with pytest.raises(
        errors.DSLError,
        match=re.escape("Unsupported operand type(s) for %."),
    ):
        _ = FieldOperatorParser.apply_to_function(domain_comparison)


def test_concat_where_invalid_dtype():
    def domain_comparison(a: Field[[TDim], float], b: Field[[TDim], float]):
<<<<<<< HEAD
        return concat_where(TDim > 0, 1., 2)

    with pytest.raises(
            errors.DSLError,
            match=re.escape("Field arguments must be of same dtype, got 'float64' != 'int32'."),
=======
        return concat_where(TDim > 0, 1.0, 2)

    with pytest.raises(
        errors.DSLError,
        match=re.escape("Field arguments must be of same dtype, got 'float64' != 'int32'."),
>>>>>>> c8e06bd0
    ):
        _ = FieldOperatorParser.apply_to_function(domain_comparison)


@pytest.fixture
def premap_setup():
    X = Dimension("X")
    Y = Dimension("Y")
    Y2XDim = Dimension("Y2X", kind=DimensionKind.LOCAL)
    Y2X = FieldOffset("Y2X", source=X, target=(Y, Y2XDim))
    return X, Y, Y2XDim, Y2X


def test_premap(premap_setup):
    X, Y, Y2XDim, Y2X = premap_setup

    def premap_fo(bar: Field[[X], int64]) -> Field[[Y], int64]:
        return bar(Y2X[0])

    parsed = FieldOperatorParser.apply_to_function(premap_fo)

    assert parsed.body.stmts[0].value.type == ts.FieldType(
        dims=[Y], dtype=ts.ScalarType(kind=ts.ScalarKind.INT64)
    )


def test_premap_nbfield(premap_setup):
    X, Y, Y2XDim, Y2X = premap_setup

    def premap_fo(bar: Field[[X], int64]) -> Field[[Y, Y2XDim], int64]:
        return bar(Y2X)

    parsed = FieldOperatorParser.apply_to_function(premap_fo)

    assert parsed.body.stmts[0].value.type == ts.FieldType(
        dims=[Y, Y2XDim], dtype=ts.ScalarType(kind=ts.ScalarKind.INT64)
    )


def test_premap_reduce(premap_setup):
    X, Y, Y2XDim, Y2X = premap_setup

    def premap_fo(bar: Field[[X], int32]) -> Field[[Y], int32]:
        return 2 * neighbor_sum(bar(Y2X), axis=Y2XDim)

    parsed = FieldOperatorParser.apply_to_function(premap_fo)

    assert parsed.body.stmts[0].value.type == ts.FieldType(
        dims=[Y], dtype=ts.ScalarType(kind=ts.ScalarKind.INT32)
    )


def test_premap_reduce_sparse(premap_setup):
    X, Y, Y2XDim, Y2X = premap_setup

    def premap_fo(bar: Field[[Y, Y2XDim], int32]) -> Field[[Y], int32]:
        return 5 * neighbor_sum(bar, axis=Y2XDim)

    parsed = FieldOperatorParser.apply_to_function(premap_fo)

    assert parsed.body.stmts[0].value.type == ts.FieldType(
        dims=[Y], dtype=ts.ScalarType(kind=ts.ScalarKind.INT32)
    )


def test_mismatched_literals():
    def mismatched_lit() -> Field[[TDim], "float32"]:
        return float32("1.0") + float64("1.0")

    with pytest.raises(
        errors.DSLError,
        match=(r"Could not promote 'float32' and 'float64' to common type in call to +."),
    ):
        _ = FieldOperatorParser.apply_to_function(mismatched_lit)


def test_broadcast_multi_dim():
    ADim = Dimension("ADim")
    BDim = Dimension("BDim")
    CDim = Dimension("CDim")

    def simple_broadcast(a: Field[[ADim], float64]):
        return broadcast(a, (ADim, BDim, CDim))

    parsed = FieldOperatorParser.apply_to_function(simple_broadcast)

    assert parsed.body.stmts[0].value.type == ts.FieldType(
        dims=[ADim, BDim, CDim], dtype=ts.ScalarType(kind=ts.ScalarKind.FLOAT64)
    )


def test_broadcast_disjoint():
    ADim = Dimension("ADim")
    BDim = Dimension("BDim")
    CDim = Dimension("CDim")

    def disjoint_broadcast(a: Field[[ADim], float64]):
        return broadcast(a, (BDim, CDim))

    with pytest.raises(errors.DSLError, match=r"expected broadcast dimension\(s\) \'.*\' missing"):
        _ = FieldOperatorParser.apply_to_function(disjoint_broadcast)


def test_broadcast_badtype():
    ADim = Dimension("ADim")
    BDim = "BDim"
    CDim = Dimension("CDim")

    def badtype_broadcast(a: Field[[ADim], float64]):
        return broadcast(a, (BDim, CDim))

    with pytest.raises(
        errors.DSLError, match=r"expected all broadcast dimensions to be of type 'Dimension'."
    ):
        _ = FieldOperatorParser.apply_to_function(badtype_broadcast)


def test_where_dim():
    ADim = Dimension("ADim")
    BDim = Dimension("BDim")

    def simple_where(a: Field[[ADim], bool], b: Field[[ADim, BDim], float64]):
        return where(a, b, 9.0)

    parsed = FieldOperatorParser.apply_to_function(simple_where)

    assert parsed.body.stmts[0].value.type == ts.FieldType(
        dims=[ADim, BDim], dtype=ts.ScalarType(kind=ts.ScalarKind.FLOAT64)
    )


def test_where_broadcast_dim():
    ADim = Dimension("ADim")

    def simple_where(a: Field[[ADim], bool]):
        return where(a, 5.0, 9.0)

    parsed = FieldOperatorParser.apply_to_function(simple_where)

    assert parsed.body.stmts[0].value.type == ts.FieldType(
        dims=[ADim], dtype=ts.ScalarType(kind=ts.ScalarKind.FLOAT64)
    )


def test_where_tuple_dim():
    ADim = Dimension("ADim")

    def tuple_where(a: Field[[ADim], bool], b: Field[[ADim], float64]):
        return where(a, ((5.0, 9.0), (b, 6.0)), ((8.0, b), (5.0, 9.0)))

    parsed = FieldOperatorParser.apply_to_function(tuple_where)

    assert parsed.body.stmts[0].value.type == ts.TupleType(
        types=[
            ts.TupleType(
                types=[
                    ts.FieldType(dims=[ADim], dtype=ts.ScalarType(kind=ts.ScalarKind.FLOAT64)),
                    ts.FieldType(dims=[ADim], dtype=ts.ScalarType(kind=ts.ScalarKind.FLOAT64)),
                ]
            ),
            ts.TupleType(
                types=[
                    ts.FieldType(dims=[ADim], dtype=ts.ScalarType(kind=ts.ScalarKind.FLOAT64)),
                    ts.FieldType(dims=[ADim], dtype=ts.ScalarType(kind=ts.ScalarKind.FLOAT64)),
                ]
            ),
        ]
    )


def test_where_bad_dim():
    ADim = Dimension("ADim")

    def bad_dim_where(a: Field[[ADim], bool], b: Field[[ADim], float64]):
        return where(a, ((5.0, 9.0), (b, 6.0)), b)

    with pytest.raises(errors.DSLError, match=r"Return arguments need to be of same type"):
        _ = FieldOperatorParser.apply_to_function(bad_dim_where)


def test_where_mixed_dims():
    ADim = Dimension("ADim")
    BDim = Dimension("BDim")

    def tuple_where_mix_dims(
        a: Field[[ADim], bool], b: Field[[ADim], float64], c: Field[[ADim, BDim], float64]
    ):
        return where(a, ((c, 9.0), (b, 6.0)), ((8.0, b), (5.0, 9.0)))

    parsed = FieldOperatorParser.apply_to_function(tuple_where_mix_dims)

    assert parsed.body.stmts[0].value.type == ts.TupleType(
        types=[
            ts.TupleType(
                types=[
                    ts.FieldType(
                        dims=[ADim, BDim], dtype=ts.ScalarType(kind=ts.ScalarKind.FLOAT64)
                    ),
                    ts.FieldType(dims=[ADim], dtype=ts.ScalarType(kind=ts.ScalarKind.FLOAT64)),
                ]
            ),
            ts.TupleType(
                types=[
                    ts.FieldType(dims=[ADim], dtype=ts.ScalarType(kind=ts.ScalarKind.FLOAT64)),
                    ts.FieldType(dims=[ADim], dtype=ts.ScalarType(kind=ts.ScalarKind.FLOAT64)),
                ]
            ),
        ]
    )


def test_astype_dtype():
    def simple_astype(a: Field[[TDim], float64]):
        return astype(a, bool)

    parsed = FieldOperatorParser.apply_to_function(simple_astype)

    assert parsed.body.stmts[0].value.type == ts.FieldType(
        dims=[TDim], dtype=ts.ScalarType(kind=ts.ScalarKind.BOOL)
    )


def test_astype_wrong_dtype():
    def simple_astype(a: Field[[TDim], float64]):
        # we just use broadcast here, but anything with type function is fine
        return astype(a, broadcast)

    with pytest.raises(
        errors.DSLError,
        match=r"Invalid call to 'astype': second argument must be a scalar type, got.",
    ):
        _ = FieldOperatorParser.apply_to_function(simple_astype)


def test_astype_wrong_value_type():
    def simple_astype(a: Field[[TDim], float64]):
        # we just use broadcast here but anything that is not a field, scalar or tuple thereof works
        return astype(broadcast, bool)

    with pytest.raises(errors.DSLError) as exc_info:
        _ = FieldOperatorParser.apply_to_function(simple_astype)

    assert (
        re.search("Expected 1st argument to be of type", exc_info.value.__cause__.args[0])
        is not None
    )


def test_mod_floats():
    def modulo_floats(inp: Field[[TDim], float]):
        return inp % 3.0

    with pytest.raises(errors.DSLError, match=r"Type 'float64' can not be used in operator '%'"):
        _ = FieldOperatorParser.apply_to_function(modulo_floats)


def test_undefined_symbols():
    def return_undefined():
        return undefined_symbol

    with pytest.raises(errors.DSLError, match="Undeclared symbol"):
        _ = FieldOperatorParser.apply_to_function(return_undefined)


def test_as_offset_dim():
    ADim = Dimension("ADim")
    BDim = Dimension("BDim")
    Boff = FieldOffset("Boff", source=BDim, target=(BDim,))

    def as_offset_dim(a: Field[[ADim, BDim], float], b: Field[[ADim], int]):
        return a(as_offset(Boff, b))

    with pytest.raises(errors.DSLError, match=f"not in list of offset field dimensions"):
        _ = FieldOperatorParser.apply_to_function(as_offset_dim)


def test_as_offset_dtype():
    ADim = Dimension("ADim")
    BDim = Dimension("BDim")
    Boff = FieldOffset("Boff", source=BDim, target=(BDim,))

    def as_offset_dtype(a: Field[[ADim, BDim], float], b: Field[[BDim], float]):
        return a(as_offset(Boff, b))

    with pytest.raises(errors.DSLError, match=f"expected integer for offset field dtype"):
        _ = FieldOperatorParser.apply_to_function(as_offset_dtype)<|MERGE_RESOLUTION|>--- conflicted
+++ resolved
@@ -76,16 +76,12 @@
         return a + b
 
     with pytest.raises(
-<<<<<<< HEAD
-        errors.DSLError, match=(re.escape("Unsupported operand type(s) for +: 'Field[[TDim], bool]' and 'Field[[TDim], bool]'."))
-=======
         errors.DSLError,
         match=(
             re.escape(
                 "Unsupported operand type(s) for +: 'Field[[TDim], bool]' and 'Field[[TDim], bool]'."
             )
         ),
->>>>>>> c8e06bd0
     ):
         _ = FieldOperatorParser.apply_to_function(add_bools)
 
@@ -113,13 +109,9 @@
 
     with pytest.raises(
         errors.DSLError,
-<<<<<<< HEAD
-        match=re.escape("Unsupported operand type(s) for &: 'Field[[TDim], float64]' and 'Field[[TDim], float64]'."),
-=======
         match=re.escape(
             "Unsupported operand type(s) for &: 'Field[[TDim], float64]' and 'Field[[TDim], float64]'."
         ),
->>>>>>> c8e06bd0
     ):
         _ = FieldOperatorParser.apply_to_function(float_bitop)
 
@@ -157,11 +149,7 @@
 
 def test_domain_comparison_failure():
     def domain_comparison(a: Field[[TDim], float], b: Field[[TDim], float]):
-<<<<<<< HEAD
-        return concat_where(TDim > 1., a, b)
-=======
         return concat_where(TDim > 1.0, a, b)
->>>>>>> c8e06bd0
 
     with pytest.raises(
         errors.DSLError,
@@ -172,11 +160,7 @@
 
 def test_domain_comparison_checkerboard_failure():
     def domain_comparison(a: Field[[TDim], float], b: Field[[TDim], float]):
-<<<<<<< HEAD
-        return concat_where(TDim % 2., a, b)
-=======
         return concat_where(TDim % 2.0, a, b)
->>>>>>> c8e06bd0
 
     with pytest.raises(
         errors.DSLError,
@@ -187,19 +171,11 @@
 
 def test_concat_where_invalid_dtype():
     def domain_comparison(a: Field[[TDim], float], b: Field[[TDim], float]):
-<<<<<<< HEAD
-        return concat_where(TDim > 0, 1., 2)
-
-    with pytest.raises(
-            errors.DSLError,
-            match=re.escape("Field arguments must be of same dtype, got 'float64' != 'int32'."),
-=======
         return concat_where(TDim > 0, 1.0, 2)
 
     with pytest.raises(
         errors.DSLError,
         match=re.escape("Field arguments must be of same dtype, got 'float64' != 'int32'."),
->>>>>>> c8e06bd0
     ):
         _ = FieldOperatorParser.apply_to_function(domain_comparison)
 
