# GT4Py - GridTools Framework
#
# Copyright (c) 2014-2024, ETH Zurich
# All rights reserved.
#
# Please, refer to the LICENSE file in the root directory.
# SPDX-License-Identifier: BSD-3-Clause

from gt4py.next.iterator.ir_utils import ir_makers as im
from gt4py.next.iterator.transforms.collapse_tuple import CollapseTuple
from gt4py.next.type_system import type_specifications as ts
<<<<<<< HEAD
from tests.next_tests.unit_tests.iterator_tests.test_type_inference import int_type
=======
from next_tests.unit_tests.iterator_tests.test_type_inference import int_type
>>>>>>> 72ca50d0


def test_simple_make_tuple_tuple_get():
    tuple_of_size_2 = im.make_tuple("first", "second")
    testee = im.make_tuple(im.tuple_get(0, tuple_of_size_2), im.tuple_get(1, tuple_of_size_2))

    actual = CollapseTuple.apply(
        testee,
        remove_letified_make_tuple_elements=False,
        flags=CollapseTuple.Flag.COLLAPSE_MAKE_TUPLE_TUPLE_GET,
        allow_undeclared_symbols=True,
        within_stencil=False,
    )

    expected = tuple_of_size_2
    assert actual == expected


def test_nested_make_tuple_tuple_get():
    tup_of_size2_from_lambda = im.call(im.lambda_()(im.make_tuple("first", "second")))()
    testee = im.make_tuple(
        im.tuple_get(0, tup_of_size2_from_lambda), im.tuple_get(1, tup_of_size2_from_lambda)
    )

    actual = CollapseTuple.apply(
        testee,
        remove_letified_make_tuple_elements=False,
        flags=CollapseTuple.Flag.COLLAPSE_MAKE_TUPLE_TUPLE_GET,
        allow_undeclared_symbols=True,
        within_stencil=False,
    )

    assert actual == tup_of_size2_from_lambda


def test_different_tuples_make_tuple_tuple_get():
    t0 = im.make_tuple("foo0", "bar0")
    t1 = im.make_tuple("foo1", "bar1")
    testee = im.make_tuple(im.tuple_get(0, t0), im.tuple_get(1, t1))

    actual = CollapseTuple.apply(
        testee,
        remove_letified_make_tuple_elements=False,
        flags=CollapseTuple.Flag.COLLAPSE_MAKE_TUPLE_TUPLE_GET,
        allow_undeclared_symbols=True,
        within_stencil=False,
    )

    assert actual == testee  # did nothing


def test_incompatible_order_make_tuple_tuple_get():
    tuple_of_size_2 = im.make_tuple("first", "second")
    testee = im.make_tuple(im.tuple_get(1, tuple_of_size_2), im.tuple_get(0, tuple_of_size_2))
    actual = CollapseTuple.apply(
        testee,
        remove_letified_make_tuple_elements=False,
        flags=CollapseTuple.Flag.COLLAPSE_MAKE_TUPLE_TUPLE_GET,
        allow_undeclared_symbols=True,
        within_stencil=False,
    )
    assert actual == testee  # did nothing


def test_incompatible_size_make_tuple_tuple_get():
    testee = im.make_tuple(im.tuple_get(0, im.make_tuple("first", "second")))
    actual = CollapseTuple.apply(
        testee,
        remove_letified_make_tuple_elements=False,
        flags=CollapseTuple.Flag.COLLAPSE_MAKE_TUPLE_TUPLE_GET,
        allow_undeclared_symbols=True,
        within_stencil=False,
    )
    assert actual == testee  # did nothing


def test_merged_with_smaller_outer_size_make_tuple_tuple_get():
    testee = im.make_tuple(im.tuple_get(0, im.make_tuple("first", "second")))
    actual = CollapseTuple.apply(
        testee,
        ignore_tuple_size=True,
        flags=CollapseTuple.Flag.COLLAPSE_MAKE_TUPLE_TUPLE_GET,
        allow_undeclared_symbols=True,
        within_stencil=False,
    )
    assert actual == im.make_tuple("first", "second")


def test_simple_tuple_get_make_tuple():
    expected = im.ref("bar")
    testee = im.tuple_get(1, im.make_tuple("foo", expected))
    actual = CollapseTuple.apply(
        testee,
        remove_letified_make_tuple_elements=False,
        flags=CollapseTuple.Flag.COLLAPSE_TUPLE_GET_MAKE_TUPLE,
        allow_undeclared_symbols=True,
        within_stencil=False,
    )
    assert expected == actual


def test_propagate_tuple_get():
    expected = im.let(("el1", 1), ("el2", 2))(im.tuple_get(0, im.make_tuple("el1", "el2")))
    testee = im.tuple_get(0, im.let(("el1", 1), ("el2", 2))(im.make_tuple("el1", "el2")))
    actual = CollapseTuple.apply(
        testee,
        remove_letified_make_tuple_elements=False,
        flags=CollapseTuple.Flag.PROPAGATE_TUPLE_GET,
        allow_undeclared_symbols=True,
        within_stencil=False,
    )
    assert expected == actual


def test_letify_make_tuple_elements():
    # anything that is not trivial, i.e. a SymRef, works here
    el1, el2 = im.let("foo", "foo")("foo"), im.let("bar", "bar")("bar")
    testee = im.make_tuple(el1, el2)
    expected = im.let(("__ct_el_1", el1), ("__ct_el_2", el2))(
        im.make_tuple("__ct_el_1", "__ct_el_2")
    )

    actual = CollapseTuple.apply(
        testee,
        remove_letified_make_tuple_elements=False,
        flags=CollapseTuple.Flag.LETIFY_MAKE_TUPLE_ELEMENTS,
        allow_undeclared_symbols=True,
        within_stencil=False,
    )
    assert actual == expected


def test_letify_make_tuple_with_trivial_elements():
    testee = im.let(("a", 1), ("b", 2))(im.make_tuple("a", "b"))
    expected = testee  # did nothing

    actual = CollapseTuple.apply(
        testee,
        remove_letified_make_tuple_elements=False,
        flags=CollapseTuple.Flag.LETIFY_MAKE_TUPLE_ELEMENTS,
        allow_undeclared_symbols=True,
        within_stencil=False,
    )
    assert actual == expected


def test_inline_trivial_make_tuple():
    testee = im.let("tup", im.make_tuple("a", "b"))("tup")
    expected = im.make_tuple("a", "b")

    actual = CollapseTuple.apply(
        testee,
        remove_letified_make_tuple_elements=False,
        flags=CollapseTuple.Flag.INLINE_TRIVIAL_MAKE_TUPLE,
        allow_undeclared_symbols=True,
        within_stencil=False,
    )
    assert actual == expected


def test_propagate_to_if_on_tuples():
    testee = im.tuple_get(
        0, im.if_(im.ref("pred", "bool"), im.make_tuple(1, 2), im.make_tuple(3, 4))
    )
    expected = im.if_(
        im.ref("pred", "bool"),
        im.tuple_get(0, im.make_tuple(1, 2)),
        im.tuple_get(0, im.make_tuple(3, 4)),
    )
    actual = CollapseTuple.apply(
        testee,
        remove_letified_make_tuple_elements=False,
        flags=CollapseTuple.Flag.PROPAGATE_TO_IF_ON_TUPLES,
        allow_undeclared_symbols=True,
        within_stencil=False,
    )
    assert actual == expected


def test_propagate_to_if_on_tuples_with_let():
    testee = im.let(
        "val", im.if_(im.ref("pred", "bool"), im.make_tuple(1, 2), im.make_tuple(3, 4))
    )(im.tuple_get(0, "val"))
    expected = im.if_(
        im.ref("pred"), im.tuple_get(0, im.make_tuple(1, 2)), im.tuple_get(0, im.make_tuple(3, 4))
    )
    actual = CollapseTuple.apply(
        testee,
        remove_letified_make_tuple_elements=True,
        flags=CollapseTuple.Flag.PROPAGATE_TO_IF_ON_TUPLES
        | CollapseTuple.Flag.LETIFY_MAKE_TUPLE_ELEMENTS,
        allow_undeclared_symbols=True,
        within_stencil=False,
    )
    assert actual == expected


def test_propagate_nested_lift():
    testee = im.let("a", im.let("b", 1)("a_val"))("a")
    expected = im.let("b", 1)(im.let("a", "a_val")("a"))
    actual = CollapseTuple.apply(
        testee,
        remove_letified_make_tuple_elements=False,
        flags=CollapseTuple.Flag.PROPAGATE_NESTED_LET,
        allow_undeclared_symbols=True,
        within_stencil=False,
    )
    assert actual == expected


def test_if_on_tuples_with_let():
    testee = im.let(
        "val", im.if_(im.ref("pred", "bool"), im.make_tuple(1, 2), im.make_tuple(3, 4))
    )(im.tuple_get(0, "val"))
    expected = im.if_("pred", 1, 3)
    actual = CollapseTuple.apply(
        testee,
        remove_letified_make_tuple_elements=False,
        allow_undeclared_symbols=True,
        within_stencil=False,
    )
    assert actual == expected


def test_tuple_get_on_untyped_ref():
    # test pass gracefully handles untyped nodes.
    testee = im.tuple_get(0, im.ref("val", ts.DeferredType(constraint=None)))

    actual = CollapseTuple.apply(testee, allow_undeclared_symbols=True, within_stencil=False)
    assert actual == testee


def test_if_make_tuple_reorder_cps():
    testee = im.let("t", im.if_(True, im.make_tuple(1, 2), im.make_tuple(3, 4)))(
        im.make_tuple(im.tuple_get(1, "t"), im.tuple_get(0, "t"))
    )
    expected = im.if_(True, im.make_tuple(2, 1), im.make_tuple(4, 3))
    actual = CollapseTuple.apply(
        testee,
        flags=~CollapseTuple.Flag.PROPAGATE_TO_IF_ON_TUPLES,
        allow_undeclared_symbols=True,
        within_stencil=False,
    )
    assert actual == expected


<<<<<<< HEAD
=======
def test_nested_if_make_tuple_reorder_cps():
    testee = im.let(
        ("t1", im.if_(True, im.make_tuple(1, 2), im.make_tuple(3, 4))),
        ("t2", im.if_(False, im.make_tuple(5, 6), im.make_tuple(7, 8))),
    )(
        im.make_tuple(
            im.tuple_get(1, "t1"),
            im.tuple_get(0, "t1"),
            im.tuple_get(1, "t2"),
            im.tuple_get(0, "t2"),
        )
    )
    expected = im.if_(
        True,
        im.if_(False, im.make_tuple(2, 1, 6, 5), im.make_tuple(2, 1, 8, 7)),
        im.if_(False, im.make_tuple(4, 3, 6, 5), im.make_tuple(4, 3, 8, 7)),
    )
    actual = CollapseTuple.apply(
        testee,
        flags=~CollapseTuple.Flag.PROPAGATE_TO_IF_ON_TUPLES,
        allow_undeclared_symbols=True,
        within_stencil=False,
    )
    assert actual == expected


>>>>>>> 72ca50d0
def test_if_make_tuple_reorder_cps_nested():
    testee = im.let("t", im.if_(True, im.make_tuple(1, 2), im.make_tuple(3, 4)))(
        im.let("c", im.tuple_get(0, "t"))(
            im.make_tuple(im.tuple_get(1, "t"), im.tuple_get(0, "t"), "c")
        )
    )
    expected = im.if_(True, im.make_tuple(2, 1, 1), im.make_tuple(4, 3, 3))
    actual = CollapseTuple.apply(
        testee,
        flags=~CollapseTuple.Flag.PROPAGATE_TO_IF_ON_TUPLES,
        allow_undeclared_symbols=True,
        within_stencil=False,
    )
    assert actual == expected


def test_if_make_tuple_reorder_cps_external():
    external_ref = im.tuple_get(0, im.ref("external", ts.TupleType(types=[int_type])))
    testee = im.let("t", im.if_(True, im.make_tuple(1, 2), im.make_tuple(3, 4)))(
        im.make_tuple(external_ref, im.tuple_get(1, "t"), im.tuple_get(0, "t"))
    )
    expected = im.if_(True, im.make_tuple(external_ref, 2, 1), im.make_tuple(external_ref, 4, 3))
    actual = CollapseTuple.apply(
        testee,
        flags=~CollapseTuple.Flag.PROPAGATE_TO_IF_ON_TUPLES,
        allow_undeclared_symbols=True,
        within_stencil=False,
    )
    assert actual == expected<|MERGE_RESOLUTION|>--- conflicted
+++ resolved
@@ -9,11 +9,7 @@
 from gt4py.next.iterator.ir_utils import ir_makers as im
 from gt4py.next.iterator.transforms.collapse_tuple import CollapseTuple
 from gt4py.next.type_system import type_specifications as ts
-<<<<<<< HEAD
-from tests.next_tests.unit_tests.iterator_tests.test_type_inference import int_type
-=======
 from next_tests.unit_tests.iterator_tests.test_type_inference import int_type
->>>>>>> 72ca50d0
 
 
 def test_simple_make_tuple_tuple_get():
@@ -260,8 +256,6 @@
     assert actual == expected
 
 
-<<<<<<< HEAD
-=======
 def test_nested_if_make_tuple_reorder_cps():
     testee = im.let(
         ("t1", im.if_(True, im.make_tuple(1, 2), im.make_tuple(3, 4))),
@@ -288,7 +282,6 @@
     assert actual == expected
 
 
->>>>>>> 72ca50d0
 def test_if_make_tuple_reorder_cps_nested():
     testee = im.let("t", im.if_(True, im.make_tuple(1, 2), im.make_tuple(3, 4)))(
         im.let("c", im.tuple_get(0, "t"))(
