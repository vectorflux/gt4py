--- conflicted
+++ resolved
@@ -256,8 +256,6 @@
     assert actual == expected
 
 
-<<<<<<< HEAD
-=======
 def test_nested_if_make_tuple_reorder_cps():
     testee = im.let(
         ("t1", im.if_(True, im.make_tuple(1, 2), im.make_tuple(3, 4))),
@@ -284,7 +282,6 @@
     assert actual == expected
 
 
->>>>>>> f8b5b999
 def test_if_make_tuple_reorder_cps_nested():
     testee = im.let("t", im.if_(True, im.make_tuple(1, 2), im.make_tuple(3, 4)))(
         im.let("c", im.tuple_get(0, "t"))(
