# GT4Py - GridTools Framework
#
# Copyright (c) 2014-2024, ETH Zurich
# All rights reserved.
#
# Please, refer to the LICENSE file in the root directory.
# SPDX-License-Identifier: BSD-3-Clause


import copy

import numpy as np
import pytest


dace = pytest.importorskip("dace")
from dace.sdfg import nodes as dace_nodes
from dace.transformation import dataflow as dace_dataflow

from gt4py.next.program_processors.runners.dace import (
    transformations as gtx_transformations,
)

import dace


from . import util


def _make_serial_sdfg_1(
    N: str | int,
) -> dace.SDFG:
    """Create the "serial_1_sdfg".

    This is an SDFG with a single state containing two maps. It has the input
    `a` and the output `b`, each two dimensional arrays, with size `0:N`.
    The first map adds 1 to the input and writes it into `tmp`. The second map
    adds another 3 to `tmp` and writes it back inside `b`.

    Args:
        N: The size of the arrays.
    """
    shape = (N, N)
    sdfg = dace.SDFG(util.unique_name("serial_sdfg1"))
    state = sdfg.add_state(is_start_block=True)

    for name in ["a", "b", "tmp"]:
        sdfg.add_array(
            name=name,
            shape=shape,
            dtype=dace.float64,
            transient=False,
        )
    sdfg.arrays["tmp"].transient = True
    tmp = state.add_access("tmp")

    state.add_mapped_tasklet(
        name="first_computation",
        map_ranges=[("__i0", f"0:{N}"), ("__i1", f"0:{N}")],
        inputs={"__in0": dace.Memlet("a[__i0, __i1]")},
        code="__out = __in0 + 1.0",
        outputs={"__out": dace.Memlet("tmp[__i0, __i1]")},
        output_nodes={tmp},
        external_edges=True,
    )

    state.add_mapped_tasklet(
        name="second_computation",
        map_ranges=[("__i4", f"0:{N}"), ("__i6", f"0:{N}")],
        input_nodes={tmp},
        inputs={"__in0": dace.Memlet("tmp[__i4, __i6]")},
        code="__out = __in0 + 3.0",
        outputs={"__out": dace.Memlet("b[__i4, __i6]")},
        external_edges=True,
    )

    return sdfg


def _make_serial_sdfg_2(
    N: str | int,
) -> dace.SDFG:
    """Create the "serial_2_sdfg".

    The generated SDFG uses `a` and input and has two outputs `b := a + 4` and
    `c := a - 4`. There is a top map with a single Single Tasklet, that has
    two outputs, the first one computes `a + 1` and stores that in `tmp_1`.
    The second output computes `a - 1` and stores it `tmp_2`.
    Below the top map are two (parallel) map, one compute `b := tmp_1 + 3`, while
    the other compute `c := tmp_2 - 3`. This means that there are two map fusions.
    The main important thing is that, the second map fusion will involve a pure
    fusion (because the processing order is indeterministic, one does not know
    which one in advance).

    Args:
        N: The size of the arrays.
    """
    shape = (N, N)
    sdfg = dace.SDFG(util.unique_name("serial_sdfg2"))
    state = sdfg.add_state(is_start_block=True)

    for name in ["a", "b", "c", "tmp_1", "tmp_2"]:
        sdfg.add_array(
            name=name,
            shape=shape,
            dtype=dace.float64,
            transient=False,
        )
    sdfg.arrays["tmp_1"].transient = True
    sdfg.arrays["tmp_2"].transient = True
    tmp_1 = state.add_access("tmp_1")
    tmp_2 = state.add_access("tmp_2")

    state.add_mapped_tasklet(
        name="first_computation",
        map_ranges=[("__i0", f"0:{N}"), ("__i1", f"0:{N}")],
        inputs={"__in0": dace.Memlet("a[__i0, __i1]")},
        code="__out0 = __in0 + 1.0\n__out1 = __in0 - 1.0",
        outputs={
            "__out0": dace.Memlet("tmp_1[__i0, __i1]"),
            "__out1": dace.Memlet("tmp_2[__i0, __i1]"),
        },
        output_nodes={tmp_1, tmp_2},
        external_edges=True,
    )

    state.add_mapped_tasklet(
        name="first_computation",
        map_ranges=[("__i0", f"0:{N}"), ("__i1", f"0:{N}")],
        input_nodes={tmp_1},
        inputs={"__in0": dace.Memlet("tmp_1[__i0, __i1]")},
        code="__out = __in0 + 3.0",
        outputs={"__out": dace.Memlet("b[__i0, __i1]")},
        external_edges=True,
    )
    state.add_mapped_tasklet(
        name="second_computation",
        map_ranges=[("__i3", f"0:{N}"), ("__i6", f"0:{N}")],
        input_nodes={tmp_2},
        inputs={"__in0": dace.Memlet("tmp_2[__i3, __i6]")},
        code="__out = __in0 - 3.0",
        outputs={"__out": dace.Memlet("c[__i3, __i6]")},
        external_edges=True,
    )

    return sdfg


def _make_serial_sdfg_3(
    N_input: str | int,
    N_output: str | int,
) -> dace.SDFG:
    """Creates a serial SDFG that has an indirect access Tasklet in the second map.

    The SDFG has three inputs `a`, `b` and `idx`. The first two are 1 dimensional
    arrays, and the second is am array containing integers.
    The top map computes `a + b` and stores that in `tmp`.
    The second map then uses the elements of `idx` to make indirect accesses into
    `tmp`, which are stored inside `c`.

    Args:
        N_input: The length of `a` and `b`.
        N_output: The length of `c` and `idx`.
    """
    input_shape = (N_input,)
    output_shape = (N_output,)

    sdfg = dace.SDFG(util.unique_name("serial_sdfg3"))
    state = sdfg.add_state(is_start_block=True)

    for name, shape in [
        ("a", input_shape),
        ("b", input_shape),
        ("c", output_shape),
        ("idx", output_shape),
        ("tmp", input_shape),
    ]:
        sdfg.add_array(
            name=name,
            shape=shape,
            dtype=dace.int32 if name == "idx" else dace.float64,
            transient=False,
        )
    sdfg.arrays["tmp"].transient = True
    tmp = state.add_access("tmp")

    state.add_mapped_tasklet(
        name="first_computation",
        map_ranges=[("__i0", f"0:{N_input}")],
        inputs={
            "__in0": dace.Memlet("a[__i0]"),
            "__in1": dace.Memlet("b[__i0]"),
        },
        code="__out = __in0 + __in1",
        outputs={"__out": dace.Memlet("tmp[__i0]")},
        output_nodes={tmp},
        external_edges=True,
    )

    state.add_mapped_tasklet(
        name="indirect_access",
        map_ranges=[("__i1", f"0:{N_output}")],
        input_nodes={tmp},
        inputs={
            "__index": dace.Memlet("idx[__i1]"),
            "__array": dace.Memlet.simple("tmp", subset_str=f"0:{N_input}", num_accesses=1),
        },
        code="__out = __array[__index]",
        outputs={"__out": dace.Memlet("c[__i1]")},
        external_edges=True,
    )

    return sdfg


def _make_parallel_sdfg_1(
    single_input_node: bool,
) -> tuple[dace.SDFG, dace.SDFGState]:
    """Make a parallel SDFG.

    The maps access both the same Data but uses different AccessNodes for that.
    If `single_input_node` is `True` then there will only one AccessNode for `a`
    be created, otherwise each map has its own.
    """
    sdfg = dace.SDFG(util.unique_name("parallel_sdfg_1"))
    state = sdfg.add_state(is_start_block=True)

    for name in "abc":
        sdfg.add_array(
            name,
            shape=(10,),
            dtype=dace.float64,
            transient=False,
        )

    a1, b, c = (state.add_access(name) for name in "abc")
    a2 = a1 if single_input_node else state.add_access("a")

    state.add_mapped_tasklet(
        "map1",
        map_ranges={"__i0": "0:10"},
        inputs={"__in": dace.Memlet("a[__i0]")},
        code="__out = __in + 10.",
        outputs={"__out": dace.Memlet("b[__i0]")},
        input_nodes={a1},
        output_nodes={b},
        external_edges=True,
    )
    state.add_mapped_tasklet(
        "map2",
        map_ranges={"__i1": "0:10"},
        inputs={"__in": dace.Memlet("a[__i1]")},
        code="__out = __in - 10.",
        outputs={"__out": dace.Memlet("c[__i1]")},
        input_nodes={a2},
        output_nodes={c},
        external_edges=True,
    )
    sdfg.validate()

    return sdfg, state


def _make_multi_producer_intermediate() -> tuple[dace.SDFG, dace.SDFGState]:
    """Produces an SDFG where the intermediate node has multiple producer.

    It can be fused because the downstream map only updates it partially.
    """
    sdfg = dace.SDFG(util.unique_name("multi_producer_sdfg"))
    state = sdfg.add_state(is_start_block=True)
    state2 = sdfg.add_state_after(state)

    anames = ["a", "t", "o1", "o2"]
    for aname in anames:
        sdfg.add_array(
            name=aname,
            shape=(20, (15 if aname == "o1" else 20)),
            dtype=dace.float64,
            transient=(aname == "t"),
        )
    t = state.add_access("t")

    state.add_mapped_tasklet(
        "comp1",
        map_ranges={"__i0": "0:20", "__i1": "0:5"},
        inputs={"__in": dace.Memlet("a[__i0, __i1]")},
        code="__out = __in + 1.0",
        outputs={"__out": dace.Memlet("t[__i0, __i1]")},
        output_nodes={t},
        external_edges=True,
    )
    state.add_mapped_tasklet(
        "comp2",
        map_ranges={"__i0": "0:20", "__i1": "15:20"},
        inputs={"__in": dace.Memlet("a[__i0, __i1]")},
        code="__out = __in + 2.0",
        outputs={"__out": dace.Memlet("t[__i0, __i1]")},
        output_nodes={t},
        external_edges=True,
    )

    state.add_mapped_tasklet(
        "first_map",
        map_ranges={"__i0": "0:20", "__i1": "5:15"},
        inputs={"__in": dace.Memlet("a[__i0, __i1]")},
        code="__out = __in + 3.0",
        outputs={"__out": dace.Memlet("t[__i0, __i1]")},
        output_nodes={t},
        external_edges=True,
    )

    state.add_mapped_tasklet(
        "second_map",
        map_ranges={"__i0": "0:20", "__i1": "5:15"},
        inputs={"__in": dace.Memlet("t[__i0, __i1]")},
        code="__out = __in + 4.0",
        outputs={"__out": dace.Memlet("o1[__i0, __i1 - 5]")},
        input_nodes={t},
        external_edges=True,
    )

    state2.add_nedge(
        state2.add_access("t"),
        state2.add_access("o2"),
        dace.Memlet("t[0:20, 0:20] -> [0:20, 0:20]"),
    )
    sdfg.validate()

    return sdfg, state


def _make_parallel_inner() -> tuple[dace.SDFG, dace.SDFGState]:
    sdfg = dace.SDFG(util.unique_name("multi_producer_sdfg"))
    state = sdfg.add_state(is_start_block=True)

    for aname in "ao":
        sdfg.add_array(
            name=aname,
            shape=(20, 20, 2),
            dtype=dace.float64,
            transient=False,
        )

    o = state.add_access("o")

    state.add_mapped_tasklet(
        "comp1",
        map_ranges={"__i0": "0:20", "__i1": "0:20"},
        inputs={"__in": dace.Memlet("a[__i0, __i1, 0]")},
        code="__out = __in + 1.0",
        outputs={"__out": dace.Memlet("o[__i0, __i1, 0]")},
        output_nodes={o},
        external_edges=True,
    )
    state.add_mapped_tasklet(
        "comp1",
        map_ranges={"__i0": "0:20", "__i1": "0:20"},
        inputs={"__in": dace.Memlet("a[__i0, __i1, 1]")},
        code="__out = __in + 1.0",
        outputs={"__out": dace.Memlet("o[__i0, __i1, 1]")},
        output_nodes={o},
        external_edges=True,
    )
    ret = sdfg.apply_transformations_repeated([dace_dataflow.MapExpansion])
    assert ret == 2
    sdfg.validate()

    return sdfg, state


def test_exclusive_itermediate():
    """Tests if the exclusive intermediate branch works."""
    N = 10
    sdfg = _make_serial_sdfg_1(N)

    # Now apply the optimizations.
    assert util.count_nodes(sdfg, dace_nodes.MapEntry) == 2
    sdfg.apply_transformations(
        gtx_transformations.MapFusionSerial(),
        validate=True,
        validate_all=True,
    )
    assert util.count_nodes(sdfg, dace_nodes.MapEntry) == 1
    assert "tmp" not in sdfg.arrays

    # Test if the intermediate is a scalar
    intermediate_nodes: list[dace_nodes.Node] = [
        node
        for node in util.count_nodes(sdfg, dace_nodes.AccessNode, True)
        if node.data not in ["a", "b"]
    ]
    assert len(intermediate_nodes) == 1
    assert all(isinstance(node.desc(sdfg), dace.data.Scalar) for node in intermediate_nodes)

    a = np.random.rand(N, N)
    b = np.empty_like(a)
    ref = a + 4.0
    sdfg(a=a, b=b)

    assert np.allclose(b, ref)


def test_shared_itermediate():
    """Tests the shared intermediate path.

    The function uses the `_make_serial_sdfg_1()` SDFG. However, it promotes `tmp`
    to a global, and it thus became a shared intermediate, i.e. will survive.
    """
    N = 10
    sdfg = _make_serial_sdfg_1(N)
    sdfg.arrays["tmp"].transient = False

    # Now apply the optimizations.
    assert util.count_nodes(sdfg, dace_nodes.MapEntry) == 2
    sdfg.apply_transformations(
        gtx_transformations.MapFusionSerial(),
        validate=True,
        validate_all=True,
    )
    assert util.count_nodes(sdfg, dace_nodes.MapEntry) == 1
    assert "tmp" in sdfg.arrays

    # Test if the intermediate is a scalar
    intermediate_nodes: list[dace_nodes.Node] = [
        node
        for node in util.count_nodes(sdfg, dace_nodes.AccessNode, True)
        if node.data not in ["a", "b", "tmp"]
    ]
    assert len(intermediate_nodes) == 1
    assert all(isinstance(node.desc(sdfg), dace.data.Scalar) for node in intermediate_nodes)

    a = np.random.rand(N, N)
    b = np.empty_like(a)
    tmp = np.empty_like(a)

    ref_b = a + 4.0
    ref_tmp = a + 1.0
    sdfg(a=a, b=b, tmp=tmp)

    assert np.allclose(b, ref_b)
    assert np.allclose(tmp, ref_tmp)


def test_pure_output_node():
    """Tests the path of a pure intermediate."""
    N = 10
    sdfg = _make_serial_sdfg_2(N)
    assert util.count_nodes(sdfg, dace_nodes.MapEntry) == 3

    # The first fusion will only bring it down to two maps.
    sdfg.apply_transformations(
        gtx_transformations.MapFusionSerial(),
        validate=True,
        validate_all=True,
    )
    assert util.count_nodes(sdfg, dace_nodes.MapEntry) == 2
    sdfg.apply_transformations(
        gtx_transformations.MapFusionSerial(),
        validate=True,
        validate_all=True,
    )
    assert util.count_nodes(sdfg, dace_nodes.MapEntry) == 1

    a = np.random.rand(N, N)
    b = np.empty_like(a)
    c = np.empty_like(a)
    ref_b = a + 4.0
    ref_c = a - 4.0
    sdfg(a=a, b=b, c=c)

    assert np.allclose(b, ref_b)
    assert np.allclose(c, ref_c)


def test_array_intermediate():
    """Tests the correct working if we have more than scalar intermediate.

    The test used `_make_serial_sdfg_1()` to get an SDFG and then call `MapExpansion`.
    Map fusion is then called only outer maps, thus the intermediate node, must
    be an array.
    """
    N = 10
    sdfg = _make_serial_sdfg_1(N)
    assert util.count_nodes(sdfg, dace_nodes.MapEntry) == 2
    sdfg.apply_transformations_repeated([dace_dataflow.MapExpansion])
    assert util.count_nodes(sdfg, dace_nodes.MapEntry) == 4

    # Now perform the fusion
    sdfg.apply_transformations(
        gtx_transformations.MapFusionSerial(only_toplevel_maps=True),
        validate=True,
        validate_all=True,
    )
    map_entries = util.count_nodes(sdfg, dace_nodes.MapEntry, return_nodes=True)

    scope = next(iter(sdfg.states())).scope_dict()
    assert len(map_entries) == 3
    top_maps = [map_entry for map_entry in map_entries if scope[map_entry] is None]
    assert len(top_maps) == 1
    top_map = top_maps[0]
    assert sum(scope[map_entry] is top_map for map_entry in map_entries) == 2

    # Find the access node that is the new intermediate node.
    inner_access_nodes: list[dace_nodes.AccessNode] = [
        node
        for node in util.count_nodes(sdfg, dace_nodes.AccessNode, True)
        if scope[node] is not None
    ]
    assert len(inner_access_nodes) == 1
    inner_access_node = inner_access_nodes[0]
    inner_desc: dace.data.Data = inner_access_node.desc(sdfg)
    assert inner_desc.shape == (N,)

    a = np.random.rand(N, N)
    b = np.empty_like(a)
    ref_b = a + 4.0
    sdfg(a=a, b=b)

    assert np.allclose(ref_b, b)


def test_interstate_transient():
    """Tests if an interstate transient is handled properly.

    This function uses the SDFG generated by `_make_serial_sdfg_2()`. It adds a second
    state to SDFG in which `tmp_1` is read from and the result is written in `d` (new
    variable). Thus `tmp_1` can not be removed.
    """
    N = 10
    sdfg = _make_serial_sdfg_2(N)
    assert util.count_nodes(sdfg, dace_nodes.MapEntry) == 3
    assert sdfg.number_of_nodes() == 1

    # Now add the new state and the new output.
    sdfg.add_datadesc("d", copy.deepcopy(sdfg.arrays["b"]))
    head_state = next(iter(sdfg.states()))
    new_state = sdfg.add_state_after(head_state)

    new_state.add_mapped_tasklet(
        name="first_computation_second_state",
        map_ranges=[("__i0", f"0:{N}"), ("__i1", f"0:{N}")],
        inputs={"__in0": dace.Memlet("tmp_1[__i0, __i1]")},
        code="__out = __in0 + 9.0",
        outputs={"__out": dace.Memlet("d[__i0, __i1]")},
        external_edges=True,
    )

    # Now apply the transformation
    sdfg.apply_transformations_repeated(
        gtx_transformations.MapFusionSerial(),
        validate=True,
        validate_all=True,
    )
    assert "tmp_1" in sdfg.arrays
    assert "tmp_2" not in sdfg.arrays
    assert sdfg.number_of_nodes() == 2
    assert util.count_nodes(head_state, dace_nodes.MapEntry) == 1
    assert util.count_nodes(new_state, dace_nodes.MapEntry) == 1

    a = np.random.rand(N, N)
    b = np.empty_like(a)
    c = np.empty_like(a)
    d = np.empty_like(a)
    ref_b = a + 4.0
    ref_c = a - 4.0
    ref_d = a + 10.0

    sdfg(a=a, b=b, c=c, d=d)
    assert np.allclose(ref_b, b)
    assert np.allclose(ref_c, c)
    assert np.allclose(ref_d, d)


def test_indirect_access():
    """Tests if indirect accesses are handled.

    Indirect accesses, a Tasklet dereferences the array, can not be fused, because
    the array is accessed by the Tasklet.
    """
    N_input = 100
    N_output = 1000
    a = np.random.rand(N_input)
    b = np.random.rand(N_input)
    c = np.empty(N_output)
    idx = np.random.randint(low=0, high=N_input, size=N_output, dtype=np.int32)
    sdfg = _make_serial_sdfg_3(N_input=N_input, N_output=N_output)
    assert util.count_nodes(sdfg, dace_nodes.MapEntry) == 2

    def _ref(a, b, idx):
        tmp = a + b
        return tmp[idx]

    ref = _ref(a, b, idx)

    sdfg(a=a, b=b, idx=idx, c=c)
    assert np.allclose(ref, c)

    # Now "apply" the transformation
    sdfg.apply_transformations_repeated(
        gtx_transformations.MapFusionSerial(),
        validate=True,
        validate_all=True,
    )
    assert util.count_nodes(sdfg, dace_nodes.MapEntry) == 2

    c[:] = -1.0
    sdfg(a=a, b=b, idx=idx, c=c)
    assert np.allclose(ref, c)


def test_indirect_access_2():
    """Indirect accesses, with non point wise input dependencies.

    Because `a` is used as input and output and `a` is indirectly accessed
    the access to `a` can not be point wise so, fusing is not possible.
    """
    sdfg = dace.SDFG(util.unique_name("indirect_access_sdfg_2"))
    state = sdfg.add_state(is_start_block=True)

    names = ["a", "b", "idx", "tmp"]

    for name in names:
        sdfg.add_array(
            name=name,
            shape=(10,),
            dtype=dace.int32 if name == "idx" else dace.float64,
            transient=False,
        )
    sdfg.arrays["tmp"].transient = True

    a_in, b, idx, tmp, a_out = (state.add_access(name) for name in (names + ["a"]))

    state.add_mapped_tasklet(
        "indirect_access",
        map_ranges={"__i0": "0:10"},
        inputs={
            "__idx": dace.Memlet("idx[__i0]"),
            "__field": dace.Memlet("a[0:10]", volume=1),
        },
        code="__out = __field[__idx]",
        outputs={"__out": dace.Memlet("tmp[__i0]")},
        input_nodes={a_in, idx},
        output_nodes={tmp},
        external_edges=True,
    )
    state.add_mapped_tasklet(
        "computation",
        map_ranges={"__i0": "0:10"},
        inputs={
            "__in1": dace.Memlet("tmp[__i0]"),
            "__in2": dace.Memlet("b[__i0]"),
        },
        code="__out = __in1 + __in2",
        outputs={"__out": dace.Memlet("a[__i0]")},
        input_nodes={tmp, b},
        output_nodes={a_out},
        external_edges=True,
    )
    sdfg.validate()

    count = sdfg.apply_transformations_repeated(
        gtx_transformations.MapFusionSerial(),
        validate=True,
        validate_all=True,
    )
    assert count == 0


def test_parallel_1():
    sdfg, state = _make_parallel_sdfg_1(single_input_node=False)
    assert util.count_nodes(state, dace_nodes.AccessNode) == 4
    assert util.count_nodes(state, dace_nodes.MapEntry) == 2

    # Because we request a common ancestor it will not apply.
    #  NOTE: We might have to change that if the implementation changes.
    nb_applies = sdfg.apply_transformations_repeated(
        [gtx_transformations.MapFusionParallel(only_if_common_ancestor=True)]
    )
    assert nb_applies == 0

    # If we do not restrict common ancestor then it will work.
    nb_applies = sdfg.apply_transformations_repeated(
        [gtx_transformations.MapFusionParallel(only_if_common_ancestor=False)]
    )

    assert nb_applies == 1
<<<<<<< HEAD
=======
    # The access nodes are fused.
>>>>>>> 64c2822b
    assert util.count_nodes(state, dace_nodes.AccessNode) == 3
    assert util.count_nodes(state, dace_nodes.MapEntry) == 1


def test_parallel_2():
    sdfg, state = _make_parallel_sdfg_1(single_input_node=True)
    assert util.count_nodes(state, dace_nodes.AccessNode) == 3
    assert util.count_nodes(state, dace_nodes.MapEntry) == 2

    nb_applies = sdfg.apply_transformations_repeated([gtx_transformations.MapFusionParallel()])

    assert nb_applies == 1
    assert util.count_nodes(state, dace_nodes.AccessNode) == 3
    assert util.count_nodes(state, dace_nodes.MapEntry) == 1


def test_parallel_3():
    """Test that the parallel map fusion does not apply for serial maps."""
    sdfg = _make_serial_sdfg_1(20)
    assert util.count_nodes(sdfg, dace_nodes.AccessNode) == 3
    assert util.count_nodes(sdfg, dace_nodes.MapEntry) == 2

    # Because the maps are fully serial, parallel map fusion should never apply.
    nb_applies = sdfg.apply_transformations_repeated(
        [gtx_transformations.MapFusionParallel(only_if_common_ancestor=False)]
    )
    assert nb_applies == 0
    assert util.count_nodes(sdfg, dace_nodes.AccessNode) == 3
    assert util.count_nodes(sdfg, dace_nodes.MapEntry) == 2


def test_multi_producer_sdfg():
    sdfg, state = _make_multi_producer_intermediate()
    assert util.count_nodes(state, dace_nodes.MapEntry) == 4

    ac_initial = util.count_nodes(state, dace_nodes.AccessNode, return_nodes=True)
    assert len(ac_initial) == 5
    assert any(
        state.out_degree(ac) == 1 and state.in_degree(ac) == 3
        for ac in ac_initial
        if ac.data == "t"
    )

    ref = {
        "a": np.array(np.random.rand(20, 20), dtype=np.float64, copy=True),
        "o1": np.array(np.random.rand(20, 15), dtype=np.float64, copy=True),
        "o2": np.array(np.random.rand(20, 20), dtype=np.float64, copy=True),
    }
    res = copy.deepcopy(ref)

    csdfg_ref = sdfg.compile()
    csdfg_ref(**ref)

    nb_applies = sdfg.apply_transformations_repeated(
        gtx_transformations.MapFusion(), validate=True, validate_all=True
    )

    sdfg.validate()
    assert nb_applies == 1

    ac_after = util.count_nodes(state, dace_nodes.AccessNode, return_nodes=True)
    assert len(ac_after) == 6  # The additional one is the transient.
    assert any(
        state.out_degree(ac) == 0 and state.in_degree(ac) == 3
        for ac in ac_initial
        if ac.data == "t"
    )
    assert util.count_nodes(state, dace_nodes.MapEntry) == 3

    csdfg_res = sdfg.compile()
    csdfg_res(**res)
    assert all(np.allclose(ref[name], res[name]) for name in ref)


def test_relocation_connectors():
    sdfg, state = _make_parallel_inner()
    assert util.count_nodes(state, dace_nodes.MapEntry) == 4

    ac_nodes_befor = util.count_nodes(state, dace_nodes.AccessNode, return_nodes=True)
    assert len(ac_nodes_befor) == 3
    assert len([ac for ac in ac_nodes_befor if ac.data == "a"]) == 2

    ref = {
        "a": np.array(np.random.rand(20, 20, 2), dtype=np.float64, copy=True),
        "o": np.array(np.random.rand(20, 20, 2), dtype=np.float64, copy=True),
    }
    res = copy.deepcopy(ref)

    csdfg_ref = sdfg.compile()
    csdfg_ref(**ref)

    nb_applies = sdfg.apply_transformations_repeated(
        gtx_transformations.MapFusion(), validate=True, validate_all=True
    )

    sdfg.validate()
    assert nb_applies == 2

    ac_nodes = util.count_nodes(state, dace_nodes.AccessNode, return_nodes=True)
    assert len(ac_nodes) == 2
    a, o = (ac_nodes[0], ac_nodes[1]) if ac_nodes[0] == "a" else (ac_nodes[1], ac_nodes[0])

    # The input data node `a` must have been reused, while the output node is never reused.
    assert state.in_degree(a) == 0 and state.out_degree(a) == 1
    assert state.in_degree(o) == 2 and state.out_degree(o) == 0

    map_entries = util.count_nodes(state, dace_nodes.MapEntry, return_nodes=True)
    assert len(map_entries) == 2
    scope_dict = state.scope_dict()
    outer_me, inner_me = (
        (map_entries[0], map_entries[1])
        if scope_dict[map_entries[0]] is None
        else (map_entries[1], map_entries[0])
    )
    # For global Maps the connectors are reused, but not for nested Maps.
    assert state.in_degree(outer_me) == 1
    assert state.out_degree(outer_me) == 2
    assert len(outer_me.out_connectors) == 1
    assert state.in_degree(inner_me) == 2
    assert state.out_degree(inner_me) == 2
    assert len(inner_me.out_connectors) == 2

    csdfg_res = sdfg.compile()
    csdfg_res(**res)

    assert all(np.allclose(ref[name], res[name]) for name in res)<|MERGE_RESOLUTION|>--- conflicted
+++ resolved
@@ -684,10 +684,7 @@
     )
 
     assert nb_applies == 1
-<<<<<<< HEAD
-=======
     # The access nodes are fused.
->>>>>>> 64c2822b
     assert util.count_nodes(state, dace_nodes.AccessNode) == 3
     assert util.count_nodes(state, dace_nodes.MapEntry) == 1
 
