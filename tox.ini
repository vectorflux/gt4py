[tox]
isolated_build = True
envlist =
<<<<<<< HEAD
    py{38,39,310}-{internal,all}-{cpu}

[testenv]
deps = -r {toxinidir}/requirements-dev.txt
install_command = python -m pip install --no-cache-dir {opts} {packages}
commands_pre =
    python -m gt4py.cartesian.gt_cache_manager clean
passenv = BOOST_ROOT, BOOST_HOME, CUDA_HOME, CUDA_PATH, CXX, CC, OPENMP_CPPFLAGS, OPENMP_LDFLAGS, PIP_USER, PYTHONUSERBASE, NUM_PROCESSES
=======
    gt4py-py{310}-{base,atlas}
    eve-py{38,39,310}
    dev-{base,atlas}
    docs

[testenv]
passenv = BOOST_ROOT, BOOST_HOME, CUDA_HOME, CUDA_PATH, CXX, CC, OPENMP_CPPFLAGS, OPENMP_LDFLAGS, PIP_USER, PYTHONUSERBASE
>>>>>>> b3677258
allowlist_externals =
    /bin/bash
    make
    gcc
    g++
    ldd
    rm
<<<<<<< HEAD
extras =
    testing
    formatting
    all: dace
    cuda: cuda
    cuda110: cuda110
    cuda111: cuda111
    cuda112: cuda112
    cuda113: cuda113
    cuda114: cuda114
    cuda115: cuda115
    cuda116: cuda116
    cuda117: cuda117
    cuda11x: cuda11x

[testenv:py{38,39,310}-internal-cpu]
commands =
    pip list
    pytest --cache-clear -v -n {env:NUM_PROCESSES:1} -m "not requires_gpu and not requires_dace" {posargs}
    pytest --doctest-modules {envsitepackagesdir}/gt4py/eve

[testenv:py{38,39,310}-all-cpu]
commands =
    pip list
    pytest --cache-clear -v -n {env:NUM_PROCESSES:1} -m "not requires_gpu" {posargs}
    pytest --doctest-modules {envsitepackagesdir}/gt4py/eve

[testenv:py{38,39,310}-internal-{cuda,cuda110,cuda111,cuda112,cuda113,cuda114,cuda115,cuda116,cuda117,cuda11x}]
commands =
    pip list
    pytest --cache-clear -v -n {env:NUM_PROCESSES:1} -m "requires_gpu and not requires_dace" {posargs}
    pytest --doctest-modules {envsitepackagesdir}/gt4py/eve

[testenv:py{38,39,310}-all-{cuda,cuda110,cuda111,cuda112,cuda113,cuda114,cuda115,cuda116,cuda117,cuda11x}]
commands =
    pip list
    pytest --cache-clear -v -n {env:NUM_PROCESSES:1} -m "requires_gpu" {posargs}
    pytest --doctest-modules {envsitepackagesdir}/gt4py/eve
=======
deps =
    -r {toxinidir}/requirements-dev.txt
install_command = python -m pip install --no-cache-dir {opts} {packages}
commands_pre =
    rm -Rf tests/_reports/coverage*
    atlas: pip install -i https://test.pypi.org/simple/ atlas4py
commands_post =
    coverage json --rcfile=setup.cfg
    coverage html --rcfile=setup.cfg --show-contexts

[testenv:gt4py-py{310}-{base,atlas}]
commands =
    pytest --cache-clear --cov -v -n auto -- tests/next_tests
    pytest --doctest-modules --cov --cov-append -v -n auto -- src/gt4py/next

[testenv:eve-py{38,39,310}]
; We must ignore the common package's Python 3.10 requirement to test eve on older versions.
; This should go away once eve and gt4py have their separate Python packages.
install_command = python -m pip install --ignore-requires-python {opts} {packages}
commands =
    pytest --cache-clear --cov -v -n auto -- tests/eve_tests
    pytest --doctest-modules --cov --cov-append -v -n auto -- src/gt4py/eve

[testenv:dev-{base,atlas}]
usedevelop = true
commands_pre =
commands =
commands_post =

[testenv:docs]
usedevelop = true
commands_pre =
changedir = docs/user/next
commands =
    jupytext QuickstartGuide.md --to .py
    python QuickstartGuide.py
commands_post =

[testenv:diagrams]
install_command = echo {packages}
skip_install = true
allowlist_externals =
    /bin/bash
    make
    gcc
    g++
    ldd
    rm
    plantuml
    git
    echo
changedir = docs/development/architecture
commands =
    plantuml ./*.md -tsvg -o _static
    git add _static
commands_post =
>>>>>>> b3677258
<|MERGE_RESOLUTION|>--- conflicted
+++ resolved
@@ -1,16 +1,7 @@
 [tox]
 isolated_build = True
 envlist =
-<<<<<<< HEAD
     py{38,39,310}-{internal,all}-{cpu}
-
-[testenv]
-deps = -r {toxinidir}/requirements-dev.txt
-install_command = python -m pip install --no-cache-dir {opts} {packages}
-commands_pre =
-    python -m gt4py.cartesian.gt_cache_manager clean
-passenv = BOOST_ROOT, BOOST_HOME, CUDA_HOME, CUDA_PATH, CXX, CC, OPENMP_CPPFLAGS, OPENMP_LDFLAGS, PIP_USER, PYTHONUSERBASE, NUM_PROCESSES
-=======
     gt4py-py{310}-{base,atlas}
     eve-py{38,39,310}
     dev-{base,atlas}
@@ -18,7 +9,6 @@
 
 [testenv]
 passenv = BOOST_ROOT, BOOST_HOME, CUDA_HOME, CUDA_PATH, CXX, CC, OPENMP_CPPFLAGS, OPENMP_LDFLAGS, PIP_USER, PYTHONUSERBASE
->>>>>>> b3677258
 allowlist_externals =
     /bin/bash
     make
@@ -26,7 +16,7 @@
     g++
     ldd
     rm
-<<<<<<< HEAD
+deps = -r {toxinidir}/requirements-dev.txt
 extras =
     testing
     formatting
@@ -41,6 +31,14 @@
     cuda116: cuda116
     cuda117: cuda117
     cuda11x: cuda11x
+install_command = python -m pip install --no-cache-dir {opts} {packages}
+commands_pre =
+    rm -Rf tests/_reports/coverage*
+    atlas: pip install -i https://test.pypi.org/simple/ atlas4py
+;commands_post =
+;    coverage json --rcfile=setup.cfg
+;    coverage html --rcfile=setup.cfg --show-contexts
+
 
 [testenv:py{38,39,310}-internal-cpu]
 commands =
@@ -65,16 +63,7 @@
     pip list
     pytest --cache-clear -v -n {env:NUM_PROCESSES:1} -m "requires_gpu" {posargs}
     pytest --doctest-modules {envsitepackagesdir}/gt4py/eve
-=======
-deps =
-    -r {toxinidir}/requirements-dev.txt
-install_command = python -m pip install --no-cache-dir {opts} {packages}
-commands_pre =
-    rm -Rf tests/_reports/coverage*
-    atlas: pip install -i https://test.pypi.org/simple/ atlas4py
-commands_post =
-    coverage json --rcfile=setup.cfg
-    coverage html --rcfile=setup.cfg --show-contexts
+
 
 [testenv:gt4py-py{310}-{base,atlas}]
 commands =
@@ -117,9 +106,8 @@
     plantuml
     git
     echo
-changedir = docs/development/architecture
+changedir = docs/development/ADRs
 commands =
     plantuml ./*.md -tsvg -o _static
     git add _static
-commands_post =
->>>>>>> b3677258
+commands_post =