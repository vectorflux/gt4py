version = 1
revision = 1
requires-python = ">=3.10, <3.12"
resolution-markers = [
    "python_full_version >= '3.11'",
    "python_full_version < '3.11'",
]
conflicts = [[
    { package = "gt4py", extra = "cuda11" },
    { package = "gt4py", extra = "jax-cuda12" },
    { package = "gt4py", extra = "rocm4-3" },
    { package = "gt4py", extra = "rocm5-0" },
], [
    { package = "gt4py", extra = "dace" },
    { package = "gt4py", extra = "dace-next" },
], [
    { package = "gt4py", extra = "all" },
    { package = "gt4py", extra = "dace-next" },
]]

[[package]]
name = "aenum"
version = "3.1.15"
source = { registry = "https://pypi.org/simple" }
sdist = { url = "https://files.pythonhosted.org/packages/d0/f8/33e75863394f42e429bb553e05fda7c59763f0fd6848de847a25b3fbccf6/aenum-3.1.15.tar.gz", hash = "sha256:8cbd76cd18c4f870ff39b24284d3ea028fbe8731a58df3aa581e434c575b9559", size = 134730 }
wheels = [
    { url = "https://files.pythonhosted.org/packages/d0/fa/ca0c66b388624ba9dbbf35aab3a9f326bfdf5e56a7237fe8f1b600da6864/aenum-3.1.15-py3-none-any.whl", hash = "sha256:e0dfaeea4c2bd362144b87377e2c61d91958c5ed0b4daf89cb6f45ae23af6288", size = 137633 },
]

[[package]]
name = "alabaster"
version = "1.0.0"
source = { registry = "https://pypi.org/simple" }
sdist = { url = "https://files.pythonhosted.org/packages/a6/f8/d9c74d0daf3f742840fd818d69cfae176fa332022fd44e3469487d5a9420/alabaster-1.0.0.tar.gz", hash = "sha256:c00dca57bca26fa62a6d7d0a9fcce65f3e026e9bfe33e9c538fd3fbb2144fd9e", size = 24210 }
wheels = [
    { url = "https://files.pythonhosted.org/packages/7e/b3/6b4067be973ae96ba0d615946e314c5ae35f9f993eca561b356540bb0c2b/alabaster-1.0.0-py3-none-any.whl", hash = "sha256:fc6786402dc3fcb2de3cabd5fe455a2db534b371124f1f21de8731783dec828b", size = 13929 },
]

[[package]]
name = "apeye"
version = "1.4.1"
source = { registry = "https://pypi.org/simple" }
dependencies = [
    { name = "apeye-core" },
    { name = "domdf-python-tools" },
    { name = "platformdirs" },
    { name = "requests" },
]
sdist = { url = "https://files.pythonhosted.org/packages/4f/6b/cc65e31843d7bfda8313a9dc0c77a21e8580b782adca53c7cb3e511fe023/apeye-1.4.1.tar.gz", hash = "sha256:14ea542fad689e3bfdbda2189a354a4908e90aee4bf84c15ab75d68453d76a36", size = 99219 }
wheels = [
    { url = "https://files.pythonhosted.org/packages/89/7b/2d63664777b3e831ac1b1d8df5bbf0b7c8bee48e57115896080890527b1b/apeye-1.4.1-py3-none-any.whl", hash = "sha256:44e58a9104ec189bf42e76b3a7fe91e2b2879d96d48e9a77e5e32ff699c9204e", size = 107989 },
]

[[package]]
name = "apeye-core"
version = "1.1.5"
source = { registry = "https://pypi.org/simple" }
dependencies = [
    { name = "domdf-python-tools" },
    { name = "idna" },
]
sdist = { url = "https://files.pythonhosted.org/packages/e5/4c/4f108cfd06923bd897bf992a6ecb6fb122646ee7af94d7f9a64abd071d4c/apeye_core-1.1.5.tar.gz", hash = "sha256:5de72ed3d00cc9b20fea55e54b7ab8f5ef8500eb33a5368bc162a5585e238a55", size = 96511 }
wheels = [
    { url = "https://files.pythonhosted.org/packages/77/9f/fa9971d2a0c6fef64c87ba362a493a4f230eff4ea8dfb9f4c7cbdf71892e/apeye_core-1.1.5-py3-none-any.whl", hash = "sha256:dc27a93f8c9e246b3b238c5ea51edf6115ab2618ef029b9f2d9a190ec8228fbf", size = 99286 },
]

[[package]]
name = "appnope"
version = "0.1.4"
source = { registry = "https://pypi.org/simple" }
sdist = { url = "https://files.pythonhosted.org/packages/35/5d/752690df9ef5b76e169e68d6a129fa6d08a7100ca7f754c89495db3c6019/appnope-0.1.4.tar.gz", hash = "sha256:1de3860566df9caf38f01f86f65e0e13e379af54f9e4bee1e66b48f2efffd1ee", size = 4170 }
wheels = [
    { url = "https://files.pythonhosted.org/packages/81/29/5ecc3a15d5a33e31b26c11426c45c501e439cb865d0bff96315d86443b78/appnope-0.1.4-py2.py3-none-any.whl", hash = "sha256:502575ee11cd7a28c0205f379b525beefebab9d161b7c964670864014ed7213c", size = 4321 },
]

[[package]]
name = "argcomplete"
version = "3.5.3"
source = { registry = "https://pypi.org/simple" }
sdist = { url = "https://files.pythonhosted.org/packages/0c/be/6c23d80cb966fb8f83fb1ebfb988351ae6b0554d0c3a613ee4531c026597/argcomplete-3.5.3.tar.gz", hash = "sha256:c12bf50eded8aebb298c7b7da7a5ff3ee24dffd9f5281867dfe1424b58c55392", size = 72999 }
wheels = [
    { url = "https://files.pythonhosted.org/packages/c4/08/2a4db06ec3d203124c967fc89295e85a202e5cbbcdc08fd6a64b65217d1e/argcomplete-3.5.3-py3-none-any.whl", hash = "sha256:2ab2c4a215c59fd6caaff41a869480a23e8f6a5f910b266c1808037f4e375b61", size = 43569 },
]

[[package]]
name = "asttokens"
version = "2.4.1"
source = { registry = "https://pypi.org/simple" }
dependencies = [
    { name = "six" },
]
sdist = { url = "https://files.pythonhosted.org/packages/45/1d/f03bcb60c4a3212e15f99a56085d93093a497718adf828d050b9d675da81/asttokens-2.4.1.tar.gz", hash = "sha256:b03869718ba9a6eb027e134bfdf69f38a236d681c83c160d510768af11254ba0", size = 62284 }
wheels = [
    { url = "https://files.pythonhosted.org/packages/45/86/4736ac618d82a20d87d2f92ae19441ebc7ac9e7a581d7e58bbe79233b24a/asttokens-2.4.1-py2.py3-none-any.whl", hash = "sha256:051ed49c3dcae8913ea7cd08e46a606dba30b79993209636c4875bc1d637bc24", size = 27764 },
]

[[package]]
name = "astunparse"
version = "1.6.3"
source = { registry = "https://pypi.org/simple" }
dependencies = [
    { name = "six" },
    { name = "wheel" },
]
sdist = { url = "https://files.pythonhosted.org/packages/f3/af/4182184d3c338792894f34a62672919db7ca008c89abee9b564dd34d8029/astunparse-1.6.3.tar.gz", hash = "sha256:5ad93a8456f0d084c3456d059fd9a92cce667963232cbf763eac3bc5b7940872", size = 18290 }
wheels = [
    { url = "https://files.pythonhosted.org/packages/2b/03/13dde6512ad7b4557eb792fbcf0c653af6076b81e5941d36ec61f7ce6028/astunparse-1.6.3-py2.py3-none-any.whl", hash = "sha256:c2652417f2c8b5bb325c885ae329bdf3f86424075c4fd1a128674bc6fba4b8e8", size = 12732 },
]

[[package]]
name = "atlas4py"
version = "0.41.1.dev0"
source = { registry = "https://test.pypi.org/simple/" }
dependencies = [
    { name = "numpy", version = "1.26.4", source = { registry = "https://pypi.org/simple" }, marker = "extra == 'extra-5-gt4py-all' or extra == 'extra-5-gt4py-dace' or (extra == 'extra-5-gt4py-cuda11' and extra == 'extra-5-gt4py-jax-cuda12') or (extra == 'extra-5-gt4py-cuda11' and extra == 'extra-5-gt4py-rocm4-3') or (extra == 'extra-5-gt4py-cuda11' and extra == 'extra-5-gt4py-rocm5-0') or (extra == 'extra-5-gt4py-jax-cuda12' and extra == 'extra-5-gt4py-rocm4-3') or (extra == 'extra-5-gt4py-jax-cuda12' and extra == 'extra-5-gt4py-rocm5-0') or (extra == 'extra-5-gt4py-rocm4-3' and extra == 'extra-5-gt4py-rocm5-0')" },
    { name = "numpy", version = "2.2.2", source = { registry = "https://pypi.org/simple" }, marker = "(extra == 'extra-5-gt4py-all' and extra == 'extra-5-gt4py-dace-next') or (extra == 'extra-5-gt4py-dace' and extra == 'extra-5-gt4py-dace-next') or (extra != 'extra-5-gt4py-all' and extra != 'extra-5-gt4py-dace') or (extra == 'extra-5-gt4py-all' and extra == 'extra-5-gt4py-cuda11' and extra == 'extra-5-gt4py-jax-cuda12') or (extra == 'extra-5-gt4py-all' and extra == 'extra-5-gt4py-cuda11' and extra == 'extra-5-gt4py-rocm4-3') or (extra == 'extra-5-gt4py-all' and extra == 'extra-5-gt4py-cuda11' and extra == 'extra-5-gt4py-rocm5-0') or (extra == 'extra-5-gt4py-all' and extra == 'extra-5-gt4py-jax-cuda12' and extra == 'extra-5-gt4py-rocm4-3') or (extra == 'extra-5-gt4py-all' and extra == 'extra-5-gt4py-jax-cuda12' and extra == 'extra-5-gt4py-rocm5-0') or (extra == 'extra-5-gt4py-all' and extra == 'extra-5-gt4py-rocm4-3' and extra == 'extra-5-gt4py-rocm5-0') or (extra == 'extra-5-gt4py-cuda11' and extra == 'extra-5-gt4py-dace' and extra == 'extra-5-gt4py-jax-cuda12') or (extra == 'extra-5-gt4py-cuda11' and extra == 'extra-5-gt4py-dace' and extra == 'extra-5-gt4py-rocm4-3') or (extra == 'extra-5-gt4py-cuda11' and extra == 'extra-5-gt4py-dace' and extra == 'extra-5-gt4py-rocm5-0') or (extra == 'extra-5-gt4py-dace' and extra == 'extra-5-gt4py-jax-cuda12' and extra == 'extra-5-gt4py-rocm4-3') or (extra == 'extra-5-gt4py-dace' and extra == 'extra-5-gt4py-jax-cuda12' and extra == 'extra-5-gt4py-rocm5-0') or (extra == 'extra-5-gt4py-dace' and extra == 'extra-5-gt4py-rocm4-3' and extra == 'extra-5-gt4py-rocm5-0')" },
    { name = "packaging" },
]
sdist = { url = "https://test-files.pythonhosted.org/packages/4e/2b/a1112c73bf14da1379886b00df9c1dc96ab71f5f661d03a1b1a70540cf3a/atlas4py-0.41.1.dev0.tar.gz", hash = "sha256:c755d7e16550f491e1c8d711db93b836629fa9f611107770ff79c4dd2086da23", size = 20546 }
wheels = [
    { url = "https://test-files.pythonhosted.org/packages/6a/a1/b52b893821ebe23d0c48ef1a5e42cf2b5833211a1f02f1c935522c72ca2d/atlas4py-0.41.1.dev0-cp310-cp310-macosx_13_0_x86_64.whl", hash = "sha256:886d501b79e01c81ead40ff1ae90ab52d64e5a57b56e1aac7358655cedf36367", size = 8702788 },
    { url = "https://test-files.pythonhosted.org/packages/f6/07/1e3ada141e53c8b054ac22afb8fbc2f4b4245cac5df74d4404a55146a30d/atlas4py-0.41.1.dev0-cp310-cp310-macosx_14_0_arm64.whl", hash = "sha256:f5b33fe7705f4331ffd8aec46c9fb299a5fb7e668a148c01d139113bee0e55dd", size = 7559391 },
    { url = "https://test-files.pythonhosted.org/packages/cb/c2/b133724b4708b76e2074941336774de16aadcba328eea82cac0fa5f9d294/atlas4py-0.41.1.dev0-cp310-cp310-manylinux_2_17_aarch64.manylinux2014_aarch64.whl", hash = "sha256:9220eb74e31aa04845a7e80d2abbd391cd8cca62090745ed93cc1ea3db1d6221", size = 9382579 },
    { url = "https://test-files.pythonhosted.org/packages/f3/7e/1fa571d82b1c8cc0211b083e0ed03500c8e5bf4e7a0c8118245c2278ff36/atlas4py-0.41.1.dev0-cp310-cp310-manylinux_2_17_x86_64.manylinux2014_x86_64.whl", hash = "sha256:509b69f03fecc43c21fef1d7b5c2790e2261f103e56e3439868e8c015eba89cd", size = 10082175 },
    { url = "https://test-files.pythonhosted.org/packages/a4/c4/1f1d55083b66a9f7540bb6ce580c06bed497f105979163526b20492f9f75/atlas4py-0.41.1.dev0-cp311-cp311-macosx_13_0_x86_64.whl", hash = "sha256:b74d1787d2295be3160599d61f70a76e03a06e2c037a0c88363035123de57a7e", size = 8704220 },
    { url = "https://test-files.pythonhosted.org/packages/23/38/ddbdc27dc9ceebc2c7db3fe9defe22869ca7ea7f65f6cfb5d7a86272c653/atlas4py-0.41.1.dev0-cp311-cp311-macosx_14_0_arm64.whl", hash = "sha256:0b06ff987ab57563c5ba005312f6ab6d9f4d576e099e468a27f92a86c8a821f3", size = 7560937 },
    { url = "https://test-files.pythonhosted.org/packages/6b/4a/378e3fd286c3cea94e403edff1091464228af9697525b7d3be90b16a3d1e/atlas4py-0.41.1.dev0-cp311-cp311-manylinux_2_17_aarch64.manylinux2014_aarch64.whl", hash = "sha256:e6a2d6fefa315348c1c51bac1ddc9645edcae4198a2812702392635f8c2fd454", size = 9384014 },
    { url = "https://test-files.pythonhosted.org/packages/34/24/a78facdd3453b2a5e5b14e140a469cfa35f9a4755d1a071ea4970bc95ca4/atlas4py-0.41.1.dev0-cp311-cp311-manylinux_2_17_x86_64.manylinux2014_x86_64.whl", hash = "sha256:3d5c5519861e684409665d931375cd05b3d10fe609447d34d0d9892500866c87", size = 10083759 },
]

[[package]]
name = "atpublic"
version = "5.1"
source = { registry = "https://pypi.org/simple" }
sdist = { url = "https://files.pythonhosted.org/packages/fa/af/d5113daf3947044e43d74305cbd31502915c784e158c0c098db03ceeff17/atpublic-5.1.tar.gz", hash = "sha256:abc1f4b3dbdd841cc3539e4b5e4f3ad41d658359de704e30cb36da4d4e9d3022", size = 14670 }
wheels = [
    { url = "https://files.pythonhosted.org/packages/35/c1/6408177d6078e159fd3a2a53206e8d1d51ba30ef75ad016b19dada6952b4/atpublic-5.1-py3-none-any.whl", hash = "sha256:135783dbd887fbddb6ef032d104da70c124f2b44b9e2d79df07b9da5334825e3", size = 5209 },
]

[[package]]
name = "attrs"
version = "25.1.0"
source = { registry = "https://pypi.org/simple" }
sdist = { url = "https://files.pythonhosted.org/packages/49/7c/fdf464bcc51d23881d110abd74b512a42b3d5d376a55a831b44c603ae17f/attrs-25.1.0.tar.gz", hash = "sha256:1c97078a80c814273a76b2a298a932eb681c87415c11dee0a6921de7f1b02c3e", size = 810562 }
wheels = [
    { url = "https://files.pythonhosted.org/packages/fc/30/d4986a882011f9df997a55e6becd864812ccfcd821d64aac8570ee39f719/attrs-25.1.0-py3-none-any.whl", hash = "sha256:c75a69e28a550a7e93789579c22aa26b0f5b83b75dc4e08fe092980051e1090a", size = 63152 },
]

[[package]]
name = "autodocsumm"
version = "0.2.14"
source = { registry = "https://pypi.org/simple" }
dependencies = [
    { name = "sphinx" },
]
sdist = { url = "https://files.pythonhosted.org/packages/03/96/92afe8a7912b327c01f0a8b6408c9556ee13b1aba5b98d587ac7327ff32d/autodocsumm-0.2.14.tar.gz", hash = "sha256:2839a9d4facc3c4eccd306c08695540911042b46eeafcdc3203e6d0bab40bc77", size = 46357 }
wheels = [
    { url = "https://files.pythonhosted.org/packages/87/bc/3f66af9beb683728e06ca08797e4e9d3e44f432f339718cae3ba856a9cad/autodocsumm-0.2.14-py3-none-any.whl", hash = "sha256:3bad8717fc5190802c60392a7ab04b9f3c97aa9efa8b3780b3d81d615bfe5dc0", size = 14640 },
]

[[package]]
name = "babel"
version = "2.17.0"
source = { registry = "https://pypi.org/simple" }
sdist = { url = "https://files.pythonhosted.org/packages/7d/6b/d52e42361e1aa00709585ecc30b3f9684b3ab62530771402248b1b1d6240/babel-2.17.0.tar.gz", hash = "sha256:0c54cffb19f690cdcc52a3b50bcbf71e07a808d1c80d549f2459b9d2cf0afb9d", size = 9951852 }
wheels = [
    { url = "https://files.pythonhosted.org/packages/b7/b8/3fe70c75fe32afc4bb507f75563d39bc5642255d1d94f1f23604725780bf/babel-2.17.0-py3-none-any.whl", hash = "sha256:4d0b53093fdfb4b21c92b5213dba5a1b23885afa8383709427046b21c366e5f2", size = 10182537 },
]

[[package]]
name = "beautifulsoup4"
version = "4.13.3"
source = { registry = "https://pypi.org/simple" }
dependencies = [
    { name = "soupsieve" },
    { name = "typing-extensions" },
]
sdist = { url = "https://files.pythonhosted.org/packages/f0/3c/adaf39ce1fb4afdd21b611e3d530b183bb7759c9b673d60db0e347fd4439/beautifulsoup4-4.13.3.tar.gz", hash = "sha256:1bd32405dacc920b42b83ba01644747ed77456a65760e285fbc47633ceddaf8b", size = 619516 }
wheels = [
    { url = "https://files.pythonhosted.org/packages/f9/49/6abb616eb3cbab6a7cca303dc02fdf3836de2e0b834bf966a7f5271a34d8/beautifulsoup4-4.13.3-py3-none-any.whl", hash = "sha256:99045d7d3f08f91f0d656bc9b7efbae189426cd913d830294a15eefa0ea4df16", size = 186015 },
]

[[package]]
name = "black"
version = "25.1.0"
source = { registry = "https://pypi.org/simple" }
dependencies = [
    { name = "click" },
    { name = "mypy-extensions" },
    { name = "packaging" },
    { name = "pathspec" },
    { name = "platformdirs" },
    { name = "tomli", marker = "python_full_version < '3.11' or (extra == 'extra-5-gt4py-all' and extra == 'extra-5-gt4py-dace-next') or (extra == 'extra-5-gt4py-cuda11' and extra == 'extra-5-gt4py-jax-cuda12') or (extra == 'extra-5-gt4py-cuda11' and extra == 'extra-5-gt4py-rocm4-3') or (extra == 'extra-5-gt4py-cuda11' and extra == 'extra-5-gt4py-rocm5-0') or (extra == 'extra-5-gt4py-dace' and extra == 'extra-5-gt4py-dace-next') or (extra == 'extra-5-gt4py-jax-cuda12' and extra == 'extra-5-gt4py-rocm4-3') or (extra == 'extra-5-gt4py-jax-cuda12' and extra == 'extra-5-gt4py-rocm5-0') or (extra == 'extra-5-gt4py-rocm4-3' and extra == 'extra-5-gt4py-rocm5-0')" },
    { name = "typing-extensions", marker = "python_full_version < '3.11' or (extra == 'extra-5-gt4py-all' and extra == 'extra-5-gt4py-dace-next') or (extra == 'extra-5-gt4py-cuda11' and extra == 'extra-5-gt4py-jax-cuda12') or (extra == 'extra-5-gt4py-cuda11' and extra == 'extra-5-gt4py-rocm4-3') or (extra == 'extra-5-gt4py-cuda11' and extra == 'extra-5-gt4py-rocm5-0') or (extra == 'extra-5-gt4py-dace' and extra == 'extra-5-gt4py-dace-next') or (extra == 'extra-5-gt4py-jax-cuda12' and extra == 'extra-5-gt4py-rocm4-3') or (extra == 'extra-5-gt4py-jax-cuda12' and extra == 'extra-5-gt4py-rocm5-0') or (extra == 'extra-5-gt4py-rocm4-3' and extra == 'extra-5-gt4py-rocm5-0')" },
]
sdist = { url = "https://files.pythonhosted.org/packages/94/49/26a7b0f3f35da4b5a65f081943b7bcd22d7002f5f0fb8098ec1ff21cb6ef/black-25.1.0.tar.gz", hash = "sha256:33496d5cd1222ad73391352b4ae8da15253c5de89b93a80b3e2c8d9a19ec2666", size = 649449 }
wheels = [
    { url = "https://files.pythonhosted.org/packages/4d/3b/4ba3f93ac8d90410423fdd31d7541ada9bcee1df32fb90d26de41ed40e1d/black-25.1.0-cp310-cp310-macosx_10_9_x86_64.whl", hash = "sha256:759e7ec1e050a15f89b770cefbf91ebee8917aac5c20483bc2d80a6c3a04df32", size = 1629419 },
    { url = "https://files.pythonhosted.org/packages/b4/02/0bde0485146a8a5e694daed47561785e8b77a0466ccc1f3e485d5ef2925e/black-25.1.0-cp310-cp310-macosx_11_0_arm64.whl", hash = "sha256:0e519ecf93120f34243e6b0054db49c00a35f84f195d5bce7e9f5cfc578fc2da", size = 1461080 },
    { url = "https://files.pythonhosted.org/packages/52/0e/abdf75183c830eaca7589144ff96d49bce73d7ec6ad12ef62185cc0f79a2/black-25.1.0-cp310-cp310-manylinux_2_17_x86_64.manylinux2014_x86_64.manylinux_2_28_x86_64.whl", hash = "sha256:055e59b198df7ac0b7efca5ad7ff2516bca343276c466be72eb04a3bcc1f82d7", size = 1766886 },
    { url = "https://files.pythonhosted.org/packages/dc/a6/97d8bb65b1d8a41f8a6736222ba0a334db7b7b77b8023ab4568288f23973/black-25.1.0-cp310-cp310-win_amd64.whl", hash = "sha256:db8ea9917d6f8fc62abd90d944920d95e73c83a5ee3383493e35d271aca872e9", size = 1419404 },
    { url = "https://files.pythonhosted.org/packages/7e/4f/87f596aca05c3ce5b94b8663dbfe242a12843caaa82dd3f85f1ffdc3f177/black-25.1.0-cp311-cp311-macosx_10_9_x86_64.whl", hash = "sha256:a39337598244de4bae26475f77dda852ea00a93bd4c728e09eacd827ec929df0", size = 1614372 },
    { url = "https://files.pythonhosted.org/packages/e7/d0/2c34c36190b741c59c901e56ab7f6e54dad8df05a6272a9747ecef7c6036/black-25.1.0-cp311-cp311-macosx_11_0_arm64.whl", hash = "sha256:96c1c7cd856bba8e20094e36e0f948718dc688dba4a9d78c3adde52b9e6c2299", size = 1442865 },
    { url = "https://files.pythonhosted.org/packages/21/d4/7518c72262468430ead45cf22bd86c883a6448b9eb43672765d69a8f1248/black-25.1.0-cp311-cp311-manylinux_2_17_x86_64.manylinux2014_x86_64.manylinux_2_28_x86_64.whl", hash = "sha256:bce2e264d59c91e52d8000d507eb20a9aca4a778731a08cfff7e5ac4a4bb7096", size = 1749699 },
    { url = "https://files.pythonhosted.org/packages/58/db/4f5beb989b547f79096e035c4981ceb36ac2b552d0ac5f2620e941501c99/black-25.1.0-cp311-cp311-win_amd64.whl", hash = "sha256:172b1dbff09f86ce6f4eb8edf9dede08b1fce58ba194c87d7a4f1a5aa2f5b3c2", size = 1428028 },
    { url = "https://files.pythonhosted.org/packages/09/71/54e999902aed72baf26bca0d50781b01838251a462612966e9fc4891eadd/black-25.1.0-py3-none-any.whl", hash = "sha256:95e8176dae143ba9097f351d174fdaf0ccd29efb414b362ae3fd72bf0f710717", size = 207646 },
]

[[package]]
name = "boltons"
version = "25.0.0"
source = { registry = "https://pypi.org/simple" }
sdist = { url = "https://files.pythonhosted.org/packages/63/54/71a94d8e02da9a865587fb3fff100cb0fc7aa9f4d5ed9ed3a591216ddcc7/boltons-25.0.0.tar.gz", hash = "sha256:e110fbdc30b7b9868cb604e3f71d4722dd8f4dcb4a5ddd06028ba8f1ab0b5ace", size = 246294 }
wheels = [
    { url = "https://files.pythonhosted.org/packages/45/7f/0e961cf3908bc4c1c3e027de2794f867c6c89fb4916fc7dba295a0e80a2d/boltons-25.0.0-py3-none-any.whl", hash = "sha256:dc9fb38bf28985715497d1b54d00b62ea866eca3938938ea9043e254a3a6ca62", size = 194210 },
]

[[package]]
name = "cachecontrol"
version = "0.14.2"
source = { registry = "https://pypi.org/simple" }
dependencies = [
    { name = "msgpack" },
    { name = "requests" },
]
sdist = { url = "https://files.pythonhosted.org/packages/b7/a4/3390ac4dfa1773f661c8780368018230e8207ec4fd3800d2c0c3adee4456/cachecontrol-0.14.2.tar.gz", hash = "sha256:7d47d19f866409b98ff6025b6a0fca8e4c791fb31abbd95f622093894ce903a2", size = 28832 }
wheels = [
    { url = "https://files.pythonhosted.org/packages/c8/63/baffb44ca6876e7b5fc8fe17b24a7c07bf479d604a592182db9af26ea366/cachecontrol-0.14.2-py3-none-any.whl", hash = "sha256:ebad2091bf12d0d200dfc2464330db638c5deb41d546f6d7aca079e87290f3b0", size = 21780 },
]

[package.optional-dependencies]
filecache = [
    { name = "filelock" },
]

[[package]]
name = "cached-property"
version = "2.0.1"
source = { registry = "https://pypi.org/simple" }
sdist = { url = "https://files.pythonhosted.org/packages/76/4b/3d870836119dbe9a5e3c9a61af8cc1a8b69d75aea564572e385882d5aefb/cached_property-2.0.1.tar.gz", hash = "sha256:484d617105e3ee0e4f1f58725e72a8ef9e93deee462222dbd51cd91230897641", size = 10574 }
wheels = [
    { url = "https://files.pythonhosted.org/packages/11/0e/7d8225aab3bc1a0f5811f8e1b557aa034ac04bdf641925b30d3caf586b28/cached_property-2.0.1-py3-none-any.whl", hash = "sha256:f617d70ab1100b7bcf6e42228f9ddcb78c676ffa167278d9f730d1c2fba69ccb", size = 7428 },
]

[[package]]
name = "cattrs"
version = "24.1.2"
source = { registry = "https://pypi.org/simple" }
dependencies = [
    { name = "attrs" },
    { name = "exceptiongroup", marker = "python_full_version < '3.11' or (extra == 'extra-5-gt4py-all' and extra == 'extra-5-gt4py-dace-next') or (extra == 'extra-5-gt4py-cuda11' and extra == 'extra-5-gt4py-jax-cuda12') or (extra == 'extra-5-gt4py-cuda11' and extra == 'extra-5-gt4py-rocm4-3') or (extra == 'extra-5-gt4py-cuda11' and extra == 'extra-5-gt4py-rocm5-0') or (extra == 'extra-5-gt4py-dace' and extra == 'extra-5-gt4py-dace-next') or (extra == 'extra-5-gt4py-jax-cuda12' and extra == 'extra-5-gt4py-rocm4-3') or (extra == 'extra-5-gt4py-jax-cuda12' and extra == 'extra-5-gt4py-rocm5-0') or (extra == 'extra-5-gt4py-rocm4-3' and extra == 'extra-5-gt4py-rocm5-0')" },
    { name = "typing-extensions", marker = "python_full_version < '3.11' or (extra == 'extra-5-gt4py-all' and extra == 'extra-5-gt4py-dace-next') or (extra == 'extra-5-gt4py-cuda11' and extra == 'extra-5-gt4py-jax-cuda12') or (extra == 'extra-5-gt4py-cuda11' and extra == 'extra-5-gt4py-rocm4-3') or (extra == 'extra-5-gt4py-cuda11' and extra == 'extra-5-gt4py-rocm5-0') or (extra == 'extra-5-gt4py-dace' and extra == 'extra-5-gt4py-dace-next') or (extra == 'extra-5-gt4py-jax-cuda12' and extra == 'extra-5-gt4py-rocm4-3') or (extra == 'extra-5-gt4py-jax-cuda12' and extra == 'extra-5-gt4py-rocm5-0') or (extra == 'extra-5-gt4py-rocm4-3' and extra == 'extra-5-gt4py-rocm5-0')" },
]
sdist = { url = "https://files.pythonhosted.org/packages/64/65/af6d57da2cb32c076319b7489ae0958f746949d407109e3ccf4d115f147c/cattrs-24.1.2.tar.gz", hash = "sha256:8028cfe1ff5382df59dd36474a86e02d817b06eaf8af84555441bac915d2ef85", size = 426462 }
wheels = [
    { url = "https://files.pythonhosted.org/packages/c8/d5/867e75361fc45f6de75fe277dd085627a9db5ebb511a87f27dc1396b5351/cattrs-24.1.2-py3-none-any.whl", hash = "sha256:67c7495b760168d931a10233f979b28dc04daf853b30752246f4f8471c6d68d0", size = 66446 },
]

[[package]]
name = "certifi"
version = "2025.1.31"
source = { registry = "https://pypi.org/simple" }
sdist = { url = "https://files.pythonhosted.org/packages/1c/ab/c9f1e32b7b1bf505bf26f0ef697775960db7932abeb7b516de930ba2705f/certifi-2025.1.31.tar.gz", hash = "sha256:3d5da6925056f6f18f119200434a4780a94263f10d1c21d032a6f6b2baa20651", size = 167577 }
wheels = [
    { url = "https://files.pythonhosted.org/packages/38/fc/bce832fd4fd99766c04d1ee0eead6b0ec6486fb100ae5e74c1d91292b982/certifi-2025.1.31-py3-none-any.whl", hash = "sha256:ca78db4565a652026a4db2bcdf68f2fb589ea80d0be70e03929ed730746b84fe", size = 166393 },
]

[[package]]
name = "cffi"
version = "1.17.1"
source = { registry = "https://pypi.org/simple" }
dependencies = [
    { name = "pycparser" },
]
sdist = { url = "https://files.pythonhosted.org/packages/fc/97/c783634659c2920c3fc70419e3af40972dbaf758daa229a7d6ea6135c90d/cffi-1.17.1.tar.gz", hash = "sha256:1c39c6016c32bc48dd54561950ebd6836e1670f2ae46128f67cf49e789c52824", size = 516621 }
wheels = [
    { url = "https://files.pythonhosted.org/packages/90/07/f44ca684db4e4f08a3fdc6eeb9a0d15dc6883efc7b8c90357fdbf74e186c/cffi-1.17.1-cp310-cp310-macosx_10_9_x86_64.whl", hash = "sha256:df8b1c11f177bc2313ec4b2d46baec87a5f3e71fc8b45dab2ee7cae86d9aba14", size = 182191 },
    { url = "https://files.pythonhosted.org/packages/08/fd/cc2fedbd887223f9f5d170c96e57cbf655df9831a6546c1727ae13fa977a/cffi-1.17.1-cp310-cp310-macosx_11_0_arm64.whl", hash = "sha256:8f2cdc858323644ab277e9bb925ad72ae0e67f69e804f4898c070998d50b1a67", size = 178592 },
    { url = "https://files.pythonhosted.org/packages/de/cc/4635c320081c78d6ffc2cab0a76025b691a91204f4aa317d568ff9280a2d/cffi-1.17.1-cp310-cp310-manylinux_2_12_i686.manylinux2010_i686.manylinux_2_17_i686.manylinux2014_i686.whl", hash = "sha256:edae79245293e15384b51f88b00613ba9f7198016a5948b5dddf4917d4d26382", size = 426024 },
    { url = "https://files.pythonhosted.org/packages/b6/7b/3b2b250f3aab91abe5f8a51ada1b717935fdaec53f790ad4100fe2ec64d1/cffi-1.17.1-cp310-cp310-manylinux_2_17_aarch64.manylinux2014_aarch64.whl", hash = "sha256:45398b671ac6d70e67da8e4224a065cec6a93541bb7aebe1b198a61b58c7b702", size = 448188 },
    { url = "https://files.pythonhosted.org/packages/d3/48/1b9283ebbf0ec065148d8de05d647a986c5f22586b18120020452fff8f5d/cffi-1.17.1-cp310-cp310-manylinux_2_17_ppc64le.manylinux2014_ppc64le.whl", hash = "sha256:ad9413ccdeda48c5afdae7e4fa2192157e991ff761e7ab8fdd8926f40b160cc3", size = 455571 },
    { url = "https://files.pythonhosted.org/packages/40/87/3b8452525437b40f39ca7ff70276679772ee7e8b394934ff60e63b7b090c/cffi-1.17.1-cp310-cp310-manylinux_2_17_s390x.manylinux2014_s390x.whl", hash = "sha256:5da5719280082ac6bd9aa7becb3938dc9f9cbd57fac7d2871717b1feb0902ab6", size = 436687 },
    { url = "https://files.pythonhosted.org/packages/8d/fb/4da72871d177d63649ac449aec2e8a29efe0274035880c7af59101ca2232/cffi-1.17.1-cp310-cp310-manylinux_2_17_x86_64.manylinux2014_x86_64.whl", hash = "sha256:2bb1a08b8008b281856e5971307cc386a8e9c5b625ac297e853d36da6efe9c17", size = 446211 },
    { url = "https://files.pythonhosted.org/packages/ab/a0/62f00bcb411332106c02b663b26f3545a9ef136f80d5df746c05878f8c4b/cffi-1.17.1-cp310-cp310-musllinux_1_1_aarch64.whl", hash = "sha256:045d61c734659cc045141be4bae381a41d89b741f795af1dd018bfb532fd0df8", size = 461325 },
    { url = "https://files.pythonhosted.org/packages/36/83/76127035ed2e7e27b0787604d99da630ac3123bfb02d8e80c633f218a11d/cffi-1.17.1-cp310-cp310-musllinux_1_1_i686.whl", hash = "sha256:6883e737d7d9e4899a8a695e00ec36bd4e5e4f18fabe0aca0efe0a4b44cdb13e", size = 438784 },
    { url = "https://files.pythonhosted.org/packages/21/81/a6cd025db2f08ac88b901b745c163d884641909641f9b826e8cb87645942/cffi-1.17.1-cp310-cp310-musllinux_1_1_x86_64.whl", hash = "sha256:6b8b4a92e1c65048ff98cfe1f735ef8f1ceb72e3d5f0c25fdb12087a23da22be", size = 461564 },
    { url = "https://files.pythonhosted.org/packages/f8/fe/4d41c2f200c4a457933dbd98d3cf4e911870877bd94d9656cc0fcb390681/cffi-1.17.1-cp310-cp310-win32.whl", hash = "sha256:c9c3d058ebabb74db66e431095118094d06abf53284d9c81f27300d0e0d8bc7c", size = 171804 },
    { url = "https://files.pythonhosted.org/packages/d1/b6/0b0f5ab93b0df4acc49cae758c81fe4e5ef26c3ae2e10cc69249dfd8b3ab/cffi-1.17.1-cp310-cp310-win_amd64.whl", hash = "sha256:0f048dcf80db46f0098ccac01132761580d28e28bc0f78ae0d58048063317e15", size = 181299 },
    { url = "https://files.pythonhosted.org/packages/6b/f4/927e3a8899e52a27fa57a48607ff7dc91a9ebe97399b357b85a0c7892e00/cffi-1.17.1-cp311-cp311-macosx_10_9_x86_64.whl", hash = "sha256:a45e3c6913c5b87b3ff120dcdc03f6131fa0065027d0ed7ee6190736a74cd401", size = 182264 },
    { url = "https://files.pythonhosted.org/packages/6c/f5/6c3a8efe5f503175aaddcbea6ad0d2c96dad6f5abb205750d1b3df44ef29/cffi-1.17.1-cp311-cp311-macosx_11_0_arm64.whl", hash = "sha256:30c5e0cb5ae493c04c8b42916e52ca38079f1b235c2f8ae5f4527b963c401caf", size = 178651 },
    { url = "https://files.pythonhosted.org/packages/94/dd/a3f0118e688d1b1a57553da23b16bdade96d2f9bcda4d32e7d2838047ff7/cffi-1.17.1-cp311-cp311-manylinux_2_12_i686.manylinux2010_i686.manylinux_2_17_i686.manylinux2014_i686.whl", hash = "sha256:f75c7ab1f9e4aca5414ed4d8e5c0e303a34f4421f8a0d47a4d019ceff0ab6af4", size = 445259 },
    { url = "https://files.pythonhosted.org/packages/2e/ea/70ce63780f096e16ce8588efe039d3c4f91deb1dc01e9c73a287939c79a6/cffi-1.17.1-cp311-cp311-manylinux_2_17_aarch64.manylinux2014_aarch64.whl", hash = "sha256:a1ed2dd2972641495a3ec98445e09766f077aee98a1c896dcb4ad0d303628e41", size = 469200 },
    { url = "https://files.pythonhosted.org/packages/1c/a0/a4fa9f4f781bda074c3ddd57a572b060fa0df7655d2a4247bbe277200146/cffi-1.17.1-cp311-cp311-manylinux_2_17_ppc64le.manylinux2014_ppc64le.whl", hash = "sha256:46bf43160c1a35f7ec506d254e5c890f3c03648a4dbac12d624e4490a7046cd1", size = 477235 },
    { url = "https://files.pythonhosted.org/packages/62/12/ce8710b5b8affbcdd5c6e367217c242524ad17a02fe5beec3ee339f69f85/cffi-1.17.1-cp311-cp311-manylinux_2_17_s390x.manylinux2014_s390x.whl", hash = "sha256:a24ed04c8ffd54b0729c07cee15a81d964e6fee0e3d4d342a27b020d22959dc6", size = 459721 },
    { url = "https://files.pythonhosted.org/packages/ff/6b/d45873c5e0242196f042d555526f92aa9e0c32355a1be1ff8c27f077fd37/cffi-1.17.1-cp311-cp311-manylinux_2_17_x86_64.manylinux2014_x86_64.whl", hash = "sha256:610faea79c43e44c71e1ec53a554553fa22321b65fae24889706c0a84d4ad86d", size = 467242 },
    { url = "https://files.pythonhosted.org/packages/1a/52/d9a0e523a572fbccf2955f5abe883cfa8bcc570d7faeee06336fbd50c9fc/cffi-1.17.1-cp311-cp311-musllinux_1_1_aarch64.whl", hash = "sha256:a9b15d491f3ad5d692e11f6b71f7857e7835eb677955c00cc0aefcd0669adaf6", size = 477999 },
    { url = "https://files.pythonhosted.org/packages/44/74/f2a2460684a1a2d00ca799ad880d54652841a780c4c97b87754f660c7603/cffi-1.17.1-cp311-cp311-musllinux_1_1_i686.whl", hash = "sha256:de2ea4b5833625383e464549fec1bc395c1bdeeb5f25c4a3a82b5a8c756ec22f", size = 454242 },
    { url = "https://files.pythonhosted.org/packages/f8/4a/34599cac7dfcd888ff54e801afe06a19c17787dfd94495ab0c8d35fe99fb/cffi-1.17.1-cp311-cp311-musllinux_1_1_x86_64.whl", hash = "sha256:fc48c783f9c87e60831201f2cce7f3b2e4846bf4d8728eabe54d60700b318a0b", size = 478604 },
    { url = "https://files.pythonhosted.org/packages/34/33/e1b8a1ba29025adbdcda5fb3a36f94c03d771c1b7b12f726ff7fef2ebe36/cffi-1.17.1-cp311-cp311-win32.whl", hash = "sha256:85a950a4ac9c359340d5963966e3e0a94a676bd6245a4b55bc43949eee26a655", size = 171727 },
    { url = "https://files.pythonhosted.org/packages/3d/97/50228be003bb2802627d28ec0627837ac0bf35c90cf769812056f235b2d1/cffi-1.17.1-cp311-cp311-win_amd64.whl", hash = "sha256:caaf0640ef5f5517f49bc275eca1406b0ffa6aa184892812030f04c2abf589a0", size = 181400 },
]

[[package]]
name = "cfgv"
version = "3.4.0"
source = { registry = "https://pypi.org/simple" }
sdist = { url = "https://files.pythonhosted.org/packages/11/74/539e56497d9bd1d484fd863dd69cbbfa653cd2aa27abfe35653494d85e94/cfgv-3.4.0.tar.gz", hash = "sha256:e52591d4c5f5dead8e0f673fb16db7949d2cfb3f7da4582893288f0ded8fe560", size = 7114 }
wheels = [
    { url = "https://files.pythonhosted.org/packages/c5/55/51844dd50c4fc7a33b653bfaba4c2456f06955289ca770a5dbd5fd267374/cfgv-3.4.0-py2.py3-none-any.whl", hash = "sha256:b7265b1f29fd3316bfcd2b330d63d024f2bfd8bcb8b0272f8e19a504856c48f9", size = 7249 },
]

[[package]]
name = "charset-normalizer"
version = "3.4.1"
source = { registry = "https://pypi.org/simple" }
sdist = { url = "https://files.pythonhosted.org/packages/16/b0/572805e227f01586461c80e0fd25d65a2115599cc9dad142fee4b747c357/charset_normalizer-3.4.1.tar.gz", hash = "sha256:44251f18cd68a75b56585dd00dae26183e102cd5e0f9f1466e6df5da2ed64ea3", size = 123188 }
wheels = [
    { url = "https://files.pythonhosted.org/packages/0d/58/5580c1716040bc89206c77d8f74418caf82ce519aae06450393ca73475d1/charset_normalizer-3.4.1-cp310-cp310-macosx_10_9_universal2.whl", hash = "sha256:91b36a978b5ae0ee86c394f5a54d6ef44db1de0815eb43de826d41d21e4af3de", size = 198013 },
    { url = "https://files.pythonhosted.org/packages/d0/11/00341177ae71c6f5159a08168bcb98c6e6d196d372c94511f9f6c9afe0c6/charset_normalizer-3.4.1-cp310-cp310-manylinux_2_17_aarch64.manylinux2014_aarch64.whl", hash = "sha256:7461baadb4dc00fd9e0acbe254e3d7d2112e7f92ced2adc96e54ef6501c5f176", size = 141285 },
    { url = "https://files.pythonhosted.org/packages/01/09/11d684ea5819e5a8f5100fb0b38cf8d02b514746607934134d31233e02c8/charset_normalizer-3.4.1-cp310-cp310-manylinux_2_17_ppc64le.manylinux2014_ppc64le.whl", hash = "sha256:e218488cd232553829be0664c2292d3af2eeeb94b32bea483cf79ac6a694e037", size = 151449 },
    { url = "https://files.pythonhosted.org/packages/08/06/9f5a12939db324d905dc1f70591ae7d7898d030d7662f0d426e2286f68c9/charset_normalizer-3.4.1-cp310-cp310-manylinux_2_17_s390x.manylinux2014_s390x.whl", hash = "sha256:80ed5e856eb7f30115aaf94e4a08114ccc8813e6ed1b5efa74f9f82e8509858f", size = 143892 },
    { url = "https://files.pythonhosted.org/packages/93/62/5e89cdfe04584cb7f4d36003ffa2936681b03ecc0754f8e969c2becb7e24/charset_normalizer-3.4.1-cp310-cp310-manylinux_2_17_x86_64.manylinux2014_x86_64.whl", hash = "sha256:b010a7a4fd316c3c484d482922d13044979e78d1861f0e0650423144c616a46a", size = 146123 },
    { url = "https://files.pythonhosted.org/packages/a9/ac/ab729a15c516da2ab70a05f8722ecfccc3f04ed7a18e45c75bbbaa347d61/charset_normalizer-3.4.1-cp310-cp310-manylinux_2_5_i686.manylinux1_i686.manylinux_2_17_i686.manylinux2014_i686.whl", hash = "sha256:4532bff1b8421fd0a320463030c7520f56a79c9024a4e88f01c537316019005a", size = 147943 },
    { url = "https://files.pythonhosted.org/packages/03/d2/3f392f23f042615689456e9a274640c1d2e5dd1d52de36ab8f7955f8f050/charset_normalizer-3.4.1-cp310-cp310-musllinux_1_2_aarch64.whl", hash = "sha256:d973f03c0cb71c5ed99037b870f2be986c3c05e63622c017ea9816881d2dd247", size = 142063 },
    { url = "https://files.pythonhosted.org/packages/f2/e3/e20aae5e1039a2cd9b08d9205f52142329f887f8cf70da3650326670bddf/charset_normalizer-3.4.1-cp310-cp310-musllinux_1_2_i686.whl", hash = "sha256:3a3bd0dcd373514dcec91c411ddb9632c0d7d92aed7093b8c3bbb6d69ca74408", size = 150578 },
    { url = "https://files.pythonhosted.org/packages/8d/af/779ad72a4da0aed925e1139d458adc486e61076d7ecdcc09e610ea8678db/charset_normalizer-3.4.1-cp310-cp310-musllinux_1_2_ppc64le.whl", hash = "sha256:d9c3cdf5390dcd29aa8056d13e8e99526cda0305acc038b96b30352aff5ff2bb", size = 153629 },
    { url = "https://files.pythonhosted.org/packages/c2/b6/7aa450b278e7aa92cf7732140bfd8be21f5f29d5bf334ae987c945276639/charset_normalizer-3.4.1-cp310-cp310-musllinux_1_2_s390x.whl", hash = "sha256:2bdfe3ac2e1bbe5b59a1a63721eb3b95fc9b6817ae4a46debbb4e11f6232428d", size = 150778 },
    { url = "https://files.pythonhosted.org/packages/39/f4/d9f4f712d0951dcbfd42920d3db81b00dd23b6ab520419626f4023334056/charset_normalizer-3.4.1-cp310-cp310-musllinux_1_2_x86_64.whl", hash = "sha256:eab677309cdb30d047996b36d34caeda1dc91149e4fdca0b1a039b3f79d9a807", size = 146453 },
    { url = "https://files.pythonhosted.org/packages/49/2b/999d0314e4ee0cff3cb83e6bc9aeddd397eeed693edb4facb901eb8fbb69/charset_normalizer-3.4.1-cp310-cp310-win32.whl", hash = "sha256:c0429126cf75e16c4f0ad00ee0eae4242dc652290f940152ca8c75c3a4b6ee8f", size = 95479 },
    { url = "https://files.pythonhosted.org/packages/2d/ce/3cbed41cff67e455a386fb5e5dd8906cdda2ed92fbc6297921f2e4419309/charset_normalizer-3.4.1-cp310-cp310-win_amd64.whl", hash = "sha256:9f0b8b1c6d84c8034a44893aba5e767bf9c7a211e313a9605d9c617d7083829f", size = 102790 },
    { url = "https://files.pythonhosted.org/packages/72/80/41ef5d5a7935d2d3a773e3eaebf0a9350542f2cab4eac59a7a4741fbbbbe/charset_normalizer-3.4.1-cp311-cp311-macosx_10_9_universal2.whl", hash = "sha256:8bfa33f4f2672964266e940dd22a195989ba31669bd84629f05fab3ef4e2d125", size = 194995 },
    { url = "https://files.pythonhosted.org/packages/7a/28/0b9fefa7b8b080ec492110af6d88aa3dea91c464b17d53474b6e9ba5d2c5/charset_normalizer-3.4.1-cp311-cp311-manylinux_2_17_aarch64.manylinux2014_aarch64.whl", hash = "sha256:28bf57629c75e810b6ae989f03c0828d64d6b26a5e205535585f96093e405ed1", size = 139471 },
    { url = "https://files.pythonhosted.org/packages/71/64/d24ab1a997efb06402e3fc07317e94da358e2585165930d9d59ad45fcae2/charset_normalizer-3.4.1-cp311-cp311-manylinux_2_17_ppc64le.manylinux2014_ppc64le.whl", hash = "sha256:f08ff5e948271dc7e18a35641d2f11a4cd8dfd5634f55228b691e62b37125eb3", size = 149831 },
    { url = "https://files.pythonhosted.org/packages/37/ed/be39e5258e198655240db5e19e0b11379163ad7070962d6b0c87ed2c4d39/charset_normalizer-3.4.1-cp311-cp311-manylinux_2_17_s390x.manylinux2014_s390x.whl", hash = "sha256:234ac59ea147c59ee4da87a0c0f098e9c8d169f4dc2a159ef720f1a61bbe27cd", size = 142335 },
    { url = "https://files.pythonhosted.org/packages/88/83/489e9504711fa05d8dde1574996408026bdbdbd938f23be67deebb5eca92/charset_normalizer-3.4.1-cp311-cp311-manylinux_2_17_x86_64.manylinux2014_x86_64.whl", hash = "sha256:fd4ec41f914fa74ad1b8304bbc634b3de73d2a0889bd32076342a573e0779e00", size = 143862 },
    { url = "https://files.pythonhosted.org/packages/c6/c7/32da20821cf387b759ad24627a9aca289d2822de929b8a41b6241767b461/charset_normalizer-3.4.1-cp311-cp311-manylinux_2_5_i686.manylinux1_i686.manylinux_2_17_i686.manylinux2014_i686.whl", hash = "sha256:eea6ee1db730b3483adf394ea72f808b6e18cf3cb6454b4d86e04fa8c4327a12", size = 145673 },
    { url = "https://files.pythonhosted.org/packages/68/85/f4288e96039abdd5aeb5c546fa20a37b50da71b5cf01e75e87f16cd43304/charset_normalizer-3.4.1-cp311-cp311-musllinux_1_2_aarch64.whl", hash = "sha256:c96836c97b1238e9c9e3fe90844c947d5afbf4f4c92762679acfe19927d81d77", size = 140211 },
    { url = "https://files.pythonhosted.org/packages/28/a3/a42e70d03cbdabc18997baf4f0227c73591a08041c149e710045c281f97b/charset_normalizer-3.4.1-cp311-cp311-musllinux_1_2_i686.whl", hash = "sha256:4d86f7aff21ee58f26dcf5ae81a9addbd914115cdebcbb2217e4f0ed8982e146", size = 148039 },
    { url = "https://files.pythonhosted.org/packages/85/e4/65699e8ab3014ecbe6f5c71d1a55d810fb716bbfd74f6283d5c2aa87febf/charset_normalizer-3.4.1-cp311-cp311-musllinux_1_2_ppc64le.whl", hash = "sha256:09b5e6733cbd160dcc09589227187e242a30a49ca5cefa5a7edd3f9d19ed53fd", size = 151939 },
    { url = "https://files.pythonhosted.org/packages/b1/82/8e9fe624cc5374193de6860aba3ea8070f584c8565ee77c168ec13274bd2/charset_normalizer-3.4.1-cp311-cp311-musllinux_1_2_s390x.whl", hash = "sha256:5777ee0881f9499ed0f71cc82cf873d9a0ca8af166dfa0af8ec4e675b7df48e6", size = 149075 },
    { url = "https://files.pythonhosted.org/packages/3d/7b/82865ba54c765560c8433f65e8acb9217cb839a9e32b42af4aa8e945870f/charset_normalizer-3.4.1-cp311-cp311-musllinux_1_2_x86_64.whl", hash = "sha256:237bdbe6159cff53b4f24f397d43c6336c6b0b42affbe857970cefbb620911c8", size = 144340 },
    { url = "https://files.pythonhosted.org/packages/b5/b6/9674a4b7d4d99a0d2df9b215da766ee682718f88055751e1e5e753c82db0/charset_normalizer-3.4.1-cp311-cp311-win32.whl", hash = "sha256:8417cb1f36cc0bc7eaba8ccb0e04d55f0ee52df06df3ad55259b9a323555fc8b", size = 95205 },
    { url = "https://files.pythonhosted.org/packages/1e/ab/45b180e175de4402dcf7547e4fb617283bae54ce35c27930a6f35b6bef15/charset_normalizer-3.4.1-cp311-cp311-win_amd64.whl", hash = "sha256:d7f50a1f8c450f3925cb367d011448c39239bb3eb4117c36a6d354794de4ce76", size = 102441 },
    { url = "https://files.pythonhosted.org/packages/0e/f6/65ecc6878a89bb1c23a086ea335ad4bf21a588990c3f535a227b9eea9108/charset_normalizer-3.4.1-py3-none-any.whl", hash = "sha256:d98b1668f06378c6dbefec3b92299716b931cd4e6061f3c875a71ced1780ab85", size = 49767 },
]

[[package]]
name = "clang-format"
version = "19.1.7"
source = { registry = "https://pypi.org/simple" }
sdist = { url = "https://files.pythonhosted.org/packages/8e/ee/71d017fe603c06b83d6720df6b3f6f07f03abf330f39beee3fee2a067c56/clang_format-19.1.7.tar.gz", hash = "sha256:bd6fc5272a41034a7844149203461d1f311bece9ed100d22eb3eebd952a25f49", size = 11122 }
wheels = [
    { url = "https://files.pythonhosted.org/packages/5a/c3/2f1c53bc298c1740d0c9f8dc2d9b7030be4826b6f2aa8a04f07ef25a3d9b/clang_format-19.1.7-py2.py3-none-macosx_10_9_x86_64.whl", hash = "sha256:a09f34d2c89d176581858ff718c327eebc14eb6415c176dab4af5bfd8582a999", size = 1428184 },
    { url = "https://files.pythonhosted.org/packages/8e/9d/7c246a3d08105de305553d14971ed6c16cde06d20ab12d6ce7f243cf66f0/clang_format-19.1.7-py2.py3-none-macosx_11_0_arm64.whl", hash = "sha256:776f89c7b056c498c0e256485bc031cbf514aaebe71e929ed54e50c478524b65", size = 1398224 },
    { url = "https://files.pythonhosted.org/packages/b1/7d/002aa5571351ee7f00f87aae5104cdd30cad1a46f25936226f7d2aed06bf/clang_format-19.1.7-py2.py3-none-manylinux_2_17_aarch64.manylinux2014_aarch64.whl", hash = "sha256:dac394c83a9233ab6707f66e1cdbd950f8b014b58604142a5b6f7998bf0bcc8c", size = 1730962 },
    { url = "https://files.pythonhosted.org/packages/1c/fe/24b7c13af432e609d65dc32c47c61f0a6c3b80d78eb7b3df37daf0395c56/clang_format-19.1.7-py2.py3-none-manylinux_2_17_i686.manylinux2014_i686.whl", hash = "sha256:bbd4f94d929edf6d8d81e990dfaafc22bb10deaefcb2762150a136f281b01c00", size = 1908820 },
    { url = "https://files.pythonhosted.org/packages/7d/a8/86595ffd6ea0bf3a3013aad94e3d55be32ef987567781eddf4621e316d09/clang_format-19.1.7-py2.py3-none-manylinux_2_17_ppc64le.manylinux2014_ppc64le.whl", hash = "sha256:bdcda63fffdbe2aac23b54d46408a6283ad16676a5230a95b3ed49eacd99129b", size = 2622838 },
    { url = "https://files.pythonhosted.org/packages/48/d1/731ebf78c5d5cc043c20b0755c89239350b8e75ac5d667b99689e8110bc7/clang_format-19.1.7-py2.py3-none-manylinux_2_17_s390x.manylinux2014_s390x.whl", hash = "sha256:c13a5802da986b1400afbee97162c29f841890ab9e20a0be7ede18189219f5f1", size = 1723352 },
    { url = "https://files.pythonhosted.org/packages/3c/e7/0e526915a3a4a23100cc721c24226a192fa0385d394019d06920dc83fe6c/clang_format-19.1.7-py2.py3-none-manylinux_2_17_x86_64.manylinux2014_x86_64.whl", hash = "sha256:f4906fb463dd2033032978f56962caab268c9428a384126b9400543eb667f11c", size = 1740347 },
    { url = "https://files.pythonhosted.org/packages/52/04/ed8e2af6b3e29655a858b3aad145f3f0539df0dd1c77815b95f578260bd3/clang_format-19.1.7-py2.py3-none-musllinux_1_2_aarch64.whl", hash = "sha256:ffca915c09aed9137f8c649ad7521bd5ce690c939121db1ba54af2ba63ac8374", size = 2675802 },
    { url = "https://files.pythonhosted.org/packages/9a/ab/7874a6f45c167f4cc4d02f517b85d14b6b5fa8412f6e9c7482588d00fccb/clang_format-19.1.7-py2.py3-none-musllinux_1_2_i686.whl", hash = "sha256:fc011dc7bbe3ac8a32e0caa37ab8ba6c1639ceef6ecd04feea8d37360fc175e4", size = 2977872 },
    { url = "https://files.pythonhosted.org/packages/46/b5/c87b6c46eb7e9d0f07e2bd56cd0a62bf7e679f146b4e1447110cfae4bd01/clang_format-19.1.7-py2.py3-none-musllinux_1_2_ppc64le.whl", hash = "sha256:afdfb11584f5a6f15127a7061673a7ea12a0393fe9ee8d2ed84e74bb191ffc3b", size = 3125795 },
    { url = "https://files.pythonhosted.org/packages/22/3e/7ea08aba446c1e838367d3c0e13eb3d2e482b23e099a25149d4f7f6b8c75/clang_format-19.1.7-py2.py3-none-musllinux_1_2_s390x.whl", hash = "sha256:6ce81d5b08e0169dc52037d3ff1802eafcaf86c281ceb8b38b8359ba7b6b7bdc", size = 3069663 },
    { url = "https://files.pythonhosted.org/packages/f5/f9/6ce7fe8ff52ded01d02a568358f2ddf993347e44202b6506b039a583b7ed/clang_format-19.1.7-py2.py3-none-musllinux_1_2_x86_64.whl", hash = "sha256:d27ac1a5a8783c9271d41cd5851766ca547ea003efa4e3764f880f319b2d3ed3", size = 2763172 },
    { url = "https://files.pythonhosted.org/packages/82/fa/77fe5636bb6b6252918bf129226a248506af218a2256deece3a9d95af850/clang_format-19.1.7-py2.py3-none-win32.whl", hash = "sha256:5dfde0be33f038114af89efb917144c2f766f8b7f3a3d3e4cb9c25f76d71ef81", size = 1243262 },
    { url = "https://files.pythonhosted.org/packages/e4/32/0b44f3582b9df0b8f90266ef43975e37ec8ad52bae4f85b71552f264d5a2/clang_format-19.1.7-py2.py3-none-win_amd64.whl", hash = "sha256:3e3c75fbdf8827bbb7277226b3057fc3785dabe7284d3a9d15fceb250f68f529", size = 1441132 },
]

[[package]]
name = "click"
version = "8.1.8"
source = { registry = "https://pypi.org/simple" }
dependencies = [
    { name = "colorama", marker = "sys_platform == 'win32' or (extra == 'extra-5-gt4py-all' and extra == 'extra-5-gt4py-dace-next') or (extra == 'extra-5-gt4py-cuda11' and extra == 'extra-5-gt4py-jax-cuda12') or (extra == 'extra-5-gt4py-cuda11' and extra == 'extra-5-gt4py-rocm4-3') or (extra == 'extra-5-gt4py-cuda11' and extra == 'extra-5-gt4py-rocm5-0') or (extra == 'extra-5-gt4py-dace' and extra == 'extra-5-gt4py-dace-next') or (extra == 'extra-5-gt4py-jax-cuda12' and extra == 'extra-5-gt4py-rocm4-3') or (extra == 'extra-5-gt4py-jax-cuda12' and extra == 'extra-5-gt4py-rocm5-0') or (extra == 'extra-5-gt4py-rocm4-3' and extra == 'extra-5-gt4py-rocm5-0')" },
]
sdist = { url = "https://files.pythonhosted.org/packages/b9/2e/0090cbf739cee7d23781ad4b89a9894a41538e4fcf4c31dcdd705b78eb8b/click-8.1.8.tar.gz", hash = "sha256:ed53c9d8990d83c2a27deae68e4ee337473f6330c040a31d4225c9574d16096a", size = 226593 }
wheels = [
    { url = "https://files.pythonhosted.org/packages/7e/d4/7ebdbd03970677812aac39c869717059dbb71a4cfc033ca6e5221787892c/click-8.1.8-py3-none-any.whl", hash = "sha256:63c132bbbed01578a06712a2d1f497bb62d9c1c0d329b7903a866228027263b2", size = 98188 },
]

[[package]]
name = "cmake"
version = "3.31.4"
source = { registry = "https://pypi.org/simple" }
sdist = { url = "https://files.pythonhosted.org/packages/50/cb/3a327fa784a5dbaf838b135cb1729f43535c52d83bbf02191fb8a0cb118e/cmake-3.31.4.tar.gz", hash = "sha256:a6ac2242e0b16ad7d94c9f8572d6f232e6169747be50e5cdf497f206c4819ce1", size = 34278 }
wheels = [
    { url = "https://files.pythonhosted.org/packages/d9/db/50efa1d3e29cb2a6e8e143e522e52698b3fc08f4b56100fb35f97a70af79/cmake-3.31.4-py3-none-macosx_10_10_universal2.whl", hash = "sha256:fc048b4b70facd16699a43c737f6782b4eff56e8e6093090db5979532d9db0f6", size = 47198138 },
    { url = "https://files.pythonhosted.org/packages/c7/76/ccb8764761c739ef16bd8957a16ecbda01b03c2d7d241c376bfca6bf2822/cmake-3.31.4-py3-none-manylinux_2_12_i686.manylinux2010_i686.whl", hash = "sha256:2a37be93534df04513f0845492d71bc80899c3f87b77e3b01c95aff1a7fc9bde", size = 27556485 },
    { url = "https://files.pythonhosted.org/packages/ad/8e/888e2944655d7fa1ea5af46b60883a0e7847bbf9fb7ecc321c8e5f0a1394/cmake-3.31.4-py3-none-manylinux_2_12_x86_64.manylinux2010_x86_64.whl", hash = "sha256:c9f5f8289c5e7bd2ed654cbac164021fa7723064fee0443a2f0068bc08413d81", size = 26808834 },
    { url = "https://files.pythonhosted.org/packages/59/f4/0b2b1430a441c3c09ee102bf8c5d9ec1dc11d002ff4affef15c656f37ce9/cmake-3.31.4-py3-none-manylinux_2_17_aarch64.manylinux2014_aarch64.whl", hash = "sha256:926d91cae2ba7d2f3df857d0fc066bdac4f3904bf5c95e99b60435e85aabedb4", size = 27140820 },
    { url = "https://files.pythonhosted.org/packages/d1/f9/a274b4e36e457d8e99db1038cc31a6c391bf3bc26230c2dc9caf37499753/cmake-3.31.4-py3-none-manylinux_2_17_i686.manylinux2014_i686.whl", hash = "sha256:929a8d8d289d69e43784661748ddd08933ce1ec5db8f9bcfce6ee817a48f8787", size = 28868269 },
    { url = "https://files.pythonhosted.org/packages/9b/35/8da1ffa00a3f3853881aa5025cdf11c744303013df70c8716155b83825d3/cmake-3.31.4-py3-none-manylinux_2_17_ppc64le.manylinux2014_ppc64le.whl", hash = "sha256:b463efdf5b92f3b290235aa9f8da092b3dac19b7636c563fd156022dab580649", size = 30732267 },
    { url = "https://files.pythonhosted.org/packages/79/48/bb8485687f5a64d52ac68cfcb02e9b8e46a9e107f380c54d484b6632c87e/cmake-3.31.4-py3-none-manylinux_2_17_s390x.manylinux2014_s390x.whl", hash = "sha256:225d9a643b0b60ffce0399ff0cabd7a4820e0dbcb794e97d3aacfcf7c0589ae6", size = 26908885 },
    { url = "https://files.pythonhosted.org/packages/e5/9e/2594d7fa8b263296497bf044469b4ab4797c51675ea629f9672011cdfe09/cmake-3.31.4-py3-none-manylinux_2_17_x86_64.manylinux2014_x86_64.whl", hash = "sha256:89143a5e2a5916061f2cfc5012e9fe6281aaf7c0dae7930bdc68d105d22ddc39", size = 27784555 },
    { url = "https://files.pythonhosted.org/packages/95/16/5b1989f1d2287b05cd68792c0a48b721c060f728506d719fcf0e3b80ceb2/cmake-3.31.4-py3-none-manylinux_2_31_armv7l.whl", hash = "sha256:f96127bf663168accd29d5a50ee68ea80f26bcd37f96c7a14ef2378781f19936", size = 24965366 },
    { url = "https://files.pythonhosted.org/packages/5a/4c/289fb0986c6ff63583383eca0c9479147f362330938856a9b5201c84cee8/cmake-3.31.4-py3-none-musllinux_1_1_aarch64.whl", hash = "sha256:25c5094394f0cee21130b5678e5b4552f72470e266df6d6fb1d5c505100f0eaa", size = 27824887 },
    { url = "https://files.pythonhosted.org/packages/3c/f3/d45ba2b5bb54f4ef615a6a24cf6258600eec790a9d5017c9584107b445b9/cmake-3.31.4-py3-none-musllinux_1_1_i686.whl", hash = "sha256:466c9295af440bb4a47cc5e1af10576cf2227620528afd0fd0b3effa1d513b49", size = 31368421 },
    { url = "https://files.pythonhosted.org/packages/34/3d/f6b712241ede5fb8e32c13e119c06e142f3f12ead1656721b1f67756106b/cmake-3.31.4-py3-none-musllinux_1_1_ppc64le.whl", hash = "sha256:f6af3b83a1b1fc1d990d18b6a566ee9c95c0393f986c6df15f2505dda8ad1bcc", size = 32074545 },
    { url = "https://files.pythonhosted.org/packages/f0/23/48cd0404d7238d703a4cd4d7434eeaf12e8fbe68160d52f1489f55f582df/cmake-3.31.4-py3-none-musllinux_1_1_s390x.whl", hash = "sha256:23781e17563693a68b0cef85749746894b8a61488e56e96fc6649b73652e8236", size = 27946950 },
    { url = "https://files.pythonhosted.org/packages/21/03/014d9710bccf5a7e04c6f6ee27bfaba1220e79ee145d7b95f84e7843729b/cmake-3.31.4-py3-none-musllinux_1_1_x86_64.whl", hash = "sha256:838a388b559137f3654d8cf30f62bbdec10f8d1c3624f0d289614d33cdf4fba1", size = 29473412 },
    { url = "https://files.pythonhosted.org/packages/23/de/5a8142732f0a52dedac2887e0c105c9bbb449e517ade500e56bf2af520d1/cmake-3.31.4-py3-none-musllinux_1_2_armv7l.whl", hash = "sha256:a6a3b0b9557f41c955a6b25c94205f2ca9c3a46edca809ad87507c5ef6bc4274", size = 32971081 },
    { url = "https://files.pythonhosted.org/packages/a5/a1/50c11f0b110986c753592f025970094030b25748df126abe8e38265be722/cmake-3.31.4-py3-none-win32.whl", hash = "sha256:d378c9e58eac906bddafd673c7571262dcd5a9946bb1e8f9e3902572a8fa95ca", size = 33351393 },
    { url = "https://files.pythonhosted.org/packages/0c/7f/331d181b6b1b8942ec5fad23e98fff85218485f29f62f6bc60663d424df8/cmake-3.31.4-py3-none-win_amd64.whl", hash = "sha256:20be7cdb41903edf85e8a498c4beff8d6854acbb087abfb07c362c738bdf0018", size = 36496715 },
    { url = "https://files.pythonhosted.org/packages/65/26/11a78723364716004928b7bea7d96cf2c72dc3abfaa7c163159110fcb649/cmake-3.31.4-py3-none-win_arm64.whl", hash = "sha256:9479a9255197c49e135df039d8484c69aa63158a06ae9c2d0eb939da2f0f7dff", size = 35559239 },
]

[[package]]
name = "colorama"
version = "0.4.6"
source = { registry = "https://pypi.org/simple" }
sdist = { url = "https://files.pythonhosted.org/packages/d8/53/6f443c9a4a8358a93a6792e2acffb9d9d5cb0a5cfd8802644b7b1c9a02e4/colorama-0.4.6.tar.gz", hash = "sha256:08695f5cb7ed6e0531a20572697297273c47b8cae5a63ffc6d6ed5c201be6e44", size = 27697 }
wheels = [
    { url = "https://files.pythonhosted.org/packages/d1/d6/3965ed04c63042e047cb6a3e6ed1a63a35087b6a609aa3a15ed8ac56c221/colorama-0.4.6-py2.py3-none-any.whl", hash = "sha256:4f1d9991f5acc0ca119f9d443620b77f9d6b33703e51011c16baf57afb285fc6", size = 25335 },
]

[[package]]
name = "colorlog"
version = "6.9.0"
source = { registry = "https://pypi.org/simple" }
dependencies = [
    { name = "colorama", marker = "sys_platform == 'win32' or (extra == 'extra-5-gt4py-all' and extra == 'extra-5-gt4py-dace-next') or (extra == 'extra-5-gt4py-cuda11' and extra == 'extra-5-gt4py-jax-cuda12') or (extra == 'extra-5-gt4py-cuda11' and extra == 'extra-5-gt4py-rocm4-3') or (extra == 'extra-5-gt4py-cuda11' and extra == 'extra-5-gt4py-rocm5-0') or (extra == 'extra-5-gt4py-dace' and extra == 'extra-5-gt4py-dace-next') or (extra == 'extra-5-gt4py-jax-cuda12' and extra == 'extra-5-gt4py-rocm4-3') or (extra == 'extra-5-gt4py-jax-cuda12' and extra == 'extra-5-gt4py-rocm5-0') or (extra == 'extra-5-gt4py-rocm4-3' and extra == 'extra-5-gt4py-rocm5-0')" },
]
sdist = { url = "https://files.pythonhosted.org/packages/d3/7a/359f4d5df2353f26172b3cc39ea32daa39af8de522205f512f458923e677/colorlog-6.9.0.tar.gz", hash = "sha256:bfba54a1b93b94f54e1f4fe48395725a3d92fd2a4af702f6bd70946bdc0c6ac2", size = 16624 }
wheels = [
    { url = "https://files.pythonhosted.org/packages/e3/51/9b208e85196941db2f0654ad0357ca6388ab3ed67efdbfc799f35d1f83aa/colorlog-6.9.0-py3-none-any.whl", hash = "sha256:5906e71acd67cb07a71e779c47c4bcb45fb8c2993eebe9e5adcd6a6f1b283eff", size = 11424 },
]

[[package]]
name = "comm"
version = "0.2.2"
source = { registry = "https://pypi.org/simple" }
dependencies = [
    { name = "traitlets" },
]
sdist = { url = "https://files.pythonhosted.org/packages/e9/a8/fb783cb0abe2b5fded9f55e5703015cdf1c9c85b3669087c538dd15a6a86/comm-0.2.2.tar.gz", hash = "sha256:3fd7a84065306e07bea1773df6eb8282de51ba82f77c72f9c85716ab11fe980e", size = 6210 }
wheels = [
    { url = "https://files.pythonhosted.org/packages/e6/75/49e5bfe642f71f272236b5b2d2691cf915a7283cc0ceda56357b61daa538/comm-0.2.2-py3-none-any.whl", hash = "sha256:e6fb86cb70ff661ee8c9c14e7d36d6de3b4066f1441be4063df9c5009f0a64d3", size = 7180 },
]

[[package]]
name = "contourpy"
version = "1.3.1"
source = { registry = "https://pypi.org/simple" }
dependencies = [
    { name = "numpy", version = "1.26.4", source = { registry = "https://pypi.org/simple" }, marker = "extra == 'extra-5-gt4py-all' or extra == 'extra-5-gt4py-dace' or (extra == 'extra-5-gt4py-cuda11' and extra == 'extra-5-gt4py-jax-cuda12') or (extra == 'extra-5-gt4py-cuda11' and extra == 'extra-5-gt4py-rocm4-3') or (extra == 'extra-5-gt4py-cuda11' and extra == 'extra-5-gt4py-rocm5-0') or (extra == 'extra-5-gt4py-jax-cuda12' and extra == 'extra-5-gt4py-rocm4-3') or (extra == 'extra-5-gt4py-jax-cuda12' and extra == 'extra-5-gt4py-rocm5-0') or (extra == 'extra-5-gt4py-rocm4-3' and extra == 'extra-5-gt4py-rocm5-0')" },
    { name = "numpy", version = "2.2.2", source = { registry = "https://pypi.org/simple" }, marker = "(extra == 'extra-5-gt4py-all' and extra == 'extra-5-gt4py-dace-next') or (extra == 'extra-5-gt4py-dace' and extra == 'extra-5-gt4py-dace-next') or (extra != 'extra-5-gt4py-all' and extra != 'extra-5-gt4py-dace') or (extra == 'extra-5-gt4py-all' and extra == 'extra-5-gt4py-cuda11' and extra == 'extra-5-gt4py-jax-cuda12') or (extra == 'extra-5-gt4py-all' and extra == 'extra-5-gt4py-cuda11' and extra == 'extra-5-gt4py-rocm4-3') or (extra == 'extra-5-gt4py-all' and extra == 'extra-5-gt4py-cuda11' and extra == 'extra-5-gt4py-rocm5-0') or (extra == 'extra-5-gt4py-all' and extra == 'extra-5-gt4py-jax-cuda12' and extra == 'extra-5-gt4py-rocm4-3') or (extra == 'extra-5-gt4py-all' and extra == 'extra-5-gt4py-jax-cuda12' and extra == 'extra-5-gt4py-rocm5-0') or (extra == 'extra-5-gt4py-all' and extra == 'extra-5-gt4py-rocm4-3' and extra == 'extra-5-gt4py-rocm5-0') or (extra == 'extra-5-gt4py-cuda11' and extra == 'extra-5-gt4py-dace' and extra == 'extra-5-gt4py-jax-cuda12') or (extra == 'extra-5-gt4py-cuda11' and extra == 'extra-5-gt4py-dace' and extra == 'extra-5-gt4py-rocm4-3') or (extra == 'extra-5-gt4py-cuda11' and extra == 'extra-5-gt4py-dace' and extra == 'extra-5-gt4py-rocm5-0') or (extra == 'extra-5-gt4py-dace' and extra == 'extra-5-gt4py-jax-cuda12' and extra == 'extra-5-gt4py-rocm4-3') or (extra == 'extra-5-gt4py-dace' and extra == 'extra-5-gt4py-jax-cuda12' and extra == 'extra-5-gt4py-rocm5-0') or (extra == 'extra-5-gt4py-dace' and extra == 'extra-5-gt4py-rocm4-3' and extra == 'extra-5-gt4py-rocm5-0')" },
]
sdist = { url = "https://files.pythonhosted.org/packages/25/c2/fc7193cc5383637ff390a712e88e4ded0452c9fbcf84abe3de5ea3df1866/contourpy-1.3.1.tar.gz", hash = "sha256:dfd97abd83335045a913e3bcc4a09c0ceadbe66580cf573fe961f4a825efa699", size = 13465753 }
wheels = [
    { url = "https://files.pythonhosted.org/packages/b2/a3/80937fe3efe0edacf67c9a20b955139a1a622730042c1ea991956f2704ad/contourpy-1.3.1-cp310-cp310-macosx_10_9_x86_64.whl", hash = "sha256:a045f341a77b77e1c5de31e74e966537bba9f3c4099b35bf4c2e3939dd54cdab", size = 268466 },
    { url = "https://files.pythonhosted.org/packages/82/1d/e3eaebb4aa2d7311528c048350ca8e99cdacfafd99da87bc0a5f8d81f2c2/contourpy-1.3.1-cp310-cp310-macosx_11_0_arm64.whl", hash = "sha256:500360b77259914f7805af7462e41f9cb7ca92ad38e9f94d6c8641b089338124", size = 253314 },
    { url = "https://files.pythonhosted.org/packages/de/f3/d796b22d1a2b587acc8100ba8c07fb7b5e17fde265a7bb05ab967f4c935a/contourpy-1.3.1-cp310-cp310-manylinux_2_17_aarch64.manylinux2014_aarch64.whl", hash = "sha256:b2f926efda994cdf3c8d3fdb40b9962f86edbc4457e739277b961eced3d0b4c1", size = 312003 },
    { url = "https://files.pythonhosted.org/packages/bf/f5/0e67902bc4394daee8daa39c81d4f00b50e063ee1a46cb3938cc65585d36/contourpy-1.3.1-cp310-cp310-manylinux_2_17_ppc64le.manylinux2014_ppc64le.whl", hash = "sha256:adce39d67c0edf383647a3a007de0a45fd1b08dedaa5318404f1a73059c2512b", size = 351896 },
    { url = "https://files.pythonhosted.org/packages/1f/d6/e766395723f6256d45d6e67c13bb638dd1fa9dc10ef912dc7dd3dcfc19de/contourpy-1.3.1-cp310-cp310-manylinux_2_17_s390x.manylinux2014_s390x.whl", hash = "sha256:abbb49fb7dac584e5abc6636b7b2a7227111c4f771005853e7d25176daaf8453", size = 320814 },
    { url = "https://files.pythonhosted.org/packages/a9/57/86c500d63b3e26e5b73a28b8291a67c5608d4aa87ebd17bd15bb33c178bc/contourpy-1.3.1-cp310-cp310-manylinux_2_17_x86_64.manylinux2014_x86_64.whl", hash = "sha256:a0cffcbede75c059f535725c1680dfb17b6ba8753f0c74b14e6a9c68c29d7ea3", size = 324969 },
    { url = "https://files.pythonhosted.org/packages/b8/62/bb146d1289d6b3450bccc4642e7f4413b92ebffd9bf2e91b0404323704a7/contourpy-1.3.1-cp310-cp310-musllinux_1_2_aarch64.whl", hash = "sha256:ab29962927945d89d9b293eabd0d59aea28d887d4f3be6c22deaefbb938a7277", size = 1265162 },
    { url = "https://files.pythonhosted.org/packages/18/04/9f7d132ce49a212c8e767042cc80ae390f728060d2eea47058f55b9eff1c/contourpy-1.3.1-cp310-cp310-musllinux_1_2_x86_64.whl", hash = "sha256:974d8145f8ca354498005b5b981165b74a195abfae9a8129df3e56771961d595", size = 1324328 },
    { url = "https://files.pythonhosted.org/packages/46/23/196813901be3f97c83ababdab1382e13e0edc0bb4e7b49a7bff15fcf754e/contourpy-1.3.1-cp310-cp310-win32.whl", hash = "sha256:ac4578ac281983f63b400f7fe6c101bedc10651650eef012be1ccffcbacf3697", size = 173861 },
    { url = "https://files.pythonhosted.org/packages/e0/82/c372be3fc000a3b2005061ca623a0d1ecd2eaafb10d9e883a2fc8566e951/contourpy-1.3.1-cp310-cp310-win_amd64.whl", hash = "sha256:174e758c66bbc1c8576992cec9599ce8b6672b741b5d336b5c74e35ac382b18e", size = 218566 },
    { url = "https://files.pythonhosted.org/packages/12/bb/11250d2906ee2e8b466b5f93e6b19d525f3e0254ac8b445b56e618527718/contourpy-1.3.1-cp311-cp311-macosx_10_9_x86_64.whl", hash = "sha256:3e8b974d8db2c5610fb4e76307e265de0edb655ae8169e8b21f41807ccbeec4b", size = 269555 },
    { url = "https://files.pythonhosted.org/packages/67/71/1e6e95aee21a500415f5d2dbf037bf4567529b6a4e986594d7026ec5ae90/contourpy-1.3.1-cp311-cp311-macosx_11_0_arm64.whl", hash = "sha256:20914c8c973f41456337652a6eeca26d2148aa96dd7ac323b74516988bea89fc", size = 254549 },
    { url = "https://files.pythonhosted.org/packages/31/2c/b88986e8d79ac45efe9d8801ae341525f38e087449b6c2f2e6050468a42c/contourpy-1.3.1-cp311-cp311-manylinux_2_17_aarch64.manylinux2014_aarch64.whl", hash = "sha256:19d40d37c1c3a4961b4619dd9d77b12124a453cc3d02bb31a07d58ef684d3d86", size = 313000 },
    { url = "https://files.pythonhosted.org/packages/c4/18/65280989b151fcf33a8352f992eff71e61b968bef7432fbfde3a364f0730/contourpy-1.3.1-cp311-cp311-manylinux_2_17_ppc64le.manylinux2014_ppc64le.whl", hash = "sha256:113231fe3825ebf6f15eaa8bc1f5b0ddc19d42b733345eae0934cb291beb88b6", size = 352925 },
    { url = "https://files.pythonhosted.org/packages/f5/c7/5fd0146c93220dbfe1a2e0f98969293b86ca9bc041d6c90c0e065f4619ad/contourpy-1.3.1-cp311-cp311-manylinux_2_17_s390x.manylinux2014_s390x.whl", hash = "sha256:4dbbc03a40f916a8420e420d63e96a1258d3d1b58cbdfd8d1f07b49fcbd38e85", size = 323693 },
    { url = "https://files.pythonhosted.org/packages/85/fc/7fa5d17daf77306840a4e84668a48ddff09e6bc09ba4e37e85ffc8e4faa3/contourpy-1.3.1-cp311-cp311-manylinux_2_17_x86_64.manylinux2014_x86_64.whl", hash = "sha256:3a04ecd68acbd77fa2d39723ceca4c3197cb2969633836ced1bea14e219d077c", size = 326184 },
    { url = "https://files.pythonhosted.org/packages/ef/e7/104065c8270c7397c9571620d3ab880558957216f2b5ebb7e040f85eeb22/contourpy-1.3.1-cp311-cp311-musllinux_1_2_aarch64.whl", hash = "sha256:c414fc1ed8ee1dbd5da626cf3710c6013d3d27456651d156711fa24f24bd1291", size = 1268031 },
    { url = "https://files.pythonhosted.org/packages/e2/4a/c788d0bdbf32c8113c2354493ed291f924d4793c4a2e85b69e737a21a658/contourpy-1.3.1-cp311-cp311-musllinux_1_2_x86_64.whl", hash = "sha256:31c1b55c1f34f80557d3830d3dd93ba722ce7e33a0b472cba0ec3b6535684d8f", size = 1325995 },
    { url = "https://files.pythonhosted.org/packages/a6/e6/a2f351a90d955f8b0564caf1ebe4b1451a3f01f83e5e3a414055a5b8bccb/contourpy-1.3.1-cp311-cp311-win32.whl", hash = "sha256:f611e628ef06670df83fce17805c344710ca5cde01edfdc72751311da8585375", size = 174396 },
    { url = "https://files.pythonhosted.org/packages/a8/7e/cd93cab453720a5d6cb75588cc17dcdc08fc3484b9de98b885924ff61900/contourpy-1.3.1-cp311-cp311-win_amd64.whl", hash = "sha256:b2bdca22a27e35f16794cf585832e542123296b4687f9fd96822db6bae17bfc9", size = 219787 },
    { url = "https://files.pythonhosted.org/packages/3e/4f/e56862e64b52b55b5ddcff4090085521fc228ceb09a88390a2b103dccd1b/contourpy-1.3.1-pp310-pypy310_pp73-macosx_10_15_x86_64.whl", hash = "sha256:b457d6430833cee8e4b8e9b6f07aa1c161e5e0d52e118dc102c8f9bd7dd060d6", size = 265605 },
    { url = "https://files.pythonhosted.org/packages/b0/2e/52bfeeaa4541889f23d8eadc6386b442ee2470bd3cff9baa67deb2dd5c57/contourpy-1.3.1-pp310-pypy310_pp73-manylinux_2_17_x86_64.manylinux2014_x86_64.whl", hash = "sha256:cb76c1a154b83991a3cbbf0dfeb26ec2833ad56f95540b442c73950af2013750", size = 315040 },
    { url = "https://files.pythonhosted.org/packages/52/94/86bfae441707205634d80392e873295652fc313dfd93c233c52c4dc07874/contourpy-1.3.1-pp310-pypy310_pp73-win_amd64.whl", hash = "sha256:44a29502ca9c7b5ba389e620d44f2fbe792b1fb5734e8b931ad307071ec58c53", size = 218221 },
]

[[package]]
name = "coverage"
version = "7.6.10"
source = { registry = "https://pypi.org/simple" }
sdist = { url = "https://files.pythonhosted.org/packages/84/ba/ac14d281f80aab516275012e8875991bb06203957aa1e19950139238d658/coverage-7.6.10.tar.gz", hash = "sha256:7fb105327c8f8f0682e29843e2ff96af9dcbe5bab8eeb4b398c6a33a16d80a23", size = 803868 }
wheels = [
    { url = "https://files.pythonhosted.org/packages/c5/12/2a2a923edf4ddabdffed7ad6da50d96a5c126dae7b80a33df7310e329a1e/coverage-7.6.10-cp310-cp310-macosx_10_9_x86_64.whl", hash = "sha256:5c912978f7fbf47ef99cec50c4401340436d200d41d714c7a4766f377c5b7b78", size = 207982 },
    { url = "https://files.pythonhosted.org/packages/ca/49/6985dbca9c7be3f3cb62a2e6e492a0c88b65bf40579e16c71ae9c33c6b23/coverage-7.6.10-cp310-cp310-macosx_11_0_arm64.whl", hash = "sha256:a01ec4af7dfeb96ff0078ad9a48810bb0cc8abcb0115180c6013a6b26237626c", size = 208414 },
    { url = "https://files.pythonhosted.org/packages/35/93/287e8f1d1ed2646f4e0b2605d14616c9a8a2697d0d1b453815eb5c6cebdb/coverage-7.6.10-cp310-cp310-manylinux_2_17_aarch64.manylinux2014_aarch64.whl", hash = "sha256:a3b204c11e2b2d883946fe1d97f89403aa1811df28ce0447439178cc7463448a", size = 236860 },
    { url = "https://files.pythonhosted.org/packages/de/e1/cfdb5627a03567a10031acc629b75d45a4ca1616e54f7133ca1fa366050a/coverage-7.6.10-cp310-cp310-manylinux_2_5_i686.manylinux1_i686.manylinux_2_17_i686.manylinux2014_i686.whl", hash = "sha256:32ee6d8491fcfc82652a37109f69dee9a830e9379166cb73c16d8dc5c2915165", size = 234758 },
    { url = "https://files.pythonhosted.org/packages/6d/85/fc0de2bcda3f97c2ee9fe8568f7d48f7279e91068958e5b2cc19e0e5f600/coverage-7.6.10-cp310-cp310-manylinux_2_5_x86_64.manylinux1_x86_64.manylinux_2_17_x86_64.manylinux2014_x86_64.whl", hash = "sha256:675cefc4c06e3b4c876b85bfb7c59c5e2218167bbd4da5075cbe3b5790a28988", size = 235920 },
    { url = "https://files.pythonhosted.org/packages/79/73/ef4ea0105531506a6f4cf4ba571a214b14a884630b567ed65b3d9c1975e1/coverage-7.6.10-cp310-cp310-musllinux_1_2_aarch64.whl", hash = "sha256:f4f620668dbc6f5e909a0946a877310fb3d57aea8198bde792aae369ee1c23b5", size = 234986 },
    { url = "https://files.pythonhosted.org/packages/c6/4d/75afcfe4432e2ad0405c6f27adeb109ff8976c5e636af8604f94f29fa3fc/coverage-7.6.10-cp310-cp310-musllinux_1_2_i686.whl", hash = "sha256:4eea95ef275de7abaef630c9b2c002ffbc01918b726a39f5a4353916ec72d2f3", size = 233446 },
    { url = "https://files.pythonhosted.org/packages/86/5b/efee56a89c16171288cafff022e8af44f8f94075c2d8da563c3935212871/coverage-7.6.10-cp310-cp310-musllinux_1_2_x86_64.whl", hash = "sha256:e2f0280519e42b0a17550072861e0bc8a80a0870de260f9796157d3fca2733c5", size = 234566 },
    { url = "https://files.pythonhosted.org/packages/f2/db/67770cceb4a64d3198bf2aa49946f411b85ec6b0a9b489e61c8467a4253b/coverage-7.6.10-cp310-cp310-win32.whl", hash = "sha256:bc67deb76bc3717f22e765ab3e07ee9c7a5e26b9019ca19a3b063d9f4b874244", size = 210675 },
    { url = "https://files.pythonhosted.org/packages/8d/27/e8bfc43f5345ec2c27bc8a1fa77cdc5ce9dcf954445e11f14bb70b889d14/coverage-7.6.10-cp310-cp310-win_amd64.whl", hash = "sha256:0f460286cb94036455e703c66988851d970fdfd8acc2a1122ab7f4f904e4029e", size = 211518 },
    { url = "https://files.pythonhosted.org/packages/85/d2/5e175fcf6766cf7501a8541d81778fd2f52f4870100e791f5327fd23270b/coverage-7.6.10-cp311-cp311-macosx_10_9_x86_64.whl", hash = "sha256:ea3c8f04b3e4af80e17bab607c386a830ffc2fb88a5484e1df756478cf70d1d3", size = 208088 },
    { url = "https://files.pythonhosted.org/packages/4b/6f/06db4dc8fca33c13b673986e20e466fd936235a6ec1f0045c3853ac1b593/coverage-7.6.10-cp311-cp311-macosx_11_0_arm64.whl", hash = "sha256:507a20fc863cae1d5720797761b42d2d87a04b3e5aeb682ef3b7332e90598f43", size = 208536 },
    { url = "https://files.pythonhosted.org/packages/0d/62/c6a0cf80318c1c1af376d52df444da3608eafc913b82c84a4600d8349472/coverage-7.6.10-cp311-cp311-manylinux_2_17_aarch64.manylinux2014_aarch64.whl", hash = "sha256:d37a84878285b903c0fe21ac8794c6dab58150e9359f1aaebbeddd6412d53132", size = 240474 },
    { url = "https://files.pythonhosted.org/packages/a3/59/750adafc2e57786d2e8739a46b680d4fb0fbc2d57fbcb161290a9f1ecf23/coverage-7.6.10-cp311-cp311-manylinux_2_5_i686.manylinux1_i686.manylinux_2_17_i686.manylinux2014_i686.whl", hash = "sha256:a534738b47b0de1995f85f582d983d94031dffb48ab86c95bdf88dc62212142f", size = 237880 },
    { url = "https://files.pythonhosted.org/packages/2c/f8/ef009b3b98e9f7033c19deb40d629354aab1d8b2d7f9cfec284dbedf5096/coverage-7.6.10-cp311-cp311-manylinux_2_5_x86_64.manylinux1_x86_64.manylinux_2_17_x86_64.manylinux2014_x86_64.whl", hash = "sha256:0d7a2bf79378d8fb8afaa994f91bfd8215134f8631d27eba3e0e2c13546ce994", size = 239750 },
    { url = "https://files.pythonhosted.org/packages/a6/e2/6622f3b70f5f5b59f705e680dae6db64421af05a5d1e389afd24dae62e5b/coverage-7.6.10-cp311-cp311-musllinux_1_2_aarch64.whl", hash = "sha256:6713ba4b4ebc330f3def51df1d5d38fad60b66720948112f114968feb52d3f99", size = 238642 },
    { url = "https://files.pythonhosted.org/packages/2d/10/57ac3f191a3c95c67844099514ff44e6e19b2915cd1c22269fb27f9b17b6/coverage-7.6.10-cp311-cp311-musllinux_1_2_i686.whl", hash = "sha256:ab32947f481f7e8c763fa2c92fd9f44eeb143e7610c4ca9ecd6a36adab4081bd", size = 237266 },
    { url = "https://files.pythonhosted.org/packages/ee/2d/7016f4ad9d553cabcb7333ed78ff9d27248ec4eba8dd21fa488254dff894/coverage-7.6.10-cp311-cp311-musllinux_1_2_x86_64.whl", hash = "sha256:7bbd8c8f1b115b892e34ba66a097b915d3871db7ce0e6b9901f462ff3a975377", size = 238045 },
    { url = "https://files.pythonhosted.org/packages/a7/fe/45af5c82389a71e0cae4546413266d2195c3744849669b0bab4b5f2c75da/coverage-7.6.10-cp311-cp311-win32.whl", hash = "sha256:299e91b274c5c9cdb64cbdf1b3e4a8fe538a7a86acdd08fae52301b28ba297f8", size = 210647 },
    { url = "https://files.pythonhosted.org/packages/db/11/3f8e803a43b79bc534c6a506674da9d614e990e37118b4506faf70d46ed6/coverage-7.6.10-cp311-cp311-win_amd64.whl", hash = "sha256:489a01f94aa581dbd961f306e37d75d4ba16104bbfa2b0edb21d29b73be83609", size = 211508 },
    { url = "https://files.pythonhosted.org/packages/a1/70/de81bfec9ed38a64fc44a77c7665e20ca507fc3265597c28b0d989e4082e/coverage-7.6.10-pp39.pp310-none-any.whl", hash = "sha256:fd34e7b3405f0cc7ab03d54a334c17a9e802897580d964bd8c2001f4b9fd488f", size = 200223 },
]

[package.optional-dependencies]
toml = [
    { name = "tomli", marker = "python_full_version <= '3.11' or (extra == 'extra-5-gt4py-all' and extra == 'extra-5-gt4py-dace-next') or (extra == 'extra-5-gt4py-cuda11' and extra == 'extra-5-gt4py-jax-cuda12') or (extra == 'extra-5-gt4py-cuda11' and extra == 'extra-5-gt4py-rocm4-3') or (extra == 'extra-5-gt4py-cuda11' and extra == 'extra-5-gt4py-rocm5-0') or (extra == 'extra-5-gt4py-dace' and extra == 'extra-5-gt4py-dace-next') or (extra == 'extra-5-gt4py-jax-cuda12' and extra == 'extra-5-gt4py-rocm4-3') or (extra == 'extra-5-gt4py-jax-cuda12' and extra == 'extra-5-gt4py-rocm5-0') or (extra == 'extra-5-gt4py-rocm4-3' and extra == 'extra-5-gt4py-rocm5-0')" },
]

[[package]]
name = "cssutils"
version = "2.11.1"
source = { registry = "https://pypi.org/simple" }
dependencies = [
    { name = "more-itertools" },
]
sdist = { url = "https://files.pythonhosted.org/packages/33/9f/329d26121fe165be44b1dfff21aa0dc348f04633931f1d20ed6cf448a236/cssutils-2.11.1.tar.gz", hash = "sha256:0563a76513b6af6eebbe788c3bf3d01c920e46b3f90c8416738c5cfc773ff8e2", size = 711657 }
wheels = [
    { url = "https://files.pythonhosted.org/packages/a7/ec/bb273b7208c606890dc36540fe667d06ce840a6f62f9fae7e658fcdc90fb/cssutils-2.11.1-py3-none-any.whl", hash = "sha256:a67bfdfdff4f3867fab43698ec4897c1a828eca5973f4073321b3bccaf1199b1", size = 385747 },
]

[[package]]
name = "cupy-cuda11x"
version = "13.3.0"
source = { registry = "https://pypi.org/simple" }
dependencies = [
    { name = "fastrlock" },
    { name = "numpy", version = "1.26.4", source = { registry = "https://pypi.org/simple" }, marker = "(extra == 'extra-5-gt4py-all' and extra == 'extra-5-gt4py-cuda11') or (extra == 'extra-5-gt4py-all' and extra == 'extra-5-gt4py-dace-next') or (extra == 'extra-5-gt4py-cuda11' and extra == 'extra-5-gt4py-dace') or (extra == 'extra-5-gt4py-cuda11' and extra == 'extra-5-gt4py-jax-cuda12') or (extra == 'extra-5-gt4py-cuda11' and extra == 'extra-5-gt4py-rocm4-3') or (extra == 'extra-5-gt4py-cuda11' and extra == 'extra-5-gt4py-rocm5-0') or (extra == 'extra-5-gt4py-dace' and extra == 'extra-5-gt4py-dace-next') or (extra == 'extra-5-gt4py-jax-cuda12' and extra == 'extra-5-gt4py-rocm4-3') or (extra == 'extra-5-gt4py-jax-cuda12' and extra == 'extra-5-gt4py-rocm5-0') or (extra == 'extra-5-gt4py-rocm4-3' and extra == 'extra-5-gt4py-rocm5-0')" },
    { name = "numpy", version = "2.2.2", source = { registry = "https://pypi.org/simple" }, marker = "(extra == 'extra-5-gt4py-all' and extra == 'extra-5-gt4py-dace-next') or (extra == 'extra-5-gt4py-dace' and extra == 'extra-5-gt4py-dace-next') or (extra == 'extra-5-gt4py-all' and extra == 'extra-5-gt4py-cuda11' and extra == 'extra-5-gt4py-jax-cuda12') or (extra == 'extra-5-gt4py-all' and extra == 'extra-5-gt4py-cuda11' and extra == 'extra-5-gt4py-rocm4-3') or (extra == 'extra-5-gt4py-all' and extra == 'extra-5-gt4py-cuda11' and extra == 'extra-5-gt4py-rocm5-0') or (extra == 'extra-5-gt4py-all' and extra == 'extra-5-gt4py-jax-cuda12' and extra == 'extra-5-gt4py-rocm4-3') or (extra == 'extra-5-gt4py-all' and extra == 'extra-5-gt4py-jax-cuda12' and extra == 'extra-5-gt4py-rocm5-0') or (extra == 'extra-5-gt4py-all' and extra == 'extra-5-gt4py-rocm4-3' and extra == 'extra-5-gt4py-rocm5-0') or (extra == 'extra-5-gt4py-cuda11' and extra == 'extra-5-gt4py-dace' and extra == 'extra-5-gt4py-jax-cuda12') or (extra == 'extra-5-gt4py-cuda11' and extra == 'extra-5-gt4py-dace' and extra == 'extra-5-gt4py-rocm4-3') or (extra == 'extra-5-gt4py-cuda11' and extra == 'extra-5-gt4py-dace' and extra == 'extra-5-gt4py-rocm5-0') or (extra != 'extra-5-gt4py-all' and extra == 'extra-5-gt4py-cuda11' and extra != 'extra-5-gt4py-dace') or (extra == 'extra-5-gt4py-dace' and extra == 'extra-5-gt4py-jax-cuda12' and extra == 'extra-5-gt4py-rocm4-3') or (extra == 'extra-5-gt4py-dace' and extra == 'extra-5-gt4py-jax-cuda12' and extra == 'extra-5-gt4py-rocm5-0') or (extra == 'extra-5-gt4py-dace' and extra == 'extra-5-gt4py-rocm4-3' and extra == 'extra-5-gt4py-rocm5-0') or (extra != 'extra-5-gt4py-cuda11' and extra == 'extra-5-gt4py-jax-cuda12' and extra == 'extra-5-gt4py-rocm4-3') or (extra != 'extra-5-gt4py-cuda11' and extra == 'extra-5-gt4py-jax-cuda12' and extra == 'extra-5-gt4py-rocm5-0') or (extra != 'extra-5-gt4py-cuda11' and extra == 'extra-5-gt4py-rocm4-3' and extra == 'extra-5-gt4py-rocm5-0')" },
]
wheels = [
    { url = "https://files.pythonhosted.org/packages/2a/1b/3afbaea2b78114c82b33ecc9affc79b7d9f4899945940b9b50790c93fd33/cupy_cuda11x-13.3.0-cp310-cp310-manylinux2014_aarch64.whl", hash = "sha256:ef854f0c63525d8163ab7af19f503d964de9dde0dd1cf9ea806a6ecb302cdce3", size = 109578634 },
    { url = "https://files.pythonhosted.org/packages/82/94/1da4205249baa861ac848dcbc36208a0b08f2ba2c414634525e53dabf818/cupy_cuda11x-13.3.0-cp310-cp310-manylinux2014_x86_64.whl", hash = "sha256:54bf12a6663d0471e3e37e62972add348c5263ce803688f48bbfab1b20ebdb02", size = 96619611 },
    { url = "https://files.pythonhosted.org/packages/3f/ef/6924de40b67d4a0176e9c27f1ea9b0c8700935424473afd104cf72b36eb0/cupy_cuda11x-13.3.0-cp310-cp310-win_amd64.whl", hash = "sha256:972d133efa2af80bb8ef321858ffe7cabc3abf8f58bcc4f13541dd497c05077d", size = 76006133 },
    { url = "https://files.pythonhosted.org/packages/4d/2d/9f01f25a81535572050f77ca618a54d8ad08afc13963c9fc57c162931e42/cupy_cuda11x-13.3.0-cp311-cp311-manylinux2014_aarch64.whl", hash = "sha256:766ef1558a3ed967d5f092829bfb99edbcfaf75224925e1fb1a9f531e1e79f36", size = 110899612 },
    { url = "https://files.pythonhosted.org/packages/96/8f/b92bbf066ed86ec9dbeb969a5d6e6b6597bf0bab730f9e8b4c589f7cf198/cupy_cuda11x-13.3.0-cp311-cp311-manylinux2014_x86_64.whl", hash = "sha256:77a81fa48d1a392b731885555a53cf2febde39cc33db55f2d78ba64b5ef4689b", size = 97172154 },
    { url = "https://files.pythonhosted.org/packages/08/94/113cc947b06b45b950979441a4f12f257b203d9a33796b1dbe6b82a2c36c/cupy_cuda11x-13.3.0-cp311-cp311-win_amd64.whl", hash = "sha256:a8e8b7f7f73677afe2f70c38562f01f82688e43147550b3e192a5a2206e17fe1", size = 75976673 },
]

[[package]]
name = "cupy-cuda12x"
version = "13.3.0"
source = { registry = "https://pypi.org/simple" }
dependencies = [
    { name = "fastrlock" },
    { name = "numpy", version = "1.26.4", source = { registry = "https://pypi.org/simple" }, marker = "extra == 'extra-5-gt4py-all' or extra == 'extra-5-gt4py-dace' or (extra == 'extra-5-gt4py-cuda11' and extra == 'extra-5-gt4py-jax-cuda12') or (extra == 'extra-5-gt4py-cuda11' and extra == 'extra-5-gt4py-rocm4-3') or (extra == 'extra-5-gt4py-cuda11' and extra == 'extra-5-gt4py-rocm5-0') or (extra == 'extra-5-gt4py-jax-cuda12' and extra == 'extra-5-gt4py-rocm4-3') or (extra == 'extra-5-gt4py-jax-cuda12' and extra == 'extra-5-gt4py-rocm5-0') or (extra == 'extra-5-gt4py-rocm4-3' and extra == 'extra-5-gt4py-rocm5-0')" },
    { name = "numpy", version = "2.2.2", source = { registry = "https://pypi.org/simple" }, marker = "(extra == 'extra-5-gt4py-all' and extra == 'extra-5-gt4py-dace-next') or (extra == 'extra-5-gt4py-dace' and extra == 'extra-5-gt4py-dace-next') or (extra != 'extra-5-gt4py-all' and extra != 'extra-5-gt4py-dace') or (extra == 'extra-5-gt4py-all' and extra == 'extra-5-gt4py-cuda11' and extra == 'extra-5-gt4py-jax-cuda12') or (extra == 'extra-5-gt4py-all' and extra == 'extra-5-gt4py-cuda11' and extra == 'extra-5-gt4py-rocm4-3') or (extra == 'extra-5-gt4py-all' and extra == 'extra-5-gt4py-cuda11' and extra == 'extra-5-gt4py-rocm5-0') or (extra == 'extra-5-gt4py-all' and extra == 'extra-5-gt4py-jax-cuda12' and extra == 'extra-5-gt4py-rocm4-3') or (extra == 'extra-5-gt4py-all' and extra == 'extra-5-gt4py-jax-cuda12' and extra == 'extra-5-gt4py-rocm5-0') or (extra == 'extra-5-gt4py-all' and extra == 'extra-5-gt4py-rocm4-3' and extra == 'extra-5-gt4py-rocm5-0') or (extra == 'extra-5-gt4py-cuda11' and extra == 'extra-5-gt4py-dace' and extra == 'extra-5-gt4py-jax-cuda12') or (extra == 'extra-5-gt4py-cuda11' and extra == 'extra-5-gt4py-dace' and extra == 'extra-5-gt4py-rocm4-3') or (extra == 'extra-5-gt4py-cuda11' and extra == 'extra-5-gt4py-dace' and extra == 'extra-5-gt4py-rocm5-0') or (extra == 'extra-5-gt4py-dace' and extra == 'extra-5-gt4py-jax-cuda12' and extra == 'extra-5-gt4py-rocm4-3') or (extra == 'extra-5-gt4py-dace' and extra == 'extra-5-gt4py-jax-cuda12' and extra == 'extra-5-gt4py-rocm5-0') or (extra == 'extra-5-gt4py-dace' and extra == 'extra-5-gt4py-rocm4-3' and extra == 'extra-5-gt4py-rocm5-0')" },
]
wheels = [
    { url = "https://files.pythonhosted.org/packages/34/60/dc268d1d9c5fdde4673a463feff5e9c70c59f477e647b54b501f65deef60/cupy_cuda12x-13.3.0-cp310-cp310-manylinux2014_aarch64.whl", hash = "sha256:674488e990998042cc54d2486d3c37cae80a12ba3787636be5a10b9446dd6914", size = 103601326 },
    { url = "https://files.pythonhosted.org/packages/7a/a9/1e19ecf008011df2935d038f26f721f22f2804c00077fc024f088e0996e6/cupy_cuda12x-13.3.0-cp310-cp310-manylinux2014_x86_64.whl", hash = "sha256:cf4a2a0864364715881b50012927e88bd7ec1e6f1de3987970870861ae5ed25e", size = 90619949 },
    { url = "https://files.pythonhosted.org/packages/ce/6b/e77e3fc20648d323021f55d4e0fafc5572eff50c37750d6aeae868e110d8/cupy_cuda12x-13.3.0-cp310-cp310-win_amd64.whl", hash = "sha256:7c0dc8c49d271d1c03e49a5d6c8e42e8fee3114b10f269a5ecc387731d693eaa", size = 69594183 },
    { url = "https://files.pythonhosted.org/packages/95/c9/0b88c015e98aad808c18f938267585d79e6211fe08650e0de7132e235e40/cupy_cuda12x-13.3.0-cp311-cp311-manylinux2014_aarch64.whl", hash = "sha256:c0cc095b9a3835fd5db66c45ed3c58ecdc5a3bb14e53e1defbfd4a0ce5c8ecdb", size = 104925909 },
    { url = "https://files.pythonhosted.org/packages/8c/1f/596803c35833c01a41da21c6a7bb552f1ed56d807090ddc6727c8f396d7d/cupy_cuda12x-13.3.0-cp311-cp311-manylinux2014_x86_64.whl", hash = "sha256:a0e3bead04e502ebde515f0343444ca3f4f7aed09cbc3a316a946cba97f2ea66", size = 91172049 },
    { url = "https://files.pythonhosted.org/packages/d0/a8/5b5929830d2da94608d8126bafe2c52d69929a197fd8698ac09142c068ba/cupy_cuda12x-13.3.0-cp311-cp311-win_amd64.whl", hash = "sha256:5f11df1149c7219858b27e4c8be92cb4eaf7364c94af6b78c40dffb98050a61f", size = 69564719 },
]

[[package]]
name = "cupy-rocm-4-3"
version = "13.3.0"
source = { registry = "https://pypi.org/simple" }
dependencies = [
    { name = "fastrlock" },
    { name = "numpy", version = "1.26.4", source = { registry = "https://pypi.org/simple" }, marker = "(extra == 'extra-5-gt4py-all' and extra == 'extra-5-gt4py-dace-next') or (extra == 'extra-5-gt4py-all' and extra == 'extra-5-gt4py-rocm4-3') or (extra == 'extra-5-gt4py-cuda11' and extra == 'extra-5-gt4py-jax-cuda12') or (extra == 'extra-5-gt4py-cuda11' and extra == 'extra-5-gt4py-rocm4-3') or (extra == 'extra-5-gt4py-cuda11' and extra == 'extra-5-gt4py-rocm5-0') or (extra == 'extra-5-gt4py-dace' and extra == 'extra-5-gt4py-dace-next') or (extra == 'extra-5-gt4py-dace' and extra == 'extra-5-gt4py-rocm4-3') or (extra == 'extra-5-gt4py-jax-cuda12' and extra == 'extra-5-gt4py-rocm4-3') or (extra == 'extra-5-gt4py-jax-cuda12' and extra == 'extra-5-gt4py-rocm5-0') or (extra == 'extra-5-gt4py-rocm4-3' and extra == 'extra-5-gt4py-rocm5-0')" },
    { name = "numpy", version = "2.2.2", source = { registry = "https://pypi.org/simple" }, marker = "(extra == 'extra-5-gt4py-all' and extra == 'extra-5-gt4py-dace-next') or (extra == 'extra-5-gt4py-cuda11' and extra == 'extra-5-gt4py-jax-cuda12') or (extra == 'extra-5-gt4py-cuda11' and extra == 'extra-5-gt4py-rocm4-3') or (extra == 'extra-5-gt4py-cuda11' and extra == 'extra-5-gt4py-rocm5-0') or (extra == 'extra-5-gt4py-dace' and extra == 'extra-5-gt4py-dace-next') or (extra == 'extra-5-gt4py-jax-cuda12' and extra == 'extra-5-gt4py-rocm4-3') or (extra == 'extra-5-gt4py-jax-cuda12' and extra == 'extra-5-gt4py-rocm5-0') or (extra == 'extra-5-gt4py-all' and extra == 'extra-5-gt4py-rocm4-3' and extra == 'extra-5-gt4py-rocm5-0') or (extra == 'extra-5-gt4py-dace' and extra == 'extra-5-gt4py-rocm4-3' and extra == 'extra-5-gt4py-rocm5-0') or (extra != 'extra-5-gt4py-all' and extra != 'extra-5-gt4py-dace' and extra == 'extra-5-gt4py-rocm4-3')" },
]
wheels = [
    { url = "https://files.pythonhosted.org/packages/f8/16/7fd4bc8a8f1a4697f76e52c13f348f284fcc5c37195efd7e4c5d0eb2b15c/cupy_rocm_4_3-13.3.0-cp310-cp310-manylinux2014_x86_64.whl", hash = "sha256:fc6b93be093bcea8b820baed856b61efc5c8cb09b02ebdc890431655714366ad", size = 41259087 },
    { url = "https://files.pythonhosted.org/packages/2e/ee/e893b0fdc6b347d8d65024442e5baf5ae13ee92c1364152e8f343906793d/cupy_rocm_4_3-13.3.0-cp311-cp311-manylinux2014_x86_64.whl", hash = "sha256:f5e6886f1750810ddc3d261adf84d98b4d42f1d3cb2be5b7f5da181c8bf1593d", size = 41775360 },
]

[[package]]
name = "cupy-rocm-5-0"
version = "13.3.0"
source = { registry = "https://pypi.org/simple" }
dependencies = [
    { name = "fastrlock" },
    { name = "numpy", version = "1.26.4", source = { registry = "https://pypi.org/simple" }, marker = "(extra == 'extra-5-gt4py-all' and extra == 'extra-5-gt4py-dace-next') or (extra == 'extra-5-gt4py-cuda11' and extra == 'extra-5-gt4py-jax-cuda12') or (extra == 'extra-5-gt4py-cuda11' and extra == 'extra-5-gt4py-rocm4-3') or (extra == 'extra-5-gt4py-cuda11' and extra == 'extra-5-gt4py-rocm5-0') or (extra == 'extra-5-gt4py-dace' and extra == 'extra-5-gt4py-dace-next') or (extra == 'extra-5-gt4py-dace' and extra == 'extra-5-gt4py-rocm5-0') or (extra == 'extra-5-gt4py-jax-cuda12' and extra == 'extra-5-gt4py-rocm4-3') or (extra == 'extra-5-gt4py-jax-cuda12' and extra == 'extra-5-gt4py-rocm5-0') or (extra == 'extra-5-gt4py-rocm4-3' and extra == 'extra-5-gt4py-rocm5-0') or (extra == 'extra-5-gt4py-all' and extra != 'extra-5-gt4py-rocm4-3' and extra == 'extra-5-gt4py-rocm5-0') or (extra == 'extra-5-gt4py-all' and extra != 'extra-5-gt4py-cuda11' and extra != 'extra-5-gt4py-jax-cuda12' and extra == 'extra-5-gt4py-rocm5-0')" },
    { name = "numpy", version = "2.2.2", source = { registry = "https://pypi.org/simple" }, marker = "(extra == 'extra-5-gt4py-all' and extra == 'extra-5-gt4py-dace-next') or (extra == 'extra-5-gt4py-cuda11' and extra == 'extra-5-gt4py-jax-cuda12') or (extra == 'extra-5-gt4py-cuda11' and extra == 'extra-5-gt4py-rocm4-3') or (extra == 'extra-5-gt4py-cuda11' and extra == 'extra-5-gt4py-rocm5-0') or (extra == 'extra-5-gt4py-dace' and extra == 'extra-5-gt4py-dace-next') or (extra == 'extra-5-gt4py-jax-cuda12' and extra == 'extra-5-gt4py-rocm4-3') or (extra == 'extra-5-gt4py-jax-cuda12' and extra == 'extra-5-gt4py-rocm5-0') or (extra == 'extra-5-gt4py-all' and extra == 'extra-5-gt4py-rocm4-3' and extra == 'extra-5-gt4py-rocm5-0') or (extra == 'extra-5-gt4py-dace' and extra == 'extra-5-gt4py-rocm4-3' and extra == 'extra-5-gt4py-rocm5-0') or (extra != 'extra-5-gt4py-all' and extra != 'extra-5-gt4py-dace' and extra == 'extra-5-gt4py-rocm5-0')" },
]
wheels = [
    { url = "https://files.pythonhosted.org/packages/8d/2e/6e4ecd65f5158808a54ef75d90fc7a884afb55bd405c4a7dbc34bb4a8f96/cupy_rocm_5_0-13.3.0-cp310-cp310-manylinux2014_x86_64.whl", hash = "sha256:d4c370441f7778b00f3ab80d6f0d669ea0215b6e96bbed9663ecce7ffce83fa9", size = 60056031 },
    { url = "https://files.pythonhosted.org/packages/08/52/8b5b6b32c84616989a2a84f02d9f4ca39d812de9f630276a664f321840bf/cupy_rocm_5_0-13.3.0-cp311-cp311-manylinux2014_x86_64.whl", hash = "sha256:00907762735d182737bee317f532dc381337fb8e978bd846acb268df463b2d7b", size = 60576552 },
]

[[package]]
name = "cycler"
version = "0.12.1"
source = { registry = "https://pypi.org/simple" }
sdist = { url = "https://files.pythonhosted.org/packages/a9/95/a3dbbb5028f35eafb79008e7522a75244477d2838f38cbb722248dabc2a8/cycler-0.12.1.tar.gz", hash = "sha256:88bb128f02ba341da8ef447245a9e138fae777f6a23943da4540077d3601eb1c", size = 7615 }
wheels = [
    { url = "https://files.pythonhosted.org/packages/e7/05/c19819d5e3d95294a6f5947fb9b9629efb316b96de511b418c53d245aae6/cycler-0.12.1-py3-none-any.whl", hash = "sha256:85cef7cff222d8644161529808465972e51340599459b8ac3ccbac5a854e0d30", size = 8321 },
]

[[package]]
name = "cython"
version = "3.0.11"
source = { registry = "https://pypi.org/simple" }
sdist = { url = "https://files.pythonhosted.org/packages/84/4d/b720d6000f4ca77f030bd70f12550820f0766b568e43f11af7f7ad9061aa/cython-3.0.11.tar.gz", hash = "sha256:7146dd2af8682b4ca61331851e6aebce9fe5158e75300343f80c07ca80b1faff", size = 2755544 }
wheels = [
    { url = "https://files.pythonhosted.org/packages/13/7f/ab5796a0951328d7818b771c36fe7e1a2077cffa28c917d9fa4a642728c3/Cython-3.0.11-cp310-cp310-macosx_10_9_x86_64.whl", hash = "sha256:44292aae17524abb4b70a25111fe7dec1a0ad718711d47e3786a211d5408fdaa", size = 3100879 },
    { url = "https://files.pythonhosted.org/packages/d8/3b/67480e609537e9fc899864847910ded481b82d033fea1b7fcf85893a2fc4/Cython-3.0.11-cp310-cp310-manylinux_2_17_aarch64.manylinux2014_aarch64.whl", hash = "sha256:a75d45fbc20651c1b72e4111149fed3b33d270b0a4fb78328c54d965f28d55e1", size = 3461957 },
    { url = "https://files.pythonhosted.org/packages/f0/89/b1ae45689abecca777f95462781a76e67ff46b55495a481ec5a73a739994/Cython-3.0.11-cp310-cp310-manylinux_2_17_x86_64.manylinux2014_x86_64.whl", hash = "sha256:d89a82937ce4037f092e9848a7bbcc65bc8e9fc9aef2bb74f5c15e7d21a73080", size = 3627062 },
    { url = "https://files.pythonhosted.org/packages/44/77/a651da74d5d41c6045bbe0b6990b1515bf4850cd7a8d8580333c90dfce2e/Cython-3.0.11-cp310-cp310-manylinux_2_5_i686.manylinux1_i686.manylinux_2_17_i686.manylinux2014_i686.whl", hash = "sha256:2a8ea2e7e2d3bc0d8630dafe6c4a5a89485598ff8a61885b74f8ed882597efd5", size = 3680431 },
    { url = "https://files.pythonhosted.org/packages/59/45/60e7e8db93c3eb8b2af8c64020c1fa502e355f4b762886a24d46e433f395/Cython-3.0.11-cp310-cp310-musllinux_1_2_aarch64.whl", hash = "sha256:cee29846471ce60226b18e931d8c1c66a158db94853e3e79bc2da9bd22345008", size = 3497314 },
    { url = "https://files.pythonhosted.org/packages/f8/0b/6919025958926625319f83523ee7f45e7e7ae516b8054dcff6eb710daf32/Cython-3.0.11-cp310-cp310-musllinux_1_2_x86_64.whl", hash = "sha256:eeb6860b0f4bfa402de8929833fe5370fa34069c7ebacb2d543cb017f21fb891", size = 3709091 },
    { url = "https://files.pythonhosted.org/packages/52/3c/c21b9b9271dfaa46fa2938de730f62fc94b9c2ec25ec400585e372f35dcd/Cython-3.0.11-cp310-cp310-win32.whl", hash = "sha256:3699391125ab344d8d25438074d1097d9ba0fb674d0320599316cfe7cf5f002a", size = 2576110 },
    { url = "https://files.pythonhosted.org/packages/f9/de/19fdd1c7a52e0534bf5f544e0346c15d71d20338dbd013117f763b94613f/Cython-3.0.11-cp310-cp310-win_amd64.whl", hash = "sha256:d02f4ebe15aac7cdacce1a628e556c1983f26d140fd2e0ac5e0a090e605a2d38", size = 2776386 },
    { url = "https://files.pythonhosted.org/packages/f8/73/e55be864199cd674cb3426a052726c205589b1ac66fb0090e7fe793b60b3/Cython-3.0.11-cp311-cp311-macosx_10_9_x86_64.whl", hash = "sha256:75ba1c70b6deeaffbac123856b8d35f253da13552207aa969078611c197377e4", size = 3113599 },
    { url = "https://files.pythonhosted.org/packages/09/c9/537108d0980beffff55336baaf8b34162ad0f3f33ededcb5db07069bc8ef/Cython-3.0.11-cp311-cp311-manylinux_2_17_aarch64.manylinux2014_aarch64.whl", hash = "sha256:af91497dc098718e634d6ec8f91b182aea6bb3690f333fc9a7777bc70abe8810", size = 3441131 },
    { url = "https://files.pythonhosted.org/packages/93/03/e330b241ad8aa12bb9d98b58fb76d4eb7dcbe747479aab5c29fce937b9e7/Cython-3.0.11-cp311-cp311-manylinux_2_17_x86_64.manylinux2014_x86_64.whl", hash = "sha256:3999fb52d3328a6a5e8c63122b0a8bd110dfcdb98dda585a3def1426b991cba7", size = 3595065 },
    { url = "https://files.pythonhosted.org/packages/4a/84/a3c40f2c0439d425daa5aa4e3a6fdbbb41341a14a6fd97f94906f528d9a4/Cython-3.0.11-cp311-cp311-manylinux_2_5_i686.manylinux1_i686.manylinux_2_17_i686.manylinux2014_i686.whl", hash = "sha256:d566a4e09b8979be8ab9f843bac0dd216c81f5e5f45661a9b25cd162ed80508c", size = 3641667 },
    { url = "https://files.pythonhosted.org/packages/6d/93/bdb61e0254ed8f1d21a14088a473584ecb1963d68dba5682158aa45c70ef/Cython-3.0.11-cp311-cp311-musllinux_1_2_aarch64.whl", hash = "sha256:46aec30f217bdf096175a1a639203d44ac73a36fe7fa3dd06bd012e8f39eca0f", size = 3503650 },
    { url = "https://files.pythonhosted.org/packages/f8/62/0da548144c71176155ff5355c4cc40fb28b9effe22e830b55cec8072bdf2/Cython-3.0.11-cp311-cp311-musllinux_1_2_x86_64.whl", hash = "sha256:ddd1fe25af330f4e003421636746a546474e4ccd8f239f55d2898d80983d20ed", size = 3709662 },
    { url = "https://files.pythonhosted.org/packages/56/d3/d9c9eaf3611a9fe5256266d07b6a5f9069aa84d20d9f6aa5824289513315/Cython-3.0.11-cp311-cp311-win32.whl", hash = "sha256:221de0b48bf387f209003508e602ce839a80463522fc6f583ad3c8d5c890d2c1", size = 2577870 },
    { url = "https://files.pythonhosted.org/packages/fd/10/236fcc0306f85a2db1b8bc147aea714b66a2f27bac4d9e09e5b2c5d5dcca/Cython-3.0.11-cp311-cp311-win_amd64.whl", hash = "sha256:3ff8ac1f0ecd4f505db4ab051e58e4531f5d098b6ac03b91c3b902e8d10c67b3", size = 2785053 },
    { url = "https://files.pythonhosted.org/packages/43/39/bdbec9142bc46605b54d674bf158a78b191c2b75be527c6dcf3e6dfe90b8/Cython-3.0.11-py2.py3-none-any.whl", hash = "sha256:0e25f6425ad4a700d7f77cd468da9161e63658837d1bc34861a9861a4ef6346d", size = 1171267 },
]

[[package]]
name = "cytoolz"
version = "1.0.1"
source = { registry = "https://pypi.org/simple" }
dependencies = [
    { name = "toolz" },
]
sdist = { url = "https://files.pythonhosted.org/packages/a7/f9/3243eed3a6545c2a33a21f74f655e3fcb5d2192613cd3db81a93369eb339/cytoolz-1.0.1.tar.gz", hash = "sha256:89cc3161b89e1bb3ed7636f74ed2e55984fd35516904fc878cae216e42b2c7d6", size = 626652 }
wheels = [
    { url = "https://files.pythonhosted.org/packages/1e/d9/f13d66c16cff1fa1cb6c234698029877c456f35f577ef274aba3b86e7c51/cytoolz-1.0.1-cp310-cp310-macosx_10_9_x86_64.whl", hash = "sha256:cec9af61f71fc3853eb5dca3d42eb07d1f48a4599fa502cbe92adde85f74b042", size = 403515 },
    { url = "https://files.pythonhosted.org/packages/4b/2d/4cdf848a69300c7d44984f2ebbebb3b8576e5449c8dea157298f3bdc4da3/cytoolz-1.0.1-cp310-cp310-macosx_11_0_arm64.whl", hash = "sha256:140bbd649dbda01e91add7642149a5987a7c3ccc251f2263de894b89f50b6608", size = 383936 },
    { url = "https://files.pythonhosted.org/packages/72/a4/ccfdd3f0ed9cc818f734b424261f6018fc61e3ec833bf85225a9aca0d994/cytoolz-1.0.1-cp310-cp310-manylinux_2_17_aarch64.manylinux2014_aarch64.whl", hash = "sha256:e90124bdc42ff58b88cdea1d24a6bc5f776414a314cc4d94f25c88badb3a16d1", size = 1934569 },
    { url = "https://files.pythonhosted.org/packages/50/fc/38d5344fa595683ad10dc819cfc1d8b9d2b3391ccf3e8cb7bab4899a01f5/cytoolz-1.0.1-cp310-cp310-manylinux_2_17_ppc64le.manylinux2014_ppc64le.whl", hash = "sha256:e74801b751e28f7c5cc3ad264c123954a051f546f2fdfe089f5aa7a12ccfa6da", size = 2015129 },
    { url = "https://files.pythonhosted.org/packages/28/29/75261748dc54a20a927f33641f4e9aac674cfc6d3fbd4f332e10d0b37639/cytoolz-1.0.1-cp310-cp310-manylinux_2_17_s390x.manylinux2014_s390x.whl", hash = "sha256:582dad4545ddfb5127494ef23f3fa4855f1673a35d50c66f7638e9fb49805089", size = 2000506 },
    { url = "https://files.pythonhosted.org/packages/00/ae/e4ead004cc2698281d153c4a5388638d67cdb5544d6d6cc1e5b3db2bd2a3/cytoolz-1.0.1-cp310-cp310-manylinux_2_17_x86_64.manylinux2014_x86_64.whl", hash = "sha256:dd7bd0618e16efe03bd12f19c2a26a27e6e6b75d7105adb7be1cd2a53fa755d8", size = 1957537 },
    { url = "https://files.pythonhosted.org/packages/4a/ff/4f3aa07f4f47701f7f63df60ce0a5669fa09c256c3d4a33503a9414ea5cc/cytoolz-1.0.1-cp310-cp310-manylinux_2_5_i686.manylinux1_i686.manylinux_2_17_i686.manylinux2014_i686.whl", hash = "sha256:d74cca6acf1c4af58b2e4a89cc565ed61c5e201de2e434748c93e5a0f5c541a5", size = 1863331 },
    { url = "https://files.pythonhosted.org/packages/a2/29/654f57f2a9b8e9765a4ab876765f64f94530b61fc6471a07feea42ece6d4/cytoolz-1.0.1-cp310-cp310-musllinux_1_2_aarch64.whl", hash = "sha256:823a3763828d8d457f542b2a45d75d6b4ced5e470b5c7cf2ed66a02f508ed442", size = 1849938 },
    { url = "https://files.pythonhosted.org/packages/bc/7b/11f457db6b291060a98315ab2c7198077d8bddeeebe5f7126d9dad98cc54/cytoolz-1.0.1-cp310-cp310-musllinux_1_2_i686.whl", hash = "sha256:51633a14e6844c61db1d68c1ffd077cf949f5c99c60ed5f1e265b9e2966f1b52", size = 1852345 },
    { url = "https://files.pythonhosted.org/packages/6b/92/0dccc96ce0323be236d404f5084479b79b747fa0e74e43a270e95868b5f9/cytoolz-1.0.1-cp310-cp310-musllinux_1_2_ppc64le.whl", hash = "sha256:f3ec9b01c45348f1d0d712507d54c2bfd69c62fbd7c9ef555c9d8298693c2432", size = 1989877 },
    { url = "https://files.pythonhosted.org/packages/a3/c8/1c5203a81200bae51aa8f7b5fad613f695bf1afa03f16251ca23ecb2ef9f/cytoolz-1.0.1-cp310-cp310-musllinux_1_2_s390x.whl", hash = "sha256:1855022b712a9c7a5bce354517ab4727a38095f81e2d23d3eabaf1daeb6a3b3c", size = 1994492 },
    { url = "https://files.pythonhosted.org/packages/e2/8a/04bc193c4d7ced8ef6bb62cdcd0bf40b5e5eb26586ed2cfb4433ec7dfd0a/cytoolz-1.0.1-cp310-cp310-musllinux_1_2_x86_64.whl", hash = "sha256:9930f7288c4866a1dc1cc87174f0c6ff4cad1671eb1f6306808aa6c445857d78", size = 1896077 },
    { url = "https://files.pythonhosted.org/packages/21/a5/bee63a58f51d2c74856db66e6119a014464ff8cb1c9387fa4bd2d94e49b0/cytoolz-1.0.1-cp310-cp310-win32.whl", hash = "sha256:a9baad795d72fadc3445ccd0f122abfdbdf94269157e6d6d4835636dad318804", size = 322135 },
    { url = "https://files.pythonhosted.org/packages/e8/16/7abfb1685e8b7f2838264551ee33651748994813f566ac4c3d737dfe90e5/cytoolz-1.0.1-cp310-cp310-win_amd64.whl", hash = "sha256:ad95b386a84e18e1f6136f6d343d2509d4c3aae9f5a536f3dc96808fcc56a8cf", size = 363599 },
    { url = "https://files.pythonhosted.org/packages/dc/ea/8131ae39119820b8867cddc23716fa9f681f2b3bbce6f693e68dfb36b55b/cytoolz-1.0.1-cp311-cp311-macosx_10_9_x86_64.whl", hash = "sha256:2d958d4f04d9d7018e5c1850790d9d8e68b31c9a2deebca74b903706fdddd2b6", size = 406162 },
    { url = "https://files.pythonhosted.org/packages/26/18/3d9bd4c146f6ea6e51300c242b20cb416966b21d481dac230e1304f1e54b/cytoolz-1.0.1-cp311-cp311-macosx_11_0_arm64.whl", hash = "sha256:0f445b8b731fc0ecb1865b8e68a070084eb95d735d04f5b6c851db2daf3048ab", size = 384961 },
    { url = "https://files.pythonhosted.org/packages/e4/73/9034827907c7f85c7c484c9494e905d022fb8174526004e9ef332570349e/cytoolz-1.0.1-cp311-cp311-manylinux_2_17_aarch64.manylinux2014_aarch64.whl", hash = "sha256:1f546a96460a7e28eb2ec439f4664fa646c9b3e51c6ebad9a59d3922bbe65e30", size = 2091698 },
    { url = "https://files.pythonhosted.org/packages/74/af/d5c2733b0fde1a08254ff1a8a8d567874040c9eb1606363cfebc0713c73f/cytoolz-1.0.1-cp311-cp311-manylinux_2_17_ppc64le.manylinux2014_ppc64le.whl", hash = "sha256:0317681dd065532d21836f860b0563b199ee716f55d0c1f10de3ce7100c78a3b", size = 2188452 },
    { url = "https://files.pythonhosted.org/packages/6a/bb/77c71fa9c217260b4056a732d754748903423c2cdd82a673d6064741e375/cytoolz-1.0.1-cp311-cp311-manylinux_2_17_s390x.manylinux2014_s390x.whl", hash = "sha256:0c0ef52febd5a7821a3fd8d10f21d460d1a3d2992f724ba9c91fbd7a96745d41", size = 2174203 },
    { url = "https://files.pythonhosted.org/packages/fc/a9/a5b4a3ff5d22faa1b60293bfe97362e2caf4a830c26d37ab5557f60d04b2/cytoolz-1.0.1-cp311-cp311-manylinux_2_17_x86_64.manylinux2014_x86_64.whl", hash = "sha256:f5ebaf419acf2de73b643cf96108702b8aef8e825cf4f63209ceb078d5fbbbfd", size = 2099831 },
    { url = "https://files.pythonhosted.org/packages/35/08/7f6869ea1ff31ce5289a7d58d0e7090acfe7058baa2764473048ff61ea3c/cytoolz-1.0.1-cp311-cp311-manylinux_2_5_i686.manylinux1_i686.manylinux_2_17_i686.manylinux2014_i686.whl", hash = "sha256:5f7f04eeb4088947585c92d6185a618b25ad4a0f8f66ea30c8db83cf94a425e3", size = 1996744 },
    { url = "https://files.pythonhosted.org/packages/46/b4/9ac424c994b51763fd1bbed62d95f8fba8fa0e45c8c3c583904fdaf8f51d/cytoolz-1.0.1-cp311-cp311-musllinux_1_2_aarch64.whl", hash = "sha256:f61928803bb501c17914b82d457c6f50fe838b173fb40d39c38d5961185bd6c7", size = 2013733 },
    { url = "https://files.pythonhosted.org/packages/3e/99/03009765c4b87d742d5b5a8670abb56a8c7ede033c2cdaa4be8662d3b001/cytoolz-1.0.1-cp311-cp311-musllinux_1_2_i686.whl", hash = "sha256:d2960cb4fa01ccb985ad1280db41f90dc97a80b397af970a15d5a5de403c8c61", size = 1994850 },
    { url = "https://files.pythonhosted.org/packages/40/9a/8458af9a5557e177ea42f8cf7e477bede518b0bbef564e28c4151feaa52c/cytoolz-1.0.1-cp311-cp311-musllinux_1_2_ppc64le.whl", hash = "sha256:b2b407cc3e9defa8df5eb46644f6f136586f70ba49eba96f43de67b9a0984fd3", size = 2155352 },
    { url = "https://files.pythonhosted.org/packages/5e/5c/2a701423e001fcbec288b4f3fc2bf67557d114c2388237fc1ae67e1e2686/cytoolz-1.0.1-cp311-cp311-musllinux_1_2_s390x.whl", hash = "sha256:8245f929144d4d3bd7b972c9593300195c6cea246b81b4c46053c48b3f044580", size = 2163515 },
    { url = "https://files.pythonhosted.org/packages/36/16/ee2e06e65d9d533bc05cd52a0b355ba9072fc8f60d77289e529c6d2e3750/cytoolz-1.0.1-cp311-cp311-musllinux_1_2_x86_64.whl", hash = "sha256:e37385db03af65763933befe89fa70faf25301effc3b0485fec1c15d4ce4f052", size = 2054431 },
    { url = "https://files.pythonhosted.org/packages/d8/d5/2fac8315f210fa1bc7106e27c19e1211580aa25bb7fa17dfd79505e5baf2/cytoolz-1.0.1-cp311-cp311-win32.whl", hash = "sha256:50f9c530f83e3e574fc95c264c3350adde8145f4f8fc8099f65f00cc595e5ead", size = 322004 },
    { url = "https://files.pythonhosted.org/packages/a9/9e/0b70b641850a95f9ff90adde9d094a4b1d81ec54dadfd97fec0a2aaf440e/cytoolz-1.0.1-cp311-cp311-win_amd64.whl", hash = "sha256:b7f6b617454b4326af7bd3c7c49b0fc80767f134eb9fd6449917a058d17a0e3c", size = 365358 },
    { url = "https://files.pythonhosted.org/packages/d9/f7/ef2a10daaec5c0f7d781d50758c6187eee484256e356ae8ef178d6c48497/cytoolz-1.0.1-pp310-pypy310_pp73-macosx_10_15_x86_64.whl", hash = "sha256:83d19d55738ad9c60763b94f3f6d3c6e4de979aeb8d76841c1401081e0e58d96", size = 345702 },
    { url = "https://files.pythonhosted.org/packages/c8/14/53c84adddedb67ff1546abb86fea04d26e24298c3ceab8436d20122ed0b9/cytoolz-1.0.1-pp310-pypy310_pp73-manylinux_2_17_aarch64.manylinux2014_aarch64.whl", hash = "sha256:f112a71fad6ea824578e6393765ce5c054603afe1471a5c753ff6c67fd872d10", size = 385695 },
    { url = "https://files.pythonhosted.org/packages/bd/80/3ae356c5e7b8d7dc7d1adb52f6932fee85cd748ed4e1217c269d2dfd610f/cytoolz-1.0.1-pp310-pypy310_pp73-manylinux_2_5_i686.manylinux1_i686.manylinux_2_17_i686.manylinux2014_i686.whl", hash = "sha256:5a515df8f8aa6e1eaaf397761a6e4aff2eef73b5f920aedf271416d5471ae5ee", size = 406261 },
    { url = "https://files.pythonhosted.org/packages/0c/31/8e43761ffc82d90bf9cab7e0959712eedcd1e33c211397e143dd42d7af57/cytoolz-1.0.1-pp310-pypy310_pp73-manylinux_2_5_x86_64.manylinux1_x86_64.manylinux_2_17_x86_64.manylinux2014_x86_64.whl", hash = "sha256:92c398e7b7023460bea2edffe5fcd0a76029580f06c3f6938ac3d198b47156f3", size = 397207 },
    { url = "https://files.pythonhosted.org/packages/d1/b9/fe9da37090b6444c65f848a83e390f87d8cb43d6a4df46de1556ad7e5ceb/cytoolz-1.0.1-pp310-pypy310_pp73-win_amd64.whl", hash = "sha256:3237e56211e03b13df47435b2369f5df281e02b04ad80a948ebd199b7bc10a47", size = 343358 },
]

[[package]]
name = "dace"
version = "1.0.0"
<<<<<<< HEAD
source = { git = "https://github.com/philip-paul-mueller/dace?branch=improved-2d-copy#aef99452609f49f3d0d00f911a4b89f9a25f191f" }
=======
source = { git = "https://github.com/GridTools/dace?branch=gt4py-next-integration#7fcf8f9dc774f91ef20f1e9887a27bcfde874c66" }
>>>>>>> 9b9bf0fe
resolution-markers = [
    "python_full_version >= '3.11'",
    "python_full_version < '3.11'",
]
dependencies = [
    { name = "aenum" },
    { name = "astunparse" },
    { name = "dill" },
    { name = "fparser" },
    { name = "networkx" },
    { name = "numpy", version = "2.2.2", source = { registry = "https://pypi.org/simple" } },
    { name = "packaging" },
    { name = "ply" },
    { name = "pyreadline", marker = "sys_platform == 'win32' or (extra == 'extra-5-gt4py-cuda11' and extra == 'extra-5-gt4py-jax-cuda12') or (extra == 'extra-5-gt4py-cuda11' and extra == 'extra-5-gt4py-rocm4-3') or (extra == 'extra-5-gt4py-cuda11' and extra == 'extra-5-gt4py-rocm5-0') or (extra == 'extra-5-gt4py-jax-cuda12' and extra == 'extra-5-gt4py-rocm4-3') or (extra == 'extra-5-gt4py-jax-cuda12' and extra == 'extra-5-gt4py-rocm5-0') or (extra == 'extra-5-gt4py-rocm4-3' and extra == 'extra-5-gt4py-rocm5-0')" },
    { name = "pyyaml" },
    { name = "sympy" },
]

[[package]]
name = "dace"
version = "1.0.2"
source = { registry = "https://pypi.org/simple" }
resolution-markers = [
    "python_full_version >= '3.11'",
    "python_full_version < '3.11'",
]
dependencies = [
    { name = "aenum" },
    { name = "astunparse" },
    { name = "dill" },
    { name = "fparser" },
    { name = "networkx" },
    { name = "numpy", version = "1.26.4", source = { registry = "https://pypi.org/simple" } },
    { name = "packaging" },
    { name = "ply" },
    { name = "pyreadline", marker = "sys_platform == 'win32' or (extra == 'extra-5-gt4py-cuda11' and extra == 'extra-5-gt4py-jax-cuda12') or (extra == 'extra-5-gt4py-cuda11' and extra == 'extra-5-gt4py-rocm4-3') or (extra == 'extra-5-gt4py-cuda11' and extra == 'extra-5-gt4py-rocm5-0') or (extra == 'extra-5-gt4py-jax-cuda12' and extra == 'extra-5-gt4py-rocm4-3') or (extra == 'extra-5-gt4py-jax-cuda12' and extra == 'extra-5-gt4py-rocm5-0') or (extra == 'extra-5-gt4py-rocm4-3' and extra == 'extra-5-gt4py-rocm5-0')" },
    { name = "pyyaml" },
    { name = "sympy" },
]
sdist = { url = "https://files.pythonhosted.org/packages/53/02/1a2ece00b229710a4db8f301bba6097eacfbc2a9af84d8746089242d1cf5/dace-1.0.2.tar.gz", hash = "sha256:6728f4bcf584b9f5bbb9c9a393fbdd87364af0c6ad9120da0302b8b470f4f71c", size = 5801789 }

[[package]]
name = "debugpy"
version = "1.8.12"
source = { registry = "https://pypi.org/simple" }
sdist = { url = "https://files.pythonhosted.org/packages/68/25/c74e337134edf55c4dfc9af579eccb45af2393c40960e2795a94351e8140/debugpy-1.8.12.tar.gz", hash = "sha256:646530b04f45c830ceae8e491ca1c9320a2d2f0efea3141487c82130aba70dce", size = 1641122 }
wheels = [
    { url = "https://files.pythonhosted.org/packages/56/19/dd58334c0a1ec07babf80bf29fb8daf1a7ca4c1a3bbe61548e40616ac087/debugpy-1.8.12-cp310-cp310-macosx_14_0_x86_64.whl", hash = "sha256:a2ba7ffe58efeae5b8fad1165357edfe01464f9aef25e814e891ec690e7dd82a", size = 2076091 },
    { url = "https://files.pythonhosted.org/packages/4c/37/bde1737da15f9617d11ab7b8d5267165f1b7dae116b2585a6643e89e1fa2/debugpy-1.8.12-cp310-cp310-manylinux_2_5_x86_64.manylinux1_x86_64.manylinux_2_17_x86_64.manylinux2014_x86_64.whl", hash = "sha256:cbbd4149c4fc5e7d508ece083e78c17442ee13b0e69bfa6bd63003e486770f45", size = 3560717 },
    { url = "https://files.pythonhosted.org/packages/d9/ca/bc67f5a36a7de072908bc9e1156c0f0b272a9a2224cf21540ab1ffd71a1f/debugpy-1.8.12-cp310-cp310-win32.whl", hash = "sha256:b202f591204023b3ce62ff9a47baa555dc00bb092219abf5caf0e3718ac20e7c", size = 5180672 },
    { url = "https://files.pythonhosted.org/packages/c1/b9/e899c0a80dfa674dbc992f36f2b1453cd1ee879143cdb455bc04fce999da/debugpy-1.8.12-cp310-cp310-win_amd64.whl", hash = "sha256:9649eced17a98ce816756ce50433b2dd85dfa7bc92ceb60579d68c053f98dff9", size = 5212702 },
    { url = "https://files.pythonhosted.org/packages/af/9f/5b8af282253615296264d4ef62d14a8686f0dcdebb31a669374e22fff0a4/debugpy-1.8.12-cp311-cp311-macosx_14_0_universal2.whl", hash = "sha256:36f4829839ef0afdfdd208bb54f4c3d0eea86106d719811681a8627ae2e53dd5", size = 2174643 },
    { url = "https://files.pythonhosted.org/packages/ef/31/f9274dcd3b0f9f7d1e60373c3fa4696a585c55acb30729d313bb9d3bcbd1/debugpy-1.8.12-cp311-cp311-manylinux_2_5_x86_64.manylinux1_x86_64.manylinux_2_17_x86_64.manylinux2014_x86_64.whl", hash = "sha256:a28ed481d530e3138553be60991d2d61103ce6da254e51547b79549675f539b7", size = 3133457 },
    { url = "https://files.pythonhosted.org/packages/ab/ca/6ee59e9892e424477e0c76e3798046f1fd1288040b927319c7a7b0baa484/debugpy-1.8.12-cp311-cp311-win32.whl", hash = "sha256:4ad9a94d8f5c9b954e0e3b137cc64ef3f579d0df3c3698fe9c3734ee397e4abb", size = 5106220 },
    { url = "https://files.pythonhosted.org/packages/d5/1a/8ab508ab05ede8a4eae3b139bbc06ea3ca6234f9e8c02713a044f253be5e/debugpy-1.8.12-cp311-cp311-win_amd64.whl", hash = "sha256:4703575b78dd697b294f8c65588dc86874ed787b7348c65da70cfc885efdf1e1", size = 5130481 },
    { url = "https://files.pythonhosted.org/packages/38/c4/5120ad36405c3008f451f94b8f92ef1805b1e516f6ff870f331ccb3c4cc0/debugpy-1.8.12-py2.py3-none-any.whl", hash = "sha256:274b6a2040349b5c9864e475284bce5bb062e63dce368a394b8cc865ae3b00c6", size = 5229490 },
]

[[package]]
name = "decorator"
version = "5.1.1"
source = { registry = "https://pypi.org/simple" }
sdist = { url = "https://files.pythonhosted.org/packages/66/0c/8d907af351aa16b42caae42f9d6aa37b900c67308052d10fdce809f8d952/decorator-5.1.1.tar.gz", hash = "sha256:637996211036b6385ef91435e4fae22989472f9d571faba8927ba8253acbc330", size = 35016 }
wheels = [
    { url = "https://files.pythonhosted.org/packages/d5/50/83c593b07763e1161326b3b8c6686f0f4b0f24d5526546bee538c89837d6/decorator-5.1.1-py3-none-any.whl", hash = "sha256:b8c3f85900b9dc423225913c5aace94729fe1fa9763b38939a95226f02d37186", size = 9073 },
]

[[package]]
name = "deepdiff"
version = "8.2.0"
source = { registry = "https://pypi.org/simple" }
dependencies = [
    { name = "orderly-set" },
]
sdist = { url = "https://files.pythonhosted.org/packages/89/12/207d2ec96a526cf9d04fc2423ff9832e93b665e94b9d7c9b5198903e18a7/deepdiff-8.2.0.tar.gz", hash = "sha256:6ec78f65031485735545ffbe7a61e716c3c2d12ca6416886d5e9291fc76c46c3", size = 432573 }
wheels = [
    { url = "https://files.pythonhosted.org/packages/6c/13/d7dd6b8c297b1d5cfea4f1ebd678e68d90ab04b6613d005c0a7c506d11e1/deepdiff-8.2.0-py3-none-any.whl", hash = "sha256:5091f2cdfd372b1b9f6bfd8065ba323ae31118dc4e42594371b38c8bea3fd0a4", size = 83672 },
]

[[package]]
name = "devtools"
version = "0.12.2"
source = { registry = "https://pypi.org/simple" }
dependencies = [
    { name = "asttokens" },
    { name = "executing" },
    { name = "pygments" },
]
sdist = { url = "https://files.pythonhosted.org/packages/84/75/b78198620640d394bc435c17bb49db18419afdd6cfa3ed8bcfe14034ec80/devtools-0.12.2.tar.gz", hash = "sha256:efceab184cb35e3a11fa8e602cc4fadacaa2e859e920fc6f87bf130b69885507", size = 75005 }
wheels = [
    { url = "https://files.pythonhosted.org/packages/d1/ae/afb1487556e2dc827a17097aac8158a25b433a345386f0e249f6d2694ccb/devtools-0.12.2-py3-none-any.whl", hash = "sha256:c366e3de1df4cdd635f1ad8cbcd3af01a384d7abda71900e68d43b04eb6aaca7", size = 19411 },
]

[[package]]
name = "dict2css"
version = "0.3.0.post1"
source = { registry = "https://pypi.org/simple" }
dependencies = [
    { name = "cssutils" },
    { name = "domdf-python-tools" },
]
sdist = { url = "https://files.pythonhosted.org/packages/24/eb/776eef1f1aa0188c0fc165c3a60b71027539f71f2eedc43ad21b060e9c39/dict2css-0.3.0.post1.tar.gz", hash = "sha256:89c544c21c4ca7472c3fffb9d37d3d926f606329afdb751dc1de67a411b70719", size = 7845 }
wheels = [
    { url = "https://files.pythonhosted.org/packages/fe/47/290daabcf91628f4fc0e17c75a1690b354ba067066cd14407712600e609f/dict2css-0.3.0.post1-py3-none-any.whl", hash = "sha256:f006a6b774c3e31869015122ae82c491fd25e7de4a75607a62aa3e798f837e0d", size = 25647 },
]

[[package]]
name = "dill"
version = "0.3.9"
source = { registry = "https://pypi.org/simple" }
sdist = { url = "https://files.pythonhosted.org/packages/70/43/86fe3f9e130c4137b0f1b50784dd70a5087b911fe07fa81e53e0c4c47fea/dill-0.3.9.tar.gz", hash = "sha256:81aa267dddf68cbfe8029c42ca9ec6a4ab3b22371d1c450abc54422577b4512c", size = 187000 }
wheels = [
    { url = "https://files.pythonhosted.org/packages/46/d1/e73b6ad76f0b1fb7f23c35c6d95dbc506a9c8804f43dda8cb5b0fa6331fd/dill-0.3.9-py3-none-any.whl", hash = "sha256:468dff3b89520b474c0397703366b7b95eebe6303f108adf9b19da1f702be87a", size = 119418 },
]

[[package]]
name = "diskcache"
version = "5.6.3"
source = { registry = "https://pypi.org/simple" }
sdist = { url = "https://files.pythonhosted.org/packages/3f/21/1c1ffc1a039ddcc459db43cc108658f32c57d271d7289a2794e401d0fdb6/diskcache-5.6.3.tar.gz", hash = "sha256:2c3a3fa2743d8535d832ec61c2054a1641f41775aa7c556758a109941e33e4fc", size = 67916 }
wheels = [
    { url = "https://files.pythonhosted.org/packages/3f/27/4570e78fc0bf5ea0ca45eb1de3818a23787af9b390c0b0a0033a1b8236f9/diskcache-5.6.3-py3-none-any.whl", hash = "sha256:5e31b2d5fbad117cc363ebaf6b689474db18a1f6438bc82358b024abd4c2ca19", size = 45550 },
]

[[package]]
name = "distlib"
version = "0.3.9"
source = { registry = "https://pypi.org/simple" }
sdist = { url = "https://files.pythonhosted.org/packages/0d/dd/1bec4c5ddb504ca60fc29472f3d27e8d4da1257a854e1d96742f15c1d02d/distlib-0.3.9.tar.gz", hash = "sha256:a60f20dea646b8a33f3e7772f74dc0b2d0772d2837ee1342a00645c81edf9403", size = 613923 }
wheels = [
    { url = "https://files.pythonhosted.org/packages/91/a1/cf2472db20f7ce4a6be1253a81cfdf85ad9c7885ffbed7047fb72c24cf87/distlib-0.3.9-py2.py3-none-any.whl", hash = "sha256:47f8c22fd27c27e25a65601af709b38e4f0a45ea4fc2e710f65755fa8caaaf87", size = 468973 },
]

[[package]]
name = "docutils"
version = "0.21.2"
source = { registry = "https://pypi.org/simple" }
sdist = { url = "https://files.pythonhosted.org/packages/ae/ed/aefcc8cd0ba62a0560c3c18c33925362d46c6075480bfa4df87b28e169a9/docutils-0.21.2.tar.gz", hash = "sha256:3a6b18732edf182daa3cd12775bbb338cf5691468f91eeeb109deff6ebfa986f", size = 2204444 }
wheels = [
    { url = "https://files.pythonhosted.org/packages/8f/d7/9322c609343d929e75e7e5e6255e614fcc67572cfd083959cdef3b7aad79/docutils-0.21.2-py3-none-any.whl", hash = "sha256:dafca5b9e384f0e419294eb4d2ff9fa826435bf15f15b7bd45723e8ad76811b2", size = 587408 },
]

[[package]]
name = "domdf-python-tools"
version = "3.9.0"
source = { registry = "https://pypi.org/simple" }
dependencies = [
    { name = "natsort" },
    { name = "typing-extensions" },
]
sdist = { url = "https://files.pythonhosted.org/packages/6b/78/974e10c583ba9d2302e748c9585313a7f2c7ba00e4f600324f432e38fe68/domdf_python_tools-3.9.0.tar.gz", hash = "sha256:1f8a96971178333a55e083e35610d7688cd7620ad2b99790164e1fc1a3614c18", size = 103792 }
wheels = [
    { url = "https://files.pythonhosted.org/packages/de/e9/7447a88b217650a74927d3444a89507986479a69b83741900eddd34167fe/domdf_python_tools-3.9.0-py3-none-any.whl", hash = "sha256:4e1ef365cbc24627d6d1e90cf7d46d8ab8df967e1237f4a26885f6986c78872e", size = 127106 },
]

[[package]]
name = "esbonio"
version = "0.16.5"
source = { registry = "https://pypi.org/simple" }
dependencies = [
    { name = "platformdirs" },
    { name = "pygls" },
    { name = "pyspellchecker" },
    { name = "sphinx" },
]
sdist = { url = "https://files.pythonhosted.org/packages/67/c5/0c89af3da1f3133b53f3ba8ae677ed4d4ddff33eec50dbf32c95e01ed2d2/esbonio-0.16.5.tar.gz", hash = "sha256:acab2e16c6cf8f7232fb04e0d48514ce50566516b1f6fcf669ccf2f247e8b10f", size = 145347 }
wheels = [
    { url = "https://files.pythonhosted.org/packages/d8/ca/a0296fca375d4324f471bb34d2ce8a585b48fb9eae21cf9abe00913eb899/esbonio-0.16.5-py3-none-any.whl", hash = "sha256:04ba926e3603f7b1fde1abc690b47afd60749b64b1029b6bce8e1de0bb284921", size = 170830 },
]

[[package]]
name = "exceptiongroup"
version = "1.2.2"
source = { registry = "https://pypi.org/simple" }
sdist = { url = "https://files.pythonhosted.org/packages/09/35/2495c4ac46b980e4ca1f6ad6db102322ef3ad2410b79fdde159a4b0f3b92/exceptiongroup-1.2.2.tar.gz", hash = "sha256:47c2edf7c6738fafb49fd34290706d1a1a2f4d1c6df275526b62cbb4aa5393cc", size = 28883 }
wheels = [
    { url = "https://files.pythonhosted.org/packages/02/cc/b7e31358aac6ed1ef2bb790a9746ac2c69bcb3c8588b41616914eb106eaf/exceptiongroup-1.2.2-py3-none-any.whl", hash = "sha256:3111b9d131c238bec2f8f516e123e14ba243563fb135d3fe885990585aa7795b", size = 16453 },
]

[[package]]
name = "execnet"
version = "2.1.1"
source = { registry = "https://pypi.org/simple" }
sdist = { url = "https://files.pythonhosted.org/packages/bb/ff/b4c0dc78fbe20c3e59c0c7334de0c27eb4001a2b2017999af398bf730817/execnet-2.1.1.tar.gz", hash = "sha256:5189b52c6121c24feae288166ab41b32549c7e2348652736540b9e6e7d4e72e3", size = 166524 }
wheels = [
    { url = "https://files.pythonhosted.org/packages/43/09/2aea36ff60d16dd8879bdb2f5b3ee0ba8d08cbbdcdfe870e695ce3784385/execnet-2.1.1-py3-none-any.whl", hash = "sha256:26dee51f1b80cebd6d0ca8e74dd8745419761d3bef34163928cbebbdc4749fdc", size = 40612 },
]

[[package]]
name = "executing"
version = "2.2.0"
source = { registry = "https://pypi.org/simple" }
sdist = { url = "https://files.pythonhosted.org/packages/91/50/a9d80c47ff289c611ff12e63f7c5d13942c65d68125160cefd768c73e6e4/executing-2.2.0.tar.gz", hash = "sha256:5d108c028108fe2551d1a7b2e8b713341e2cb4fc0aa7dcf966fa4327a5226755", size = 978693 }
wheels = [
    { url = "https://files.pythonhosted.org/packages/7b/8f/c4d9bafc34ad7ad5d8dc16dd1347ee0e507a52c3adb6bfa8887e1c6a26ba/executing-2.2.0-py2.py3-none-any.whl", hash = "sha256:11387150cad388d62750327a53d3339fad4888b39a6fe233c3afbb54ecffd3aa", size = 26702 },
]

[[package]]
name = "factory-boy"
version = "3.3.1"
source = { registry = "https://pypi.org/simple" }
dependencies = [
    { name = "faker" },
]
sdist = { url = "https://files.pythonhosted.org/packages/99/3d/8070dde623341401b1c80156583d4c793058fe250450178218bb6e45526c/factory_boy-3.3.1.tar.gz", hash = "sha256:8317aa5289cdfc45f9cae570feb07a6177316c82e34d14df3c2e1f22f26abef0", size = 163924 }
wheels = [
    { url = "https://files.pythonhosted.org/packages/33/cf/44ec67152f3129d0114c1499dd34f0a0a0faf43d9c2af05bc535746ca482/factory_boy-3.3.1-py2.py3-none-any.whl", hash = "sha256:7b1113c49736e1e9995bc2a18f4dbf2c52cf0f841103517010b1d825712ce3ca", size = 36878 },
]

[[package]]
name = "faker"
version = "35.2.0"
source = { registry = "https://pypi.org/simple" }
dependencies = [
    { name = "python-dateutil" },
    { name = "typing-extensions" },
]
sdist = { url = "https://files.pythonhosted.org/packages/6c/d9/c5bc5edaeea1a3a5da6e7f93a5c0bdd49e0740d8c4a1e7ea9515fd4da2ed/faker-35.2.0.tar.gz", hash = "sha256:28c24061780f83b45d9cb15a72b8f143b09d276c9ff52eb557744b7a89e8ba19", size = 1874908 }
wheels = [
    { url = "https://files.pythonhosted.org/packages/4e/db/bab82efcf241dabc93ad65cebaf0f2332cb2827b55a5d3a6ef1d52fa2c29/Faker-35.2.0-py3-none-any.whl", hash = "sha256:609abe555761ff31b0e5e16f958696e9b65c9224a7ac612ac96bfc2b8f09fe35", size = 1917786 },
]

[[package]]
name = "fastjsonschema"
version = "2.21.1"
source = { registry = "https://pypi.org/simple" }
sdist = { url = "https://files.pythonhosted.org/packages/8b/50/4b769ce1ac4071a1ef6d86b1a3fb56cdc3a37615e8c5519e1af96cdac366/fastjsonschema-2.21.1.tar.gz", hash = "sha256:794d4f0a58f848961ba16af7b9c85a3e88cd360df008c59aac6fc5ae9323b5d4", size = 373939 }
wheels = [
    { url = "https://files.pythonhosted.org/packages/90/2b/0817a2b257fe88725c25589d89aec060581aabf668707a8d03b2e9e0cb2a/fastjsonschema-2.21.1-py3-none-any.whl", hash = "sha256:c9e5b7e908310918cf494a434eeb31384dd84a98b57a30bcb1f535015b554667", size = 23924 },
]

[[package]]
name = "fastrlock"
version = "0.8.3"
source = { registry = "https://pypi.org/simple" }
sdist = { url = "https://files.pythonhosted.org/packages/73/b1/1c3d635d955f2b4bf34d45abf8f35492e04dbd7804e94ce65d9f928ef3ec/fastrlock-0.8.3.tar.gz", hash = "sha256:4af6734d92eaa3ab4373e6c9a1dd0d5ad1304e172b1521733c6c3b3d73c8fa5d", size = 79327 }
wheels = [
    { url = "https://files.pythonhosted.org/packages/e7/02/3f771177380d8690812d5b2b7736dc6b6c8cd1c317e4572e65f823eede08/fastrlock-0.8.3-cp310-cp310-macosx_11_0_universal2.whl", hash = "sha256:cc5fa9166e05409f64a804d5b6d01af670979cdb12cd2594f555cb33cdc155bd", size = 55094 },
    { url = "https://files.pythonhosted.org/packages/be/b4/aae7ed94b8122c325d89eb91336084596cebc505dc629b795fcc9629606d/fastrlock-0.8.3-cp310-cp310-manylinux_2_17_aarch64.manylinux2014_aarch64.manylinux_2_24_aarch64.whl", hash = "sha256:7a77ebb0a24535ef4f167da2c5ee35d9be1e96ae192137e9dc3ff75b8dfc08a5", size = 48220 },
    { url = "https://files.pythonhosted.org/packages/96/87/9807af47617fdd65c68b0fcd1e714542c1d4d3a1f1381f591f1aa7383a53/fastrlock-0.8.3-cp310-cp310-manylinux_2_5_i686.manylinux1_i686.manylinux_2_24_i686.whl", hash = "sha256:d51f7fb0db8dab341b7f03a39a3031678cf4a98b18533b176c533c122bfce47d", size = 49551 },
    { url = "https://files.pythonhosted.org/packages/9d/12/e201634810ac9aee59f93e3953cb39f98157d17c3fc9d44900f1209054e9/fastrlock-0.8.3-cp310-cp310-manylinux_2_5_x86_64.manylinux1_x86_64.manylinux_2_24_x86_64.whl", hash = "sha256:767ec79b7f6ed9b9a00eb9ff62f2a51f56fdb221c5092ab2dadec34a9ccbfc6e", size = 49398 },
    { url = "https://files.pythonhosted.org/packages/15/a1/439962ed439ff6f00b7dce14927e7830e02618f26f4653424220a646cd1c/fastrlock-0.8.3-cp310-cp310-manylinux_2_5_x86_64.manylinux1_x86_64.manylinux_2_28_x86_64.whl", hash = "sha256:0d6a77b3f396f7d41094ef09606f65ae57feeb713f4285e8e417f4021617ca62", size = 53334 },
    { url = "https://files.pythonhosted.org/packages/b5/9e/1ae90829dd40559ab104e97ebe74217d9da794c4bb43016da8367ca7a596/fastrlock-0.8.3-cp310-cp310-musllinux_1_1_aarch64.whl", hash = "sha256:92577ff82ef4a94c5667d6d2841f017820932bc59f31ffd83e4a2c56c1738f90", size = 52495 },
    { url = "https://files.pythonhosted.org/packages/e5/8c/5e746ee6f3d7afbfbb0d794c16c71bfd5259a4e3fb1dda48baf31e46956c/fastrlock-0.8.3-cp310-cp310-musllinux_1_1_x86_64.whl", hash = "sha256:3df8514086e16bb7c66169156a8066dc152f3be892c7817e85bf09a27fa2ada2", size = 51972 },
    { url = "https://files.pythonhosted.org/packages/76/a7/8b91068f00400931da950f143fa0f9018bd447f8ed4e34bed3fe65ed55d2/fastrlock-0.8.3-cp310-cp310-win_amd64.whl", hash = "sha256:001fd86bcac78c79658bac496e8a17472d64d558cd2227fdc768aa77f877fe40", size = 30946 },
    { url = "https://files.pythonhosted.org/packages/90/9e/647951c579ef74b6541493d5ca786d21a0b2d330c9514ba2c39f0b0b0046/fastrlock-0.8.3-cp311-cp311-macosx_11_0_universal2.whl", hash = "sha256:f68c551cf8a34b6460a3a0eba44bd7897ebfc820854e19970c52a76bf064a59f", size = 55233 },
    { url = "https://files.pythonhosted.org/packages/be/91/5f3afba7d14b8b7d60ac651375f50fff9220d6ccc3bef233d2bd74b73ec7/fastrlock-0.8.3-cp311-cp311-manylinux_2_17_aarch64.manylinux2014_aarch64.manylinux_2_24_aarch64.whl", hash = "sha256:55d42f6286b9d867370af4c27bc70d04ce2d342fe450c4a4fcce14440514e695", size = 48911 },
    { url = "https://files.pythonhosted.org/packages/d5/7a/e37bd72d7d70a8a551b3b4610d028bd73ff5d6253201d5d3cf6296468bee/fastrlock-0.8.3-cp311-cp311-manylinux_2_5_i686.manylinux1_i686.manylinux_2_24_i686.whl", hash = "sha256:bbc3bf96dcbd68392366c477f78c9d5c47e5d9290cb115feea19f20a43ef6d05", size = 50357 },
    { url = "https://files.pythonhosted.org/packages/0d/ef/a13b8bab8266840bf38831d7bf5970518c02603d00a548a678763322d5bf/fastrlock-0.8.3-cp311-cp311-manylinux_2_5_x86_64.manylinux1_x86_64.manylinux_2_24_x86_64.whl", hash = "sha256:77ab8a98417a1f467dafcd2226718f7ca0cf18d4b64732f838b8c2b3e4b55cb5", size = 50222 },
    { url = "https://files.pythonhosted.org/packages/01/e2/5e5515562b2e9a56d84659377176aef7345da2c3c22909a1897fe27e14dd/fastrlock-0.8.3-cp311-cp311-manylinux_2_5_x86_64.manylinux1_x86_64.manylinux_2_28_x86_64.whl", hash = "sha256:04bb5eef8f460d13b8c0084ea5a9d3aab2c0573991c880c0a34a56bb14951d30", size = 54553 },
    { url = "https://files.pythonhosted.org/packages/c0/8f/65907405a8cdb2fc8beaf7d09a9a07bb58deff478ff391ca95be4f130b70/fastrlock-0.8.3-cp311-cp311-musllinux_1_1_aarch64.whl", hash = "sha256:8c9d459ce344c21ff03268212a1845aa37feab634d242131bc16c2a2355d5f65", size = 53362 },
    { url = "https://files.pythonhosted.org/packages/ec/b9/ae6511e52738ba4e3a6adb7c6a20158573fbc98aab448992ece25abb0b07/fastrlock-0.8.3-cp311-cp311-musllinux_1_1_x86_64.whl", hash = "sha256:33e6fa4af4f3af3e9c747ec72d1eadc0b7ba2035456c2afb51c24d9e8a56f8fd", size = 52836 },
    { url = "https://files.pythonhosted.org/packages/88/3e/c26f8192c93e8e43b426787cec04bb46ac36e72b1033b7fe5a9267155fdf/fastrlock-0.8.3-cp311-cp311-win_amd64.whl", hash = "sha256:5e5f1665d8e70f4c5b4a67f2db202f354abc80a321ce5a26ac1493f055e3ae2c", size = 31046 },
]

[[package]]
name = "filelock"
version = "3.17.0"
source = { registry = "https://pypi.org/simple" }
sdist = { url = "https://files.pythonhosted.org/packages/dc/9c/0b15fb47b464e1b663b1acd1253a062aa5feecb07d4e597daea542ebd2b5/filelock-3.17.0.tar.gz", hash = "sha256:ee4e77401ef576ebb38cd7f13b9b28893194acc20a8e68e18730ba9c0e54660e", size = 18027 }
wheels = [
    { url = "https://files.pythonhosted.org/packages/89/ec/00d68c4ddfedfe64159999e5f8a98fb8442729a63e2077eb9dcd89623d27/filelock-3.17.0-py3-none-any.whl", hash = "sha256:533dc2f7ba78dc2f0f531fc6c4940addf7b70a481e269a5a3b93be94ffbe8338", size = 16164 },
]

[[package]]
name = "flufl-lock"
version = "8.1.0"
source = { registry = "https://pypi.org/simple" }
dependencies = [
    { name = "atpublic" },
    { name = "psutil" },
]
sdist = { url = "https://files.pythonhosted.org/packages/a9/fa/885c58f9716063e2ac099f773d0420f20bb834b19538066a2e0d5b848ba4/flufl_lock-8.1.0.tar.gz", hash = "sha256:d88302005692a63d98b60080158faf089be5ecae6969f706409da8276fdce7cb", size = 32884 }
wheels = [
    { url = "https://files.pythonhosted.org/packages/20/36/e6b26dc9ace9f4fa30f46b3f69182b6f25c07746e0b71caf3cc3c4d78ed2/flufl_lock-8.1.0-py3-none-any.whl", hash = "sha256:a01b2153d1b0cc170a26b1413037debbe94af6a1cd23164b3b2b229f766b164f", size = 11143 },
]

[[package]]
name = "fonttools"
version = "4.55.8"
source = { registry = "https://pypi.org/simple" }
sdist = { url = "https://files.pythonhosted.org/packages/f1/24/de7e40adc99be2aa5adc6321bbdf3cf58dbe751b87343da658dd3fc7d946/fonttools-4.55.8.tar.gz", hash = "sha256:54d481d456dcd59af25d4a9c56b2c4c3f20e9620b261b84144e5950f33e8df17", size = 3458915 }
wheels = [
    { url = "https://files.pythonhosted.org/packages/54/b8/82b3444cb081798eabb8397452ddf73680e623d7fdf9c575594a2240b8a2/fonttools-4.55.8-cp310-cp310-macosx_10_9_universal2.whl", hash = "sha256:d11600f5343092697d7434f3bf77a393c7ae74be206fe30e577b9a195fd53165", size = 2752288 },
    { url = "https://files.pythonhosted.org/packages/86/8f/9c5f2172e9f6dcf52bb6477bcd5a023d056114787c8184b683c34996f5a1/fonttools-4.55.8-cp310-cp310-macosx_10_9_x86_64.whl", hash = "sha256:c96f2506ce1a0beeaa9595f9a8b7446477eb133f40c0e41fc078744c28149f80", size = 2280718 },
    { url = "https://files.pythonhosted.org/packages/c6/a6/b7cd7b54412bb7a27e282ee54459cae24524ad0eab6f81ead2a91d435287/fonttools-4.55.8-cp310-cp310-manylinux_2_17_aarch64.manylinux2014_aarch64.whl", hash = "sha256:9b5f05ef72e846e9f49ccdd74b9da4309901a4248434c63c1ee9321adcb51d65", size = 4562177 },
    { url = "https://files.pythonhosted.org/packages/0e/16/eff3be24cecb9336639148c40507f949c193642d8369352af480597633fb/fonttools-4.55.8-cp310-cp310-manylinux_2_17_x86_64.manylinux2014_x86_64.whl", hash = "sha256:ba45b637da80a262b55b7657aec68da2ac54b8ae7891cd977a5dbe5fd26db429", size = 4604843 },
    { url = "https://files.pythonhosted.org/packages/b5/95/737574364439cbcc5e6d4f3e000f15432141680ca8cb5c216b619a3d1cab/fonttools-4.55.8-cp310-cp310-musllinux_1_2_aarch64.whl", hash = "sha256:edcffaeadba9a334c1c3866e275d7dd495465e7dbd296f688901bdbd71758113", size = 4559127 },
    { url = "https://files.pythonhosted.org/packages/5f/07/ea90834742f9b3e51a05f0f15f7c817eb7aab3d6ebf4f06c4626825ccb89/fonttools-4.55.8-cp310-cp310-musllinux_1_2_x86_64.whl", hash = "sha256:b9f9fce3c9b2196e162182ec5db8af8eb3acd0d76c2eafe9fdba5f370044e556", size = 4728575 },
    { url = "https://files.pythonhosted.org/packages/93/74/0c816d83cd2945a25aed592b0cb3c9ba32e8b259781bf41dc112204129d9/fonttools-4.55.8-cp310-cp310-win32.whl", hash = "sha256:f089e8da0990cfe2d67e81d9cf581ff372b48dc5acf2782701844211cd1f0eb3", size = 2155662 },
    { url = "https://files.pythonhosted.org/packages/78/bc/f5a24229edd8cdd7494f2099e1c62fca288dad4c8637ee62df04459db27e/fonttools-4.55.8-cp310-cp310-win_amd64.whl", hash = "sha256:01ea3901b0802fc5f9e854f5aeb5bc27770dd9dd24c28df8f74ba90f8b3f5915", size = 2200126 },
    { url = "https://files.pythonhosted.org/packages/0a/e3/834e0919b34b40a6a2895f533323231bba3b8f5ae22c19ab725b84cf84c0/fonttools-4.55.8-cp311-cp311-macosx_10_9_universal2.whl", hash = "sha256:95f5a1d4432b3cea6571f5ce4f4e9b25bf36efbd61c32f4f90130a690925d6ee", size = 2753424 },
    { url = "https://files.pythonhosted.org/packages/b6/f9/9cf7fc04da85d37cfa1c287f0a25c274d6940dad259dbaa9fd796b87bd3c/fonttools-4.55.8-cp311-cp311-macosx_10_9_x86_64.whl", hash = "sha256:3d20f152de7625a0008ba1513f126daaaa0de3b4b9030aa72dd5c27294992260", size = 2281635 },
    { url = "https://files.pythonhosted.org/packages/35/1f/25330293a5bb6bd50825725270c587c2b25c2694020a82d2c424d2fd5469/fonttools-4.55.8-cp311-cp311-manylinux_2_17_aarch64.manylinux2014_aarch64.whl", hash = "sha256:d5a3ff5bb95fd5a3962b2754f8435e6d930c84fc9e9921c51e802dddf40acd56", size = 4869363 },
    { url = "https://files.pythonhosted.org/packages/f2/e0/e58b10ef50830145ba94dbeb64b70773af61cfccea663d485c7fae2aab65/fonttools-4.55.8-cp311-cp311-manylinux_2_17_x86_64.manylinux2014_x86_64.whl", hash = "sha256:b99d4fd2b6d0a00c7336c8363fccc7a11eccef4b17393af75ca6e77cf93ff413", size = 4898604 },
    { url = "https://files.pythonhosted.org/packages/e0/66/b59025011dbae1ea10dcb60f713a10e54d17cde5c8dc48db75af79dc2088/fonttools-4.55.8-cp311-cp311-musllinux_1_2_aarch64.whl", hash = "sha256:d637e4d33e46619c79d1a6c725f74d71b574cd15fb5bbb9b6f3eba8f28363573", size = 4877804 },
    { url = "https://files.pythonhosted.org/packages/67/76/abbbae972af55d54f83fcaeb90e26aaac937c8711b5a32d7c63768c37891/fonttools-4.55.8-cp311-cp311-musllinux_1_2_x86_64.whl", hash = "sha256:0f38bfb6b7a39c4162c3eb0820a0bdf8e3bdd125cd54e10ba242397d15e32439", size = 5045913 },
    { url = "https://files.pythonhosted.org/packages/8b/f2/5eb68b5202731b008ccfd4ad6d82af9a8abdec411609e76fdd6c43881f2c/fonttools-4.55.8-cp311-cp311-win32.whl", hash = "sha256:acfec948de41cd5e640d5c15d0200e8b8e7c5c6bb82afe1ca095cbc4af1188ee", size = 2154525 },
    { url = "https://files.pythonhosted.org/packages/42/d6/96dc2462006ffa16c8d475244e372abdc47d03a7bd38be0f29e7ae552af4/fonttools-4.55.8-cp311-cp311-win_amd64.whl", hash = "sha256:604c805b41241b4880e2dc86cf2d4754c06777371c8299799ac88d836cb18c3b", size = 2201043 },
    { url = "https://files.pythonhosted.org/packages/cc/e6/efdcd5d6858b951c29d56de31a19355579d826712bf390d964a21b076ddb/fonttools-4.55.8-py3-none-any.whl", hash = "sha256:07636dae94f7fe88561f9da7a46b13d8e3f529f87fdb221b11d85f91eabceeb7", size = 1089900 },
]

[[package]]
name = "fparser"
version = "0.2.0"
source = { registry = "https://pypi.org/simple" }
dependencies = [
    { name = "setuptools-scm" },
]
sdist = { url = "https://files.pythonhosted.org/packages/f6/af/570c36d7bc374646ab82f579e2bf9d24a619cc53d83f95b38b0992de3492/fparser-0.2.0.tar.gz", hash = "sha256:3901d31c104062c4e532248286929e7405e43b79a6a85815146a176673e69c82", size = 433559 }
wheels = [
    { url = "https://files.pythonhosted.org/packages/7a/91/03999b30650f5621dd5ec9e8245024dea1b71c4e28e52e0c7300aa0c769d/fparser-0.2.0-py3-none-any.whl", hash = "sha256:49fab105e3a977b9b9d5d4489649287c5060e94c688f9936f3d5af3a45d6f4eb", size = 639408 },
]

[[package]]
name = "frozendict"
version = "2.4.6"
source = { registry = "https://pypi.org/simple" }
sdist = { url = "https://files.pythonhosted.org/packages/bb/59/19eb300ba28e7547538bdf603f1c6c34793240a90e1a7b61b65d8517e35e/frozendict-2.4.6.tar.gz", hash = "sha256:df7cd16470fbd26fc4969a208efadc46319334eb97def1ddf48919b351192b8e", size = 316416 }
wheels = [
    { url = "https://files.pythonhosted.org/packages/a6/7f/e80cdbe0db930b2ba9d46ca35a41b0150156da16dfb79edcc05642690c3b/frozendict-2.4.6-cp310-cp310-macosx_10_9_x86_64.whl", hash = "sha256:c3a05c0a50cab96b4bb0ea25aa752efbfceed5ccb24c007612bc63e51299336f", size = 37927 },
    { url = "https://files.pythonhosted.org/packages/29/98/27e145ff7e8e63caa95fb8ee4fc56c68acb208bef01a89c3678a66f9a34d/frozendict-2.4.6-cp310-cp310-macosx_11_0_arm64.whl", hash = "sha256:f5b94d5b07c00986f9e37a38dd83c13f5fe3bf3f1ccc8e88edea8fe15d6cd88c", size = 37945 },
    { url = "https://files.pythonhosted.org/packages/ac/f1/a10be024a9d53441c997b3661ea80ecba6e3130adc53812a4b95b607cdd1/frozendict-2.4.6-cp310-cp310-manylinux_2_17_aarch64.manylinux2014_aarch64.whl", hash = "sha256:f4c789fd70879ccb6289a603cdebdc4953e7e5dea047d30c1b180529b28257b5", size = 117656 },
    { url = "https://files.pythonhosted.org/packages/46/a6/34c760975e6f1cb4db59a990d58dcf22287e10241c851804670c74c6a27a/frozendict-2.4.6-cp310-cp310-manylinux_2_17_x86_64.manylinux2014_x86_64.whl", hash = "sha256:da6a10164c8a50b34b9ab508a9420df38f4edf286b9ca7b7df8a91767baecb34", size = 117444 },
    { url = "https://files.pythonhosted.org/packages/62/dd/64bddd1ffa9617f50e7e63656b2a7ad7f0a46c86b5f4a3d2c714d0006277/frozendict-2.4.6-cp310-cp310-musllinux_1_2_aarch64.whl", hash = "sha256:9a8a43036754a941601635ea9c788ebd7a7efbed2becba01b54a887b41b175b9", size = 116801 },
    { url = "https://files.pythonhosted.org/packages/45/ae/af06a8bde1947277aad895c2f26c3b8b8b6ee9c0c2ad988fb58a9d1dde3f/frozendict-2.4.6-cp310-cp310-musllinux_1_2_x86_64.whl", hash = "sha256:c9905dcf7aa659e6a11b8051114c9fa76dfde3a6e50e6dc129d5aece75b449a2", size = 117329 },
    { url = "https://files.pythonhosted.org/packages/d2/df/be3fa0457ff661301228f4c59c630699568c8ed9b5480f113b3eea7d0cb3/frozendict-2.4.6-cp310-cp310-win_amd64.whl", hash = "sha256:323f1b674a2cc18f86ab81698e22aba8145d7a755e0ac2cccf142ee2db58620d", size = 37522 },
    { url = "https://files.pythonhosted.org/packages/4a/6f/c22e0266b4c85f58b4613fec024e040e93753880527bf92b0c1bc228c27c/frozendict-2.4.6-cp310-cp310-win_arm64.whl", hash = "sha256:eabd21d8e5db0c58b60d26b4bb9839cac13132e88277e1376970172a85ee04b3", size = 34056 },
    { url = "https://files.pythonhosted.org/packages/04/13/d9839089b900fa7b479cce495d62110cddc4bd5630a04d8469916c0e79c5/frozendict-2.4.6-py311-none-any.whl", hash = "sha256:d065db6a44db2e2375c23eac816f1a022feb2fa98cbb50df44a9e83700accbea", size = 16148 },
]

[[package]]
name = "gitdb"
version = "4.0.12"
source = { registry = "https://pypi.org/simple" }
dependencies = [
    { name = "smmap" },
]
sdist = { url = "https://files.pythonhosted.org/packages/72/94/63b0fc47eb32792c7ba1fe1b694daec9a63620db1e313033d18140c2320a/gitdb-4.0.12.tar.gz", hash = "sha256:5ef71f855d191a3326fcfbc0d5da835f26b13fbcba60c32c21091c349ffdb571", size = 394684 }
wheels = [
    { url = "https://files.pythonhosted.org/packages/a0/61/5c78b91c3143ed5c14207f463aecfc8f9dbb5092fb2869baf37c273b2705/gitdb-4.0.12-py3-none-any.whl", hash = "sha256:67073e15955400952c6565cc3e707c554a4eea2e428946f7a4c162fab9bd9bcf", size = 62794 },
]

[[package]]
name = "gitpython"
version = "3.1.44"
source = { registry = "https://pypi.org/simple" }
dependencies = [
    { name = "gitdb" },
]
sdist = { url = "https://files.pythonhosted.org/packages/c0/89/37df0b71473153574a5cdef8f242de422a0f5d26d7a9e231e6f169b4ad14/gitpython-3.1.44.tar.gz", hash = "sha256:c87e30b26253bf5418b01b0660f818967f3c503193838337fe5e573331249269", size = 214196 }
wheels = [
    { url = "https://files.pythonhosted.org/packages/1d/9a/4114a9057db2f1462d5c8f8390ab7383925fe1ac012eaa42402ad65c2963/GitPython-3.1.44-py3-none-any.whl", hash = "sha256:9e0e10cda9bed1ee64bc9a6de50e7e38a9c9943241cd7f585f6df3ed28011110", size = 207599 },
]

[[package]]
name = "gridtools-cpp"
version = "2.3.9"
source = { registry = "https://pypi.org/simple" }
wheels = [
    { url = "https://files.pythonhosted.org/packages/b6/8f/08ae062f2b7714c2753faeeead091fc5aa6344ec919ff63d242b95990573/gridtools_cpp-2.3.9-py3-none-any.whl", hash = "sha256:e4deefd804670e101083df9eb27d6b454e3d39ae903b4f7b043846a181452286", size = 1044245 },
]

[[package]]
name = "gt4py"
source = { editable = "." }
dependencies = [
    { name = "attrs" },
    { name = "black" },
    { name = "boltons" },
    { name = "cached-property" },
    { name = "click" },
    { name = "cmake" },
    { name = "cytoolz" },
    { name = "deepdiff" },
    { name = "devtools" },
    { name = "diskcache" },
    { name = "factory-boy" },
    { name = "flufl-lock" },
    { name = "frozendict" },
    { name = "gridtools-cpp" },
    { name = "jinja2" },
    { name = "lark" },
    { name = "mako" },
    { name = "nanobind" },
    { name = "ninja" },
    { name = "numpy", version = "1.26.4", source = { registry = "https://pypi.org/simple" }, marker = "extra == 'extra-5-gt4py-all' or extra == 'extra-5-gt4py-dace' or (extra == 'extra-5-gt4py-cuda11' and extra == 'extra-5-gt4py-jax-cuda12') or (extra == 'extra-5-gt4py-cuda11' and extra == 'extra-5-gt4py-rocm4-3') or (extra == 'extra-5-gt4py-cuda11' and extra == 'extra-5-gt4py-rocm5-0') or (extra == 'extra-5-gt4py-jax-cuda12' and extra == 'extra-5-gt4py-rocm4-3') or (extra == 'extra-5-gt4py-jax-cuda12' and extra == 'extra-5-gt4py-rocm5-0') or (extra == 'extra-5-gt4py-rocm4-3' and extra == 'extra-5-gt4py-rocm5-0')" },
    { name = "numpy", version = "2.2.2", source = { registry = "https://pypi.org/simple" }, marker = "(extra == 'extra-5-gt4py-all' and extra == 'extra-5-gt4py-dace-next') or (extra == 'extra-5-gt4py-dace' and extra == 'extra-5-gt4py-dace-next') or (extra != 'extra-5-gt4py-all' and extra != 'extra-5-gt4py-dace') or (extra == 'extra-5-gt4py-all' and extra == 'extra-5-gt4py-cuda11' and extra == 'extra-5-gt4py-jax-cuda12') or (extra == 'extra-5-gt4py-all' and extra == 'extra-5-gt4py-cuda11' and extra == 'extra-5-gt4py-rocm4-3') or (extra == 'extra-5-gt4py-all' and extra == 'extra-5-gt4py-cuda11' and extra == 'extra-5-gt4py-rocm5-0') or (extra == 'extra-5-gt4py-all' and extra == 'extra-5-gt4py-jax-cuda12' and extra == 'extra-5-gt4py-rocm4-3') or (extra == 'extra-5-gt4py-all' and extra == 'extra-5-gt4py-jax-cuda12' and extra == 'extra-5-gt4py-rocm5-0') or (extra == 'extra-5-gt4py-all' and extra == 'extra-5-gt4py-rocm4-3' and extra == 'extra-5-gt4py-rocm5-0') or (extra == 'extra-5-gt4py-cuda11' and extra == 'extra-5-gt4py-dace' and extra == 'extra-5-gt4py-jax-cuda12') or (extra == 'extra-5-gt4py-cuda11' and extra == 'extra-5-gt4py-dace' and extra == 'extra-5-gt4py-rocm4-3') or (extra == 'extra-5-gt4py-cuda11' and extra == 'extra-5-gt4py-dace' and extra == 'extra-5-gt4py-rocm5-0') or (extra == 'extra-5-gt4py-dace' and extra == 'extra-5-gt4py-jax-cuda12' and extra == 'extra-5-gt4py-rocm4-3') or (extra == 'extra-5-gt4py-dace' and extra == 'extra-5-gt4py-jax-cuda12' and extra == 'extra-5-gt4py-rocm5-0') or (extra == 'extra-5-gt4py-dace' and extra == 'extra-5-gt4py-rocm4-3' and extra == 'extra-5-gt4py-rocm5-0')" },
    { name = "packaging" },
    { name = "pybind11" },
    { name = "setuptools" },
    { name = "tabulate" },
    { name = "toolz" },
    { name = "typing-extensions" },
    { name = "versioningit" },
    { name = "xxhash" },
]

[package.optional-dependencies]
all = [
    { name = "clang-format" },
    { name = "dace", version = "1.0.2", source = { registry = "https://pypi.org/simple" } },
    { name = "hypothesis" },
    { name = "jax" },
    { name = "pytest" },
    { name = "scipy" },
]
cuda11 = [
    { name = "cupy-cuda11x" },
]
cuda12 = [
    { name = "cupy-cuda12x" },
]
dace = [
    { name = "dace", version = "1.0.2", source = { registry = "https://pypi.org/simple" } },
]
dace-next = [
<<<<<<< HEAD
    { name = "dace", version = "1.0.0", source = { git = "https://github.com/philip-paul-mueller/dace?branch=improved-2d-copy#aef99452609f49f3d0d00f911a4b89f9a25f191f" } },
=======
    { name = "dace", version = "1.0.0", source = { git = "https://github.com/GridTools/dace?branch=gt4py-next-integration#7fcf8f9dc774f91ef20f1e9887a27bcfde874c66" } },
>>>>>>> 9b9bf0fe
]
formatting = [
    { name = "clang-format" },
]
jax = [
    { name = "jax" },
]
jax-cuda12 = [
    { name = "cupy-cuda12x" },
    { name = "jax", extra = ["cuda12-local"], marker = "extra == 'extra-5-gt4py-jax-cuda12' or (extra == 'extra-5-gt4py-all' and extra == 'extra-5-gt4py-dace-next') or (extra == 'extra-5-gt4py-cuda11' and extra == 'extra-5-gt4py-rocm4-3') or (extra == 'extra-5-gt4py-cuda11' and extra == 'extra-5-gt4py-rocm5-0') or (extra == 'extra-5-gt4py-dace' and extra == 'extra-5-gt4py-dace-next') or (extra == 'extra-5-gt4py-rocm4-3' and extra == 'extra-5-gt4py-rocm5-0')" },
]
performance = [
    { name = "scipy" },
]
rocm4-3 = [
    { name = "cupy-rocm-4-3" },
]
rocm5-0 = [
    { name = "cupy-rocm-5-0" },
]
testing = [
    { name = "hypothesis" },
    { name = "pytest" },
]

[package.dev-dependencies]
build = [
    { name = "cython" },
    { name = "pip" },
    { name = "setuptools" },
    { name = "wheel" },
]
dev = [
    { name = "atlas4py" },
    { name = "coverage", extra = ["toml"] },
    { name = "cython" },
    { name = "esbonio" },
    { name = "hypothesis" },
    { name = "jupytext" },
    { name = "matplotlib" },
    { name = "mypy", extra = ["faster-cache"] },
    { name = "myst-parser" },
    { name = "nbmake" },
    { name = "nox" },
    { name = "pip" },
    { name = "pre-commit" },
    { name = "pygments" },
    { name = "pytest" },
    { name = "pytest-benchmark" },
    { name = "pytest-cache" },
    { name = "pytest-cov" },
    { name = "pytest-factoryboy" },
    { name = "pytest-instafail" },
    { name = "pytest-xdist", extra = ["psutil"] },
    { name = "ruff" },
    { name = "setuptools" },
    { name = "sphinx" },
    { name = "sphinx-rtd-theme" },
    { name = "sphinx-toolbox" },
    { name = "tach" },
    { name = "types-decorator" },
    { name = "types-docutils" },
    { name = "types-pytz" },
    { name = "types-pyyaml" },
    { name = "types-tabulate" },
    { name = "wheel" },
]
docs = [
    { name = "esbonio" },
    { name = "jupytext" },
    { name = "matplotlib" },
    { name = "myst-parser" },
    { name = "pygments" },
    { name = "sphinx" },
    { name = "sphinx-rtd-theme" },
    { name = "sphinx-toolbox" },
]
frameworks = [
    { name = "atlas4py" },
]
lint = [
    { name = "pre-commit" },
    { name = "ruff" },
    { name = "tach" },
]
test = [
    { name = "coverage", extra = ["toml"] },
    { name = "hypothesis" },
    { name = "nbmake" },
    { name = "nox" },
    { name = "pytest" },
    { name = "pytest-benchmark" },
    { name = "pytest-cache" },
    { name = "pytest-cov" },
    { name = "pytest-factoryboy" },
    { name = "pytest-instafail" },
    { name = "pytest-xdist", extra = ["psutil"] },
]
typing = [
    { name = "mypy", extra = ["faster-cache"] },
    { name = "types-decorator" },
    { name = "types-docutils" },
    { name = "types-pytz" },
    { name = "types-pyyaml" },
    { name = "types-tabulate" },
]

[package.metadata]
requires-dist = [
    { name = "attrs", specifier = ">=21.3" },
    { name = "black", specifier = ">=22.3" },
    { name = "boltons", specifier = ">=20.1" },
    { name = "cached-property", specifier = ">=1.5.1" },
    { name = "clang-format", marker = "extra == 'formatting'", specifier = ">=9.0" },
    { name = "click", specifier = ">=8.0.0" },
    { name = "cmake", specifier = ">=3.22" },
    { name = "cupy-cuda11x", marker = "extra == 'cuda11'", specifier = ">=12.0" },
    { name = "cupy-cuda12x", marker = "extra == 'cuda12'", specifier = ">=12.0" },
    { name = "cupy-rocm-4-3", marker = "extra == 'rocm4-3'", specifier = ">=13.3.0" },
    { name = "cupy-rocm-5-0", marker = "extra == 'rocm5-0'", specifier = ">=13.3.0" },
    { name = "cytoolz", specifier = ">=0.12.1" },
    { name = "dace", marker = "extra == 'dace'", specifier = ">=1.0.2,<1.1.0" },
<<<<<<< HEAD
    { name = "dace", marker = "extra == 'dace-next'", git = "https://github.com/philip-paul-mueller/dace?branch=improved-2d-copy" },
=======
    { name = "dace", marker = "extra == 'dace-next'", git = "https://github.com/GridTools/dace?branch=gt4py-next-integration" },
>>>>>>> 9b9bf0fe
    { name = "deepdiff", specifier = ">=5.6.0" },
    { name = "devtools", specifier = ">=0.6" },
    { name = "diskcache", specifier = ">=5.6.3" },
    { name = "factory-boy", specifier = ">=3.3.0" },
    { name = "flufl-lock", specifier = ">=8.1.0" },
    { name = "frozendict", specifier = ">=2.3" },
    { name = "gridtools-cpp", specifier = "==2.*,>=2.3.9" },
    { name = "gt4py", extras = ["cuda12"], marker = "extra == 'jax-cuda12'" },
    { name = "gt4py", extras = ["dace", "formatting", "jax", "performance", "testing"], marker = "extra == 'all'" },
    { name = "hypothesis", marker = "extra == 'testing'", specifier = ">=6.0.0" },
    { name = "jax", marker = "extra == 'jax'", specifier = ">=0.4.26" },
    { name = "jax", extras = ["cuda12-local"], marker = "extra == 'jax-cuda12'", specifier = ">=0.4.26" },
    { name = "jinja2", specifier = ">=3.0.0" },
    { name = "lark", specifier = ">=1.1.2" },
    { name = "mako", specifier = ">=1.1" },
    { name = "nanobind", specifier = ">=1.4.0" },
    { name = "ninja", specifier = ">=1.10" },
    { name = "numpy", specifier = ">=1.23.3" },
    { name = "packaging", specifier = ">=20.0" },
    { name = "pybind11", specifier = ">=2.10.1" },
    { name = "pytest", marker = "extra == 'testing'", specifier = ">=7.0" },
    { name = "scipy", marker = "extra == 'performance'", specifier = ">=1.9.2" },
    { name = "setuptools", specifier = ">=70.0.0" },
    { name = "tabulate", specifier = ">=0.8.10" },
    { name = "toolz", specifier = ">=0.12.1" },
    { name = "typing-extensions", specifier = ">=4.11.0" },
    { name = "versioningit", specifier = ">=3.1.1" },
    { name = "xxhash", specifier = ">=1.4.4,<3.1.0" },
]
provides-extras = ["all", "cuda11", "cuda12", "dace", "dace-next", "formatting", "jax", "jax-cuda12", "performance", "rocm4-3", "rocm5-0", "testing"]

[package.metadata.requires-dev]
build = [
    { name = "cython", specifier = ">=3.0.0" },
    { name = "pip", specifier = ">=22.1.1" },
    { name = "setuptools", specifier = ">=70.0.0" },
    { name = "wheel", specifier = ">=0.33.6" },
]
dev = [
    { name = "atlas4py", specifier = ">=0.35", index = "https://test.pypi.org/simple/" },
    { name = "coverage", extras = ["toml"], specifier = ">=7.5.0" },
    { name = "cython", specifier = ">=3.0.0" },
    { name = "esbonio", specifier = ">=0.16.0" },
    { name = "hypothesis", specifier = ">=6.0.0" },
    { name = "jupytext", specifier = ">=1.14" },
    { name = "matplotlib", specifier = ">=3.8.4" },
    { name = "mypy", extras = ["faster-cache"], specifier = ">=1.13.0" },
    { name = "myst-parser", specifier = ">=4.0.0" },
    { name = "nbmake", specifier = ">=1.4.6" },
    { name = "nox", specifier = ">=2024.10.9" },
    { name = "pip", specifier = ">=22.1.1" },
    { name = "pre-commit", specifier = ">=4.0.1" },
    { name = "pygments", specifier = ">=2.7.3" },
    { name = "pytest", specifier = ">=8.0.1" },
    { name = "pytest-benchmark", specifier = ">=5.0.0" },
    { name = "pytest-cache", specifier = ">=1.0" },
    { name = "pytest-cov", specifier = ">=5.0.0" },
    { name = "pytest-factoryboy", specifier = ">=2.6.1" },
    { name = "pytest-instafail", specifier = ">=0.5.0" },
    { name = "pytest-xdist", extras = ["psutil"], specifier = ">=3.5.0" },
    { name = "ruff", specifier = ">=0.8.0" },
    { name = "setuptools", specifier = ">=70.0.0" },
    { name = "sphinx", specifier = ">=7.3.7" },
    { name = "sphinx-rtd-theme", specifier = ">=3.0.1" },
    { name = "sphinx-toolbox", specifier = ">=3.8.1" },
    { name = "tach", specifier = ">=0.16.0" },
    { name = "types-decorator", specifier = ">=5.1.8" },
    { name = "types-docutils", specifier = ">=0.21.0" },
    { name = "types-pytz", specifier = ">=2024.2.0" },
    { name = "types-pyyaml", specifier = ">=6.0.10" },
    { name = "types-tabulate", specifier = ">=0.8.10" },
    { name = "wheel", specifier = ">=0.33.6" },
]
docs = [
    { name = "esbonio", specifier = ">=0.16.0" },
    { name = "jupytext", specifier = ">=1.14" },
    { name = "matplotlib", specifier = ">=3.8.4" },
    { name = "myst-parser", specifier = ">=4.0.0" },
    { name = "pygments", specifier = ">=2.7.3" },
    { name = "sphinx", specifier = ">=7.3.7" },
    { name = "sphinx-rtd-theme", specifier = ">=3.0.1" },
    { name = "sphinx-toolbox", specifier = ">=3.8.1" },
]
frameworks = [{ name = "atlas4py", specifier = ">=0.35", index = "https://test.pypi.org/simple/" }]
lint = [
    { name = "pre-commit", specifier = ">=4.0.1" },
    { name = "ruff", specifier = ">=0.8.0" },
    { name = "tach", specifier = ">=0.16.0" },
]
test = [
    { name = "coverage", extras = ["toml"], specifier = ">=7.5.0" },
    { name = "hypothesis", specifier = ">=6.0.0" },
    { name = "nbmake", specifier = ">=1.4.6" },
    { name = "nox", specifier = ">=2024.10.9" },
    { name = "pytest", specifier = ">=8.0.1" },
    { name = "pytest-benchmark", specifier = ">=5.0.0" },
    { name = "pytest-cache", specifier = ">=1.0" },
    { name = "pytest-cov", specifier = ">=5.0.0" },
    { name = "pytest-factoryboy", specifier = ">=2.6.1" },
    { name = "pytest-instafail", specifier = ">=0.5.0" },
    { name = "pytest-xdist", extras = ["psutil"], specifier = ">=3.5.0" },
]
typing = [
    { name = "mypy", extras = ["faster-cache"], specifier = ">=1.13.0" },
    { name = "types-decorator", specifier = ">=5.1.8" },
    { name = "types-docutils", specifier = ">=0.21.0" },
    { name = "types-pytz", specifier = ">=2024.2.0" },
    { name = "types-pyyaml", specifier = ">=6.0.10" },
    { name = "types-tabulate", specifier = ">=0.8.10" },
]

[[package]]
name = "html5lib"
version = "1.1"
source = { registry = "https://pypi.org/simple" }
dependencies = [
    { name = "six" },
    { name = "webencodings" },
]
sdist = { url = "https://files.pythonhosted.org/packages/ac/b6/b55c3f49042f1df3dcd422b7f224f939892ee94f22abcf503a9b7339eaf2/html5lib-1.1.tar.gz", hash = "sha256:b2e5b40261e20f354d198eae92afc10d750afb487ed5e50f9c4eaf07c184146f", size = 272215 }
wheels = [
    { url = "https://files.pythonhosted.org/packages/6c/dd/a834df6482147d48e225a49515aabc28974ad5a4ca3215c18a882565b028/html5lib-1.1-py2.py3-none-any.whl", hash = "sha256:0d78f8fde1c230e99fe37986a60526d7049ed4bf8a9fadbad5f00e22e58e041d", size = 112173 },
]

[[package]]
name = "hypothesis"
version = "6.125.2"
source = { registry = "https://pypi.org/simple" }
dependencies = [
    { name = "attrs" },
    { name = "exceptiongroup", marker = "python_full_version < '3.11' or (extra == 'extra-5-gt4py-cuda11' and extra == 'extra-5-gt4py-jax-cuda12') or (extra == 'extra-5-gt4py-cuda11' and extra == 'extra-5-gt4py-rocm4-3') or (extra == 'extra-5-gt4py-cuda11' and extra == 'extra-5-gt4py-rocm5-0') or (extra == 'extra-5-gt4py-jax-cuda12' and extra == 'extra-5-gt4py-rocm4-3') or (extra == 'extra-5-gt4py-jax-cuda12' and extra == 'extra-5-gt4py-rocm5-0') or (extra == 'extra-5-gt4py-rocm4-3' and extra == 'extra-5-gt4py-rocm5-0')" },
    { name = "sortedcontainers" },
]
sdist = { url = "https://files.pythonhosted.org/packages/f9/69/3273c85add01293b0ed8fc71554cecb256c9e7826fa102c72cc847bb8bac/hypothesis-6.125.2.tar.gz", hash = "sha256:c70f0a12deb688ce90f2765a507070c4bff57e48ac86849f4350bbddc1df41a3", size = 417961 }
wheels = [
    { url = "https://files.pythonhosted.org/packages/3c/1b/e78605ce304554451a36c6e24e603cfcee808c9ed09be5112bf00a10eb5e/hypothesis-6.125.2-py3-none-any.whl", hash = "sha256:55d4966d521b85d2f77e916dabb00d66d5530ea9fbb89c7489ee810625fac802", size = 480692 },
]

[[package]]
name = "identify"
version = "2.6.6"
source = { registry = "https://pypi.org/simple" }
sdist = { url = "https://files.pythonhosted.org/packages/82/bf/c68c46601bacd4c6fb4dd751a42b6e7087240eaabc6487f2ef7a48e0e8fc/identify-2.6.6.tar.gz", hash = "sha256:7bec12768ed44ea4761efb47806f0a41f86e7c0a5fdf5950d4648c90eca7e251", size = 99217 }
wheels = [
    { url = "https://files.pythonhosted.org/packages/74/a1/68a395c17eeefb04917034bd0a1bfa765e7654fa150cca473d669aa3afb5/identify-2.6.6-py2.py3-none-any.whl", hash = "sha256:cbd1810bce79f8b671ecb20f53ee0ae8e86ae84b557de31d89709dc2a48ba881", size = 99083 },
]

[[package]]
name = "idna"
version = "3.10"
source = { registry = "https://pypi.org/simple" }
sdist = { url = "https://files.pythonhosted.org/packages/f1/70/7703c29685631f5a7590aa73f1f1d3fa9a380e654b86af429e0934a32f7d/idna-3.10.tar.gz", hash = "sha256:12f65c9b470abda6dc35cf8e63cc574b1c52b11df2c86030af0ac09b01b13ea9", size = 190490 }
wheels = [
    { url = "https://files.pythonhosted.org/packages/76/c6/c88e154df9c4e1a2a66ccf0005a88dfb2650c1dffb6f5ce603dfbd452ce3/idna-3.10-py3-none-any.whl", hash = "sha256:946d195a0d259cbba61165e88e65941f16e9b36ea6ddb97f00452bae8b1287d3", size = 70442 },
]

[[package]]
name = "imagesize"
version = "1.4.1"
source = { registry = "https://pypi.org/simple" }
sdist = { url = "https://files.pythonhosted.org/packages/a7/84/62473fb57d61e31fef6e36d64a179c8781605429fd927b5dd608c997be31/imagesize-1.4.1.tar.gz", hash = "sha256:69150444affb9cb0d5cc5a92b3676f0b2fb7cd9ae39e947a5e11a36b4497cd4a", size = 1280026 }
wheels = [
    { url = "https://files.pythonhosted.org/packages/ff/62/85c4c919272577931d407be5ba5d71c20f0b616d31a0befe0ae45bb79abd/imagesize-1.4.1-py2.py3-none-any.whl", hash = "sha256:0d8d18d08f840c19d0ee7ca1fd82490fdc3729b7ac93f49870406ddde8ef8d8b", size = 8769 },
]

[[package]]
name = "inflection"
version = "0.5.1"
source = { registry = "https://pypi.org/simple" }
sdist = { url = "https://files.pythonhosted.org/packages/e1/7e/691d061b7329bc8d54edbf0ec22fbfb2afe61facb681f9aaa9bff7a27d04/inflection-0.5.1.tar.gz", hash = "sha256:1a29730d366e996aaacffb2f1f1cb9593dc38e2ddd30c91250c6dde09ea9b417", size = 15091 }
wheels = [
    { url = "https://files.pythonhosted.org/packages/59/91/aa6bde563e0085a02a435aa99b49ef75b0a4b062635e606dab23ce18d720/inflection-0.5.1-py2.py3-none-any.whl", hash = "sha256:f38b2b640938a4f35ade69ac3d053042959b62a0f1076a5bbaa1b9526605a8a2", size = 9454 },
]

[[package]]
name = "iniconfig"
version = "2.0.0"
source = { registry = "https://pypi.org/simple" }
sdist = { url = "https://files.pythonhosted.org/packages/d7/4b/cbd8e699e64a6f16ca3a8220661b5f83792b3017d0f79807cb8708d33913/iniconfig-2.0.0.tar.gz", hash = "sha256:2d91e135bf72d31a410b17c16da610a82cb55f6b0477d1a902134b24a455b8b3", size = 4646 }
wheels = [
    { url = "https://files.pythonhosted.org/packages/ef/a6/62565a6e1cf69e10f5727360368e451d4b7f58beeac6173dc9db836a5b46/iniconfig-2.0.0-py3-none-any.whl", hash = "sha256:b6a85871a79d2e3b22d2d1b94ac2824226a63c6b741c88f7ae975f18b6778374", size = 5892 },
]

[[package]]
name = "ipykernel"
version = "6.29.5"
source = { registry = "https://pypi.org/simple" }
dependencies = [
    { name = "appnope", marker = "sys_platform == 'darwin' or (extra == 'extra-5-gt4py-all' and extra == 'extra-5-gt4py-dace-next') or (extra == 'extra-5-gt4py-cuda11' and extra == 'extra-5-gt4py-jax-cuda12') or (extra == 'extra-5-gt4py-cuda11' and extra == 'extra-5-gt4py-rocm4-3') or (extra == 'extra-5-gt4py-cuda11' and extra == 'extra-5-gt4py-rocm5-0') or (extra == 'extra-5-gt4py-dace' and extra == 'extra-5-gt4py-dace-next') or (extra == 'extra-5-gt4py-jax-cuda12' and extra == 'extra-5-gt4py-rocm4-3') or (extra == 'extra-5-gt4py-jax-cuda12' and extra == 'extra-5-gt4py-rocm5-0') or (extra == 'extra-5-gt4py-rocm4-3' and extra == 'extra-5-gt4py-rocm5-0')" },
    { name = "comm" },
    { name = "debugpy" },
    { name = "ipython" },
    { name = "jupyter-client" },
    { name = "jupyter-core" },
    { name = "matplotlib-inline" },
    { name = "nest-asyncio" },
    { name = "packaging" },
    { name = "psutil" },
    { name = "pyzmq" },
    { name = "tornado" },
    { name = "traitlets" },
]
sdist = { url = "https://files.pythonhosted.org/packages/e9/5c/67594cb0c7055dc50814b21731c22a601101ea3b1b50a9a1b090e11f5d0f/ipykernel-6.29.5.tar.gz", hash = "sha256:f093a22c4a40f8828f8e330a9c297cb93dcab13bd9678ded6de8e5cf81c56215", size = 163367 }
wheels = [
    { url = "https://files.pythonhosted.org/packages/94/5c/368ae6c01c7628438358e6d337c19b05425727fbb221d2a3c4303c372f42/ipykernel-6.29.5-py3-none-any.whl", hash = "sha256:afdb66ba5aa354b09b91379bac28ae4afebbb30e8b39510c9690afb7a10421b5", size = 117173 },
]

[[package]]
name = "ipython"
version = "8.32.0"
source = { registry = "https://pypi.org/simple" }
dependencies = [
    { name = "colorama", marker = "sys_platform == 'win32' or (extra == 'extra-5-gt4py-all' and extra == 'extra-5-gt4py-dace-next') or (extra == 'extra-5-gt4py-cuda11' and extra == 'extra-5-gt4py-jax-cuda12') or (extra == 'extra-5-gt4py-cuda11' and extra == 'extra-5-gt4py-rocm4-3') or (extra == 'extra-5-gt4py-cuda11' and extra == 'extra-5-gt4py-rocm5-0') or (extra == 'extra-5-gt4py-dace' and extra == 'extra-5-gt4py-dace-next') or (extra == 'extra-5-gt4py-jax-cuda12' and extra == 'extra-5-gt4py-rocm4-3') or (extra == 'extra-5-gt4py-jax-cuda12' and extra == 'extra-5-gt4py-rocm5-0') or (extra == 'extra-5-gt4py-rocm4-3' and extra == 'extra-5-gt4py-rocm5-0')" },
    { name = "decorator" },
    { name = "exceptiongroup", marker = "python_full_version < '3.11' or (extra == 'extra-5-gt4py-all' and extra == 'extra-5-gt4py-dace-next') or (extra == 'extra-5-gt4py-cuda11' and extra == 'extra-5-gt4py-jax-cuda12') or (extra == 'extra-5-gt4py-cuda11' and extra == 'extra-5-gt4py-rocm4-3') or (extra == 'extra-5-gt4py-cuda11' and extra == 'extra-5-gt4py-rocm5-0') or (extra == 'extra-5-gt4py-dace' and extra == 'extra-5-gt4py-dace-next') or (extra == 'extra-5-gt4py-jax-cuda12' and extra == 'extra-5-gt4py-rocm4-3') or (extra == 'extra-5-gt4py-jax-cuda12' and extra == 'extra-5-gt4py-rocm5-0') or (extra == 'extra-5-gt4py-rocm4-3' and extra == 'extra-5-gt4py-rocm5-0')" },
    { name = "jedi" },
    { name = "matplotlib-inline" },
    { name = "pexpect", marker = "(sys_platform != 'emscripten' and sys_platform != 'win32') or (sys_platform == 'emscripten' and extra == 'extra-5-gt4py-all' and extra == 'extra-5-gt4py-dace-next') or (sys_platform == 'emscripten' and extra == 'extra-5-gt4py-cuda11' and extra == 'extra-5-gt4py-jax-cuda12') or (sys_platform == 'emscripten' and extra == 'extra-5-gt4py-cuda11' and extra == 'extra-5-gt4py-rocm4-3') or (sys_platform == 'emscripten' and extra == 'extra-5-gt4py-cuda11' and extra == 'extra-5-gt4py-rocm5-0') or (sys_platform == 'emscripten' and extra == 'extra-5-gt4py-dace' and extra == 'extra-5-gt4py-dace-next') or (sys_platform == 'emscripten' and extra == 'extra-5-gt4py-jax-cuda12' and extra == 'extra-5-gt4py-rocm4-3') or (sys_platform == 'emscripten' and extra == 'extra-5-gt4py-jax-cuda12' and extra == 'extra-5-gt4py-rocm5-0') or (sys_platform == 'emscripten' and extra == 'extra-5-gt4py-rocm4-3' and extra == 'extra-5-gt4py-rocm5-0') or (sys_platform == 'win32' and extra == 'extra-5-gt4py-all' and extra == 'extra-5-gt4py-dace-next') or (sys_platform == 'win32' and extra == 'extra-5-gt4py-cuda11' and extra == 'extra-5-gt4py-jax-cuda12') or (sys_platform == 'win32' and extra == 'extra-5-gt4py-cuda11' and extra == 'extra-5-gt4py-rocm4-3') or (sys_platform == 'win32' and extra == 'extra-5-gt4py-cuda11' and extra == 'extra-5-gt4py-rocm5-0') or (sys_platform == 'win32' and extra == 'extra-5-gt4py-dace' and extra == 'extra-5-gt4py-dace-next') or (sys_platform == 'win32' and extra == 'extra-5-gt4py-jax-cuda12' and extra == 'extra-5-gt4py-rocm4-3') or (sys_platform == 'win32' and extra == 'extra-5-gt4py-jax-cuda12' and extra == 'extra-5-gt4py-rocm5-0') or (sys_platform == 'win32' and extra == 'extra-5-gt4py-rocm4-3' and extra == 'extra-5-gt4py-rocm5-0')" },
    { name = "prompt-toolkit" },
    { name = "pygments" },
    { name = "stack-data" },
    { name = "traitlets" },
    { name = "typing-extensions" },
]
sdist = { url = "https://files.pythonhosted.org/packages/36/80/4d2a072e0db7d250f134bc11676517299264ebe16d62a8619d49a78ced73/ipython-8.32.0.tar.gz", hash = "sha256:be2c91895b0b9ea7ba49d33b23e2040c352b33eb6a519cca7ce6e0c743444251", size = 5507441 }
wheels = [
    { url = "https://files.pythonhosted.org/packages/e7/e1/f4474a7ecdb7745a820f6f6039dc43c66add40f1bcc66485607d93571af6/ipython-8.32.0-py3-none-any.whl", hash = "sha256:cae85b0c61eff1fc48b0a8002de5958b6528fa9c8defb1894da63f42613708aa", size = 825524 },
]

[[package]]
name = "jax"
version = "0.5.0"
source = { registry = "https://pypi.org/simple" }
dependencies = [
    { name = "jaxlib" },
    { name = "ml-dtypes" },
    { name = "numpy", version = "1.26.4", source = { registry = "https://pypi.org/simple" }, marker = "extra == 'extra-5-gt4py-all' or extra == 'extra-5-gt4py-dace' or (extra == 'extra-5-gt4py-cuda11' and extra == 'extra-5-gt4py-jax-cuda12') or (extra == 'extra-5-gt4py-cuda11' and extra == 'extra-5-gt4py-rocm4-3') or (extra == 'extra-5-gt4py-cuda11' and extra == 'extra-5-gt4py-rocm5-0') or (extra == 'extra-5-gt4py-jax-cuda12' and extra == 'extra-5-gt4py-rocm4-3') or (extra == 'extra-5-gt4py-jax-cuda12' and extra == 'extra-5-gt4py-rocm5-0') or (extra == 'extra-5-gt4py-rocm4-3' and extra == 'extra-5-gt4py-rocm5-0')" },
    { name = "numpy", version = "2.2.2", source = { registry = "https://pypi.org/simple" }, marker = "(extra == 'extra-5-gt4py-all' and extra == 'extra-5-gt4py-dace-next') or (extra == 'extra-5-gt4py-dace' and extra == 'extra-5-gt4py-dace-next') or (extra != 'extra-5-gt4py-all' and extra != 'extra-5-gt4py-dace') or (extra == 'extra-5-gt4py-all' and extra == 'extra-5-gt4py-cuda11' and extra == 'extra-5-gt4py-jax-cuda12') or (extra == 'extra-5-gt4py-all' and extra == 'extra-5-gt4py-cuda11' and extra == 'extra-5-gt4py-rocm4-3') or (extra == 'extra-5-gt4py-all' and extra == 'extra-5-gt4py-cuda11' and extra == 'extra-5-gt4py-rocm5-0') or (extra == 'extra-5-gt4py-all' and extra == 'extra-5-gt4py-jax-cuda12' and extra == 'extra-5-gt4py-rocm4-3') or (extra == 'extra-5-gt4py-all' and extra == 'extra-5-gt4py-jax-cuda12' and extra == 'extra-5-gt4py-rocm5-0') or (extra == 'extra-5-gt4py-all' and extra == 'extra-5-gt4py-rocm4-3' and extra == 'extra-5-gt4py-rocm5-0') or (extra == 'extra-5-gt4py-cuda11' and extra == 'extra-5-gt4py-dace' and extra == 'extra-5-gt4py-jax-cuda12') or (extra == 'extra-5-gt4py-cuda11' and extra == 'extra-5-gt4py-dace' and extra == 'extra-5-gt4py-rocm4-3') or (extra == 'extra-5-gt4py-cuda11' and extra == 'extra-5-gt4py-dace' and extra == 'extra-5-gt4py-rocm5-0') or (extra == 'extra-5-gt4py-dace' and extra == 'extra-5-gt4py-jax-cuda12' and extra == 'extra-5-gt4py-rocm4-3') or (extra == 'extra-5-gt4py-dace' and extra == 'extra-5-gt4py-jax-cuda12' and extra == 'extra-5-gt4py-rocm5-0') or (extra == 'extra-5-gt4py-dace' and extra == 'extra-5-gt4py-rocm4-3' and extra == 'extra-5-gt4py-rocm5-0')" },
    { name = "opt-einsum" },
    { name = "scipy" },
]
sdist = { url = "https://files.pythonhosted.org/packages/4a/cb/22d62b26284f08e62d6eb64603d3b010004cfdb7a97ce6cca5c6cf86edab/jax-0.5.0.tar.gz", hash = "sha256:49df70bf293a345a7fb519f71193506d37a024c4f850b358042eb32d502c81c8", size = 1959707 }
wheels = [
    { url = "https://files.pythonhosted.org/packages/f4/58/cc0721a1030fcbab0984beea0bf3c4610ec103f738423cdfa9c4ceb40598/jax-0.5.0-py3-none-any.whl", hash = "sha256:b3907aa87ae2c340b39cdbf80c07a74550369cafcaf7398fb60ba58d167345ab", size = 2270365 },
]

[package.optional-dependencies]
cuda12-local = [
    { name = "jax-cuda12-plugin" },
    { name = "jaxlib" },
]

[[package]]
name = "jax-cuda12-pjrt"
version = "0.5.0"
source = { registry = "https://pypi.org/simple" }
wheels = [
    { url = "https://files.pythonhosted.org/packages/c5/a6/4b161016aaafe04d92e8d9a50b47e6767ea5cf874a8a9d2d1bcd049409d3/jax_cuda12_pjrt-0.5.0-py3-none-manylinux2014_aarch64.whl", hash = "sha256:6025cd4b32d8ec04a11705a749764cd96a6cbc8b6273beac947cc481f2584b8c", size = 89441461 },
    { url = "https://files.pythonhosted.org/packages/8e/ac/824ff70eb5b5dd2a4b597a2017ae62f24b9aaa5fd846f04c94dc447aa1ec/jax_cuda12_pjrt-0.5.0-py3-none-manylinux2014_x86_64.whl", hash = "sha256:d23833c1b885d96c2764000e95052f2b5827c77d492ea68f67e903a132656dbb", size = 103122594 },
]

[[package]]
name = "jax-cuda12-plugin"
version = "0.5.0"
source = { registry = "https://pypi.org/simple" }
dependencies = [
    { name = "jax-cuda12-pjrt" },
]
wheels = [
    { url = "https://files.pythonhosted.org/packages/57/58/3dab6bb4cdbc43663093c2af4671e87312236a23c84a3fc152d3c3979019/jax_cuda12_plugin-0.5.0-cp310-cp310-manylinux2014_aarch64.whl", hash = "sha256:d497dcc9205a11d283c308d8f400fb71507cf808753168d47effd1d4c47f9c3d", size = 16777702 },
    { url = "https://files.pythonhosted.org/packages/c2/46/a54402df9e2d057bb16d7e2ab045bd536fc8b83662cfc8d503fc56f5fc41/jax_cuda12_plugin-0.5.0-cp310-cp310-manylinux2014_x86_64.whl", hash = "sha256:0f443a6b37298edfb0796fcdbd1f86ce85a4b084b6bd3f1f50a4fbfd67ded86b", size = 16733143 },
    { url = "https://files.pythonhosted.org/packages/d9/d5/64ad0b832122d938cbad07652625679a35c03e16e2ce4b8eda4ead8feed5/jax_cuda12_plugin-0.5.0-cp311-cp311-manylinux2014_aarch64.whl", hash = "sha256:25407ccb030e4eed7d7e2ccccac8ab65f932aa05936ca5cf0e8ded4adfdcad1a", size = 16777553 },
    { url = "https://files.pythonhosted.org/packages/a2/7b/cc9fa545db9397de9054357de8440c8b10d28a6ab5d1cef1eba184c3d426/jax_cuda12_plugin-0.5.0-cp311-cp311-manylinux2014_x86_64.whl", hash = "sha256:a98135a0223064b8f5c6853e22ddc1a4e3862152d37fb685f0dbdeffe0c80122", size = 16734352 },
]

[[package]]
name = "jaxlib"
version = "0.5.0"
source = { registry = "https://pypi.org/simple" }
dependencies = [
    { name = "ml-dtypes" },
    { name = "numpy", version = "1.26.4", source = { registry = "https://pypi.org/simple" }, marker = "extra == 'extra-5-gt4py-all' or extra == 'extra-5-gt4py-dace' or (extra == 'extra-5-gt4py-cuda11' and extra == 'extra-5-gt4py-jax-cuda12') or (extra == 'extra-5-gt4py-cuda11' and extra == 'extra-5-gt4py-rocm4-3') or (extra == 'extra-5-gt4py-cuda11' and extra == 'extra-5-gt4py-rocm5-0') or (extra == 'extra-5-gt4py-jax-cuda12' and extra == 'extra-5-gt4py-rocm4-3') or (extra == 'extra-5-gt4py-jax-cuda12' and extra == 'extra-5-gt4py-rocm5-0') or (extra == 'extra-5-gt4py-rocm4-3' and extra == 'extra-5-gt4py-rocm5-0')" },
    { name = "numpy", version = "2.2.2", source = { registry = "https://pypi.org/simple" }, marker = "(extra == 'extra-5-gt4py-all' and extra == 'extra-5-gt4py-dace-next') or (extra == 'extra-5-gt4py-dace' and extra == 'extra-5-gt4py-dace-next') or (extra != 'extra-5-gt4py-all' and extra != 'extra-5-gt4py-dace') or (extra == 'extra-5-gt4py-all' and extra == 'extra-5-gt4py-cuda11' and extra == 'extra-5-gt4py-jax-cuda12') or (extra == 'extra-5-gt4py-all' and extra == 'extra-5-gt4py-cuda11' and extra == 'extra-5-gt4py-rocm4-3') or (extra == 'extra-5-gt4py-all' and extra == 'extra-5-gt4py-cuda11' and extra == 'extra-5-gt4py-rocm5-0') or (extra == 'extra-5-gt4py-all' and extra == 'extra-5-gt4py-jax-cuda12' and extra == 'extra-5-gt4py-rocm4-3') or (extra == 'extra-5-gt4py-all' and extra == 'extra-5-gt4py-jax-cuda12' and extra == 'extra-5-gt4py-rocm5-0') or (extra == 'extra-5-gt4py-all' and extra == 'extra-5-gt4py-rocm4-3' and extra == 'extra-5-gt4py-rocm5-0') or (extra == 'extra-5-gt4py-cuda11' and extra == 'extra-5-gt4py-dace' and extra == 'extra-5-gt4py-jax-cuda12') or (extra == 'extra-5-gt4py-cuda11' and extra == 'extra-5-gt4py-dace' and extra == 'extra-5-gt4py-rocm4-3') or (extra == 'extra-5-gt4py-cuda11' and extra == 'extra-5-gt4py-dace' and extra == 'extra-5-gt4py-rocm5-0') or (extra == 'extra-5-gt4py-dace' and extra == 'extra-5-gt4py-jax-cuda12' and extra == 'extra-5-gt4py-rocm4-3') or (extra == 'extra-5-gt4py-dace' and extra == 'extra-5-gt4py-jax-cuda12' and extra == 'extra-5-gt4py-rocm5-0') or (extra == 'extra-5-gt4py-dace' and extra == 'extra-5-gt4py-rocm4-3' and extra == 'extra-5-gt4py-rocm5-0')" },
    { name = "scipy" },
]
wheels = [
    { url = "https://files.pythonhosted.org/packages/c8/41/3e4ac64df72c4da126df3fd66a2214025a46b6263f7be266728e7b8e473e/jaxlib-0.5.0-cp310-cp310-macosx_11_0_arm64.whl", hash = "sha256:1b8a6c4345f137f387650de2dbc488c20251b7412b55dd648e1a4f13bcf507fb", size = 79248968 },
    { url = "https://files.pythonhosted.org/packages/1e/5f/2a16e61f1d54ae5f55fbf3cb3e22ef5bb01bf9d7d6474e0d34fedba19c4d/jaxlib-0.5.0-cp310-cp310-manylinux2014_aarch64.whl", hash = "sha256:5b2efe3dfebf18a84c451d3803ac884ee242021c1113b279c13f4bbc378c3dc0", size = 93181077 },
    { url = "https://files.pythonhosted.org/packages/08/c3/573e2f01b99f1247e8fbe1aa46b95a0faa68ef208f9a8e8ef775d607b3e6/jaxlib-0.5.0-cp310-cp310-manylinux2014_x86_64.whl", hash = "sha256:74440b632107336400d4f97a16481d767f13ea914c53ba14e544c6fda54819b3", size = 101969119 },
    { url = "https://files.pythonhosted.org/packages/6e/38/512f61ea13da41ca47f2411d7c05af0cf74a37f225e16725ed0e6fb58893/jaxlib-0.5.0-cp310-cp310-win_amd64.whl", hash = "sha256:53478a28eee6c2ef01759b05a9491702daef9268c3ed013d6f8e2e5f5cae0887", size = 63883394 },
    { url = "https://files.pythonhosted.org/packages/92/4b/8875870ff52ad3fbea876c905228f691f05c8dc8556b226cbfaf0fba7f62/jaxlib-0.5.0-cp311-cp311-macosx_11_0_arm64.whl", hash = "sha256:6cd762ed1623132499fa701c4203446102e0a9c82ca23194b87288f746d12a29", size = 79242870 },
    { url = "https://files.pythonhosted.org/packages/a0/0f/00cdfa411d7218e4696c10c5867f7d3c396219adbcaeb02e95108ca802de/jaxlib-0.5.0-cp311-cp311-manylinux2014_aarch64.whl", hash = "sha256:63088dbfaa85bb56cd521a925a3472fd7328b18ec93c2d8ffa85af331095c995", size = 93181807 },
    { url = "https://files.pythonhosted.org/packages/58/8e/a5c29db03d5a93b0326e297b556d0e0a9805e9c9c1ae5f82f69557273faa/jaxlib-0.5.0-cp311-cp311-manylinux2014_x86_64.whl", hash = "sha256:09113ef1582ba34d7cbc440fedb318f4855b59b776711a8aba2473c9727d3025", size = 101969212 },
    { url = "https://files.pythonhosted.org/packages/70/86/ceae20e4f37fa07f1cc95551cc0f49170d0db46d2e82fdf511d26bffd801/jaxlib-0.5.0-cp311-cp311-win_amd64.whl", hash = "sha256:78289fc3ddc1e4e9510de2536a6375df9fe1c50de0ac60826c286b7a5c5090fe", size = 63881994 },
]

[[package]]
name = "jedi"
version = "0.19.2"
source = { registry = "https://pypi.org/simple" }
dependencies = [
    { name = "parso" },
]
sdist = { url = "https://files.pythonhosted.org/packages/72/3a/79a912fbd4d8dd6fbb02bf69afd3bb72cf0c729bb3063c6f4498603db17a/jedi-0.19.2.tar.gz", hash = "sha256:4770dc3de41bde3966b02eb84fbcf557fb33cce26ad23da12c742fb50ecb11f0", size = 1231287 }
wheels = [
    { url = "https://files.pythonhosted.org/packages/c0/5a/9cac0c82afec3d09ccd97c8b6502d48f165f9124db81b4bcb90b4af974ee/jedi-0.19.2-py2.py3-none-any.whl", hash = "sha256:a8ef22bde8490f57fe5c7681a3c83cb58874daf72b4784de3cce5b6ef6edb5b9", size = 1572278 },
]

[[package]]
name = "jinja2"
version = "3.1.5"
source = { registry = "https://pypi.org/simple" }
dependencies = [
    { name = "markupsafe" },
]
sdist = { url = "https://files.pythonhosted.org/packages/af/92/b3130cbbf5591acf9ade8708c365f3238046ac7cb8ccba6e81abccb0ccff/jinja2-3.1.5.tar.gz", hash = "sha256:8fefff8dc3034e27bb80d67c671eb8a9bc424c0ef4c0826edbff304cceff43bb", size = 244674 }
wheels = [
    { url = "https://files.pythonhosted.org/packages/bd/0f/2ba5fbcd631e3e88689309dbe978c5769e883e4b84ebfe7da30b43275c5a/jinja2-3.1.5-py3-none-any.whl", hash = "sha256:aba0f4dc9ed8013c424088f68a5c226f7d6097ed89b246d7749c2ec4175c6adb", size = 134596 },
]

[[package]]
name = "jsonschema"
version = "4.23.0"
source = { registry = "https://pypi.org/simple" }
dependencies = [
    { name = "attrs" },
    { name = "jsonschema-specifications" },
    { name = "referencing" },
    { name = "rpds-py" },
]
sdist = { url = "https://files.pythonhosted.org/packages/38/2e/03362ee4034a4c917f697890ccd4aec0800ccf9ded7f511971c75451deec/jsonschema-4.23.0.tar.gz", hash = "sha256:d71497fef26351a33265337fa77ffeb82423f3ea21283cd9467bb03999266bc4", size = 325778 }
wheels = [
    { url = "https://files.pythonhosted.org/packages/69/4a/4f9dbeb84e8850557c02365a0eee0649abe5eb1d84af92a25731c6c0f922/jsonschema-4.23.0-py3-none-any.whl", hash = "sha256:fbadb6f8b144a8f8cf9f0b89ba94501d143e50411a1278633f56a7acf7fd5566", size = 88462 },
]

[[package]]
name = "jsonschema-specifications"
version = "2024.10.1"
source = { registry = "https://pypi.org/simple" }
dependencies = [
    { name = "referencing" },
]
sdist = { url = "https://files.pythonhosted.org/packages/10/db/58f950c996c793472e336ff3655b13fbcf1e3b359dcf52dcf3ed3b52c352/jsonschema_specifications-2024.10.1.tar.gz", hash = "sha256:0f38b83639958ce1152d02a7f062902c41c8fd20d558b0c34344292d417ae272", size = 15561 }
wheels = [
    { url = "https://files.pythonhosted.org/packages/d1/0f/8910b19ac0670a0f80ce1008e5e751c4a57e14d2c4c13a482aa6079fa9d6/jsonschema_specifications-2024.10.1-py3-none-any.whl", hash = "sha256:a09a0680616357d9a0ecf05c12ad234479f549239d0f5b55f3deea67475da9bf", size = 18459 },
]

[[package]]
name = "jupyter-client"
version = "8.6.3"
source = { registry = "https://pypi.org/simple" }
dependencies = [
    { name = "jupyter-core" },
    { name = "python-dateutil" },
    { name = "pyzmq" },
    { name = "tornado" },
    { name = "traitlets" },
]
sdist = { url = "https://files.pythonhosted.org/packages/71/22/bf9f12fdaeae18019a468b68952a60fe6dbab5d67cd2a103cac7659b41ca/jupyter_client-8.6.3.tar.gz", hash = "sha256:35b3a0947c4a6e9d589eb97d7d4cd5e90f910ee73101611f01283732bd6d9419", size = 342019 }
wheels = [
    { url = "https://files.pythonhosted.org/packages/11/85/b0394e0b6fcccd2c1eeefc230978a6f8cb0c5df1e4cd3e7625735a0d7d1e/jupyter_client-8.6.3-py3-none-any.whl", hash = "sha256:e8a19cc986cc45905ac3362915f410f3af85424b4c0905e94fa5f2cb08e8f23f", size = 106105 },
]

[[package]]
name = "jupyter-core"
version = "5.7.2"
source = { registry = "https://pypi.org/simple" }
dependencies = [
    { name = "platformdirs" },
    { name = "pywin32", marker = "(platform_python_implementation != 'PyPy' and sys_platform == 'win32') or (platform_python_implementation == 'PyPy' and extra == 'extra-5-gt4py-all' and extra == 'extra-5-gt4py-dace-next') or (platform_python_implementation == 'PyPy' and extra == 'extra-5-gt4py-cuda11' and extra == 'extra-5-gt4py-jax-cuda12') or (platform_python_implementation == 'PyPy' and extra == 'extra-5-gt4py-cuda11' and extra == 'extra-5-gt4py-rocm4-3') or (platform_python_implementation == 'PyPy' and extra == 'extra-5-gt4py-cuda11' and extra == 'extra-5-gt4py-rocm5-0') or (platform_python_implementation == 'PyPy' and extra == 'extra-5-gt4py-dace' and extra == 'extra-5-gt4py-dace-next') or (platform_python_implementation == 'PyPy' and extra == 'extra-5-gt4py-jax-cuda12' and extra == 'extra-5-gt4py-rocm4-3') or (platform_python_implementation == 'PyPy' and extra == 'extra-5-gt4py-jax-cuda12' and extra == 'extra-5-gt4py-rocm5-0') or (platform_python_implementation == 'PyPy' and extra == 'extra-5-gt4py-rocm4-3' and extra == 'extra-5-gt4py-rocm5-0') or (sys_platform != 'win32' and extra == 'extra-5-gt4py-all' and extra == 'extra-5-gt4py-dace-next') or (sys_platform != 'win32' and extra == 'extra-5-gt4py-cuda11' and extra == 'extra-5-gt4py-jax-cuda12') or (sys_platform != 'win32' and extra == 'extra-5-gt4py-cuda11' and extra == 'extra-5-gt4py-rocm4-3') or (sys_platform != 'win32' and extra == 'extra-5-gt4py-cuda11' and extra == 'extra-5-gt4py-rocm5-0') or (sys_platform != 'win32' and extra == 'extra-5-gt4py-dace' and extra == 'extra-5-gt4py-dace-next') or (sys_platform != 'win32' and extra == 'extra-5-gt4py-jax-cuda12' and extra == 'extra-5-gt4py-rocm4-3') or (sys_platform != 'win32' and extra == 'extra-5-gt4py-jax-cuda12' and extra == 'extra-5-gt4py-rocm5-0') or (sys_platform != 'win32' and extra == 'extra-5-gt4py-rocm4-3' and extra == 'extra-5-gt4py-rocm5-0')" },
    { name = "traitlets" },
]
sdist = { url = "https://files.pythonhosted.org/packages/00/11/b56381fa6c3f4cc5d2cf54a7dbf98ad9aa0b339ef7a601d6053538b079a7/jupyter_core-5.7.2.tar.gz", hash = "sha256:aa5f8d32bbf6b431ac830496da7392035d6f61b4f54872f15c4bd2a9c3f536d9", size = 87629 }
wheels = [
    { url = "https://files.pythonhosted.org/packages/c9/fb/108ecd1fe961941959ad0ee4e12ee7b8b1477247f30b1fdfd83ceaf017f0/jupyter_core-5.7.2-py3-none-any.whl", hash = "sha256:4f7315d2f6b4bcf2e3e7cb6e46772eba760ae459cd1f59d29eb57b0a01bd7409", size = 28965 },
]

[[package]]
name = "jupytext"
version = "1.16.6"
source = { registry = "https://pypi.org/simple" }
dependencies = [
    { name = "markdown-it-py" },
    { name = "mdit-py-plugins" },
    { name = "nbformat" },
    { name = "packaging" },
    { name = "pyyaml" },
    { name = "tomli", marker = "python_full_version < '3.11' or (extra == 'extra-5-gt4py-all' and extra == 'extra-5-gt4py-dace-next') or (extra == 'extra-5-gt4py-cuda11' and extra == 'extra-5-gt4py-jax-cuda12') or (extra == 'extra-5-gt4py-cuda11' and extra == 'extra-5-gt4py-rocm4-3') or (extra == 'extra-5-gt4py-cuda11' and extra == 'extra-5-gt4py-rocm5-0') or (extra == 'extra-5-gt4py-dace' and extra == 'extra-5-gt4py-dace-next') or (extra == 'extra-5-gt4py-jax-cuda12' and extra == 'extra-5-gt4py-rocm4-3') or (extra == 'extra-5-gt4py-jax-cuda12' and extra == 'extra-5-gt4py-rocm5-0') or (extra == 'extra-5-gt4py-rocm4-3' and extra == 'extra-5-gt4py-rocm5-0')" },
]
sdist = { url = "https://files.pythonhosted.org/packages/10/e7/58d6fd374e1065d2bccefd07953d2f1f911d8de03fd7dc33dd5a25ac659c/jupytext-1.16.6.tar.gz", hash = "sha256:dbd03f9263c34b737003f388fc069e9030834fb7136879c4c32c32473557baa0", size = 3726029 }
wheels = [
    { url = "https://files.pythonhosted.org/packages/f4/02/27191f18564d4f2c0e543643aa94b54567de58f359cd6a3bed33adb723ac/jupytext-1.16.6-py3-none-any.whl", hash = "sha256:900132031f73fee15a1c9ebd862e05eb5f51e1ad6ab3a2c6fdd97ce2f9c913b4", size = 154200 },
]

[[package]]
name = "kiwisolver"
version = "1.4.8"
source = { registry = "https://pypi.org/simple" }
sdist = { url = "https://files.pythonhosted.org/packages/82/59/7c91426a8ac292e1cdd53a63b6d9439abd573c875c3f92c146767dd33faf/kiwisolver-1.4.8.tar.gz", hash = "sha256:23d5f023bdc8c7e54eb65f03ca5d5bb25b601eac4d7f1a042888a1f45237987e", size = 97538 }
wheels = [
    { url = "https://files.pythonhosted.org/packages/47/5f/4d8e9e852d98ecd26cdf8eaf7ed8bc33174033bba5e07001b289f07308fd/kiwisolver-1.4.8-cp310-cp310-macosx_10_9_universal2.whl", hash = "sha256:88c6f252f6816a73b1f8c904f7bbe02fd67c09a69f7cb8a0eecdbf5ce78e63db", size = 124623 },
    { url = "https://files.pythonhosted.org/packages/1d/70/7f5af2a18a76fe92ea14675f8bd88ce53ee79e37900fa5f1a1d8e0b42998/kiwisolver-1.4.8-cp310-cp310-macosx_10_9_x86_64.whl", hash = "sha256:c72941acb7b67138f35b879bbe85be0f6c6a70cab78fe3ef6db9c024d9223e5b", size = 66720 },
    { url = "https://files.pythonhosted.org/packages/c6/13/e15f804a142353aefd089fadc8f1d985561a15358c97aca27b0979cb0785/kiwisolver-1.4.8-cp310-cp310-macosx_11_0_arm64.whl", hash = "sha256:ce2cf1e5688edcb727fdf7cd1bbd0b6416758996826a8be1d958f91880d0809d", size = 65413 },
    { url = "https://files.pythonhosted.org/packages/ce/6d/67d36c4d2054e83fb875c6b59d0809d5c530de8148846b1370475eeeece9/kiwisolver-1.4.8-cp310-cp310-manylinux_2_12_i686.manylinux2010_i686.whl", hash = "sha256:c8bf637892dc6e6aad2bc6d4d69d08764166e5e3f69d469e55427b6ac001b19d", size = 1650826 },
    { url = "https://files.pythonhosted.org/packages/de/c6/7b9bb8044e150d4d1558423a1568e4f227193662a02231064e3824f37e0a/kiwisolver-1.4.8-cp310-cp310-manylinux_2_12_x86_64.manylinux2010_x86_64.whl", hash = "sha256:034d2c891f76bd3edbdb3ea11140d8510dca675443da7304205a2eaa45d8334c", size = 1628231 },
    { url = "https://files.pythonhosted.org/packages/b6/38/ad10d437563063eaaedbe2c3540a71101fc7fb07a7e71f855e93ea4de605/kiwisolver-1.4.8-cp310-cp310-manylinux_2_17_aarch64.manylinux2014_aarch64.whl", hash = "sha256:d47b28d1dfe0793d5e96bce90835e17edf9a499b53969b03c6c47ea5985844c3", size = 1408938 },
    { url = "https://files.pythonhosted.org/packages/52/ce/c0106b3bd7f9e665c5f5bc1e07cc95b5dabd4e08e3dad42dbe2faad467e7/kiwisolver-1.4.8-cp310-cp310-manylinux_2_17_ppc64le.manylinux2014_ppc64le.whl", hash = "sha256:eb158fe28ca0c29f2260cca8c43005329ad58452c36f0edf298204de32a9a3ed", size = 1422799 },
    { url = "https://files.pythonhosted.org/packages/d0/87/efb704b1d75dc9758087ba374c0f23d3254505edaedd09cf9d247f7878b9/kiwisolver-1.4.8-cp310-cp310-manylinux_2_17_s390x.manylinux2014_s390x.whl", hash = "sha256:d5536185fce131780ebd809f8e623bf4030ce1b161353166c49a3c74c287897f", size = 1354362 },
    { url = "https://files.pythonhosted.org/packages/eb/b3/fd760dc214ec9a8f208b99e42e8f0130ff4b384eca8b29dd0efc62052176/kiwisolver-1.4.8-cp310-cp310-musllinux_1_2_aarch64.whl", hash = "sha256:369b75d40abedc1da2c1f4de13f3482cb99e3237b38726710f4a793432b1c5ff", size = 2222695 },
    { url = "https://files.pythonhosted.org/packages/a2/09/a27fb36cca3fc01700687cc45dae7a6a5f8eeb5f657b9f710f788748e10d/kiwisolver-1.4.8-cp310-cp310-musllinux_1_2_i686.whl", hash = "sha256:641f2ddf9358c80faa22e22eb4c9f54bd3f0e442e038728f500e3b978d00aa7d", size = 2370802 },
    { url = "https://files.pythonhosted.org/packages/3d/c3/ba0a0346db35fe4dc1f2f2cf8b99362fbb922d7562e5f911f7ce7a7b60fa/kiwisolver-1.4.8-cp310-cp310-musllinux_1_2_ppc64le.whl", hash = "sha256:d561d2d8883e0819445cfe58d7ddd673e4015c3c57261d7bdcd3710d0d14005c", size = 2334646 },
    { url = "https://files.pythonhosted.org/packages/41/52/942cf69e562f5ed253ac67d5c92a693745f0bed3c81f49fc0cbebe4d6b00/kiwisolver-1.4.8-cp310-cp310-musllinux_1_2_s390x.whl", hash = "sha256:1732e065704b47c9afca7ffa272f845300a4eb959276bf6970dc07265e73b605", size = 2467260 },
    { url = "https://files.pythonhosted.org/packages/32/26/2d9668f30d8a494b0411d4d7d4ea1345ba12deb6a75274d58dd6ea01e951/kiwisolver-1.4.8-cp310-cp310-musllinux_1_2_x86_64.whl", hash = "sha256:bcb1ebc3547619c3b58a39e2448af089ea2ef44b37988caf432447374941574e", size = 2288633 },
    { url = "https://files.pythonhosted.org/packages/98/99/0dd05071654aa44fe5d5e350729961e7bb535372935a45ac89a8924316e6/kiwisolver-1.4.8-cp310-cp310-win_amd64.whl", hash = "sha256:89c107041f7b27844179ea9c85d6da275aa55ecf28413e87624d033cf1f6b751", size = 71885 },
    { url = "https://files.pythonhosted.org/packages/6c/fc/822e532262a97442989335394d441cd1d0448c2e46d26d3e04efca84df22/kiwisolver-1.4.8-cp310-cp310-win_arm64.whl", hash = "sha256:b5773efa2be9eb9fcf5415ea3ab70fc785d598729fd6057bea38d539ead28271", size = 65175 },
    { url = "https://files.pythonhosted.org/packages/da/ed/c913ee28936c371418cb167b128066ffb20bbf37771eecc2c97edf8a6e4c/kiwisolver-1.4.8-cp311-cp311-macosx_10_9_universal2.whl", hash = "sha256:a4d3601908c560bdf880f07d94f31d734afd1bb71e96585cace0e38ef44c6d84", size = 124635 },
    { url = "https://files.pythonhosted.org/packages/4c/45/4a7f896f7467aaf5f56ef093d1f329346f3b594e77c6a3c327b2d415f521/kiwisolver-1.4.8-cp311-cp311-macosx_10_9_x86_64.whl", hash = "sha256:856b269c4d28a5c0d5e6c1955ec36ebfd1651ac00e1ce0afa3e28da95293b561", size = 66717 },
    { url = "https://files.pythonhosted.org/packages/5f/b4/c12b3ac0852a3a68f94598d4c8d569f55361beef6159dce4e7b624160da2/kiwisolver-1.4.8-cp311-cp311-macosx_11_0_arm64.whl", hash = "sha256:c2b9a96e0f326205af81a15718a9073328df1173a2619a68553decb7097fd5d7", size = 65413 },
    { url = "https://files.pythonhosted.org/packages/a9/98/1df4089b1ed23d83d410adfdc5947245c753bddfbe06541c4aae330e9e70/kiwisolver-1.4.8-cp311-cp311-manylinux_2_12_i686.manylinux2010_i686.manylinux_2_17_i686.manylinux2014_i686.whl", hash = "sha256:c5020c83e8553f770cb3b5fc13faac40f17e0b205bd237aebd21d53d733adb03", size = 1343994 },
    { url = "https://files.pythonhosted.org/packages/8d/bf/b4b169b050c8421a7c53ea1ea74e4ef9c335ee9013216c558a047f162d20/kiwisolver-1.4.8-cp311-cp311-manylinux_2_17_aarch64.manylinux2014_aarch64.whl", hash = "sha256:dace81d28c787956bfbfbbfd72fdcef014f37d9b48830829e488fdb32b49d954", size = 1434804 },
    { url = "https://files.pythonhosted.org/packages/66/5a/e13bd341fbcf73325ea60fdc8af752addf75c5079867af2e04cc41f34434/kiwisolver-1.4.8-cp311-cp311-manylinux_2_17_ppc64le.manylinux2014_ppc64le.whl", hash = "sha256:11e1022b524bd48ae56c9b4f9296bce77e15a2e42a502cceba602f804b32bb79", size = 1450690 },
    { url = "https://files.pythonhosted.org/packages/9b/4f/5955dcb376ba4a830384cc6fab7d7547bd6759fe75a09564910e9e3bb8ea/kiwisolver-1.4.8-cp311-cp311-manylinux_2_17_s390x.manylinux2014_s390x.whl", hash = "sha256:3b9b4d2892fefc886f30301cdd80debd8bb01ecdf165a449eb6e78f79f0fabd6", size = 1376839 },
    { url = "https://files.pythonhosted.org/packages/3a/97/5edbed69a9d0caa2e4aa616ae7df8127e10f6586940aa683a496c2c280b9/kiwisolver-1.4.8-cp311-cp311-manylinux_2_17_x86_64.manylinux2014_x86_64.whl", hash = "sha256:3a96c0e790ee875d65e340ab383700e2b4891677b7fcd30a699146f9384a2bb0", size = 1435109 },
    { url = "https://files.pythonhosted.org/packages/13/fc/e756382cb64e556af6c1809a1bbb22c141bbc2445049f2da06b420fe52bf/kiwisolver-1.4.8-cp311-cp311-musllinux_1_2_aarch64.whl", hash = "sha256:23454ff084b07ac54ca8be535f4174170c1094a4cff78fbae4f73a4bcc0d4dab", size = 2245269 },
    { url = "https://files.pythonhosted.org/packages/76/15/e59e45829d7f41c776d138245cabae6515cb4eb44b418f6d4109c478b481/kiwisolver-1.4.8-cp311-cp311-musllinux_1_2_i686.whl", hash = "sha256:87b287251ad6488e95b4f0b4a79a6d04d3ea35fde6340eb38fbd1ca9cd35bbbc", size = 2393468 },
    { url = "https://files.pythonhosted.org/packages/e9/39/483558c2a913ab8384d6e4b66a932406f87c95a6080112433da5ed668559/kiwisolver-1.4.8-cp311-cp311-musllinux_1_2_ppc64le.whl", hash = "sha256:b21dbe165081142b1232a240fc6383fd32cdd877ca6cc89eab93e5f5883e1c25", size = 2355394 },
    { url = "https://files.pythonhosted.org/packages/01/aa/efad1fbca6570a161d29224f14b082960c7e08268a133fe5dc0f6906820e/kiwisolver-1.4.8-cp311-cp311-musllinux_1_2_s390x.whl", hash = "sha256:768cade2c2df13db52475bd28d3a3fac8c9eff04b0e9e2fda0f3760f20b3f7fc", size = 2490901 },
    { url = "https://files.pythonhosted.org/packages/c9/4f/15988966ba46bcd5ab9d0c8296914436720dd67fca689ae1a75b4ec1c72f/kiwisolver-1.4.8-cp311-cp311-musllinux_1_2_x86_64.whl", hash = "sha256:d47cfb2650f0e103d4bf68b0b5804c68da97272c84bb12850d877a95c056bd67", size = 2312306 },
    { url = "https://files.pythonhosted.org/packages/2d/27/bdf1c769c83f74d98cbc34483a972f221440703054894a37d174fba8aa68/kiwisolver-1.4.8-cp311-cp311-win_amd64.whl", hash = "sha256:ed33ca2002a779a2e20eeb06aea7721b6e47f2d4b8a8ece979d8ba9e2a167e34", size = 71966 },
    { url = "https://files.pythonhosted.org/packages/4a/c9/9642ea855604aeb2968a8e145fc662edf61db7632ad2e4fb92424be6b6c0/kiwisolver-1.4.8-cp311-cp311-win_arm64.whl", hash = "sha256:16523b40aab60426ffdebe33ac374457cf62863e330a90a0383639ce14bf44b2", size = 65311 },
    { url = "https://files.pythonhosted.org/packages/1f/f9/ae81c47a43e33b93b0a9819cac6723257f5da2a5a60daf46aa5c7226ea85/kiwisolver-1.4.8-pp310-pypy310_pp73-macosx_10_15_x86_64.whl", hash = "sha256:e7a019419b7b510f0f7c9dceff8c5eae2392037eae483a7f9162625233802b0a", size = 60403 },
    { url = "https://files.pythonhosted.org/packages/58/ca/f92b5cb6f4ce0c1ebfcfe3e2e42b96917e16f7090e45b21102941924f18f/kiwisolver-1.4.8-pp310-pypy310_pp73-macosx_11_0_arm64.whl", hash = "sha256:286b18e86682fd2217a48fc6be6b0f20c1d0ed10958d8dc53453ad58d7be0bf8", size = 58657 },
    { url = "https://files.pythonhosted.org/packages/80/28/ae0240f732f0484d3a4dc885d055653c47144bdf59b670aae0ec3c65a7c8/kiwisolver-1.4.8-pp310-pypy310_pp73-manylinux_2_12_i686.manylinux2010_i686.manylinux_2_17_i686.manylinux2014_i686.whl", hash = "sha256:4191ee8dfd0be1c3666ccbac178c5a05d5f8d689bbe3fc92f3c4abec817f8fe0", size = 84948 },
    { url = "https://files.pythonhosted.org/packages/5d/eb/78d50346c51db22c7203c1611f9b513075f35c4e0e4877c5dde378d66043/kiwisolver-1.4.8-pp310-pypy310_pp73-manylinux_2_17_aarch64.manylinux2014_aarch64.whl", hash = "sha256:7cd2785b9391f2873ad46088ed7599a6a71e762e1ea33e87514b1a441ed1da1c", size = 81186 },
    { url = "https://files.pythonhosted.org/packages/43/f8/7259f18c77adca88d5f64f9a522792e178b2691f3748817a8750c2d216ef/kiwisolver-1.4.8-pp310-pypy310_pp73-manylinux_2_17_x86_64.manylinux2014_x86_64.whl", hash = "sha256:c07b29089b7ba090b6f1a669f1411f27221c3662b3a1b7010e67b59bb5a6f10b", size = 80279 },
    { url = "https://files.pythonhosted.org/packages/3a/1d/50ad811d1c5dae091e4cf046beba925bcae0a610e79ae4c538f996f63ed5/kiwisolver-1.4.8-pp310-pypy310_pp73-win_amd64.whl", hash = "sha256:65ea09a5a3faadd59c2ce96dc7bf0f364986a315949dc6374f04396b0d60e09b", size = 71762 },
]

[[package]]
name = "lark"
version = "1.2.2"
source = { registry = "https://pypi.org/simple" }
sdist = { url = "https://files.pythonhosted.org/packages/af/60/bc7622aefb2aee1c0b4ba23c1446d3e30225c8770b38d7aedbfb65ca9d5a/lark-1.2.2.tar.gz", hash = "sha256:ca807d0162cd16cef15a8feecb862d7319e7a09bdb13aef927968e45040fed80", size = 252132 }
wheels = [
    { url = "https://files.pythonhosted.org/packages/2d/00/d90b10b962b4277f5e64a78b6609968859ff86889f5b898c1a778c06ec00/lark-1.2.2-py3-none-any.whl", hash = "sha256:c2276486b02f0f1b90be155f2c8ba4a8e194d42775786db622faccd652d8e80c", size = 111036 },
]

[[package]]
name = "lsprotocol"
version = "2023.0.1"
source = { registry = "https://pypi.org/simple" }
dependencies = [
    { name = "attrs" },
    { name = "cattrs" },
]
sdist = { url = "https://files.pythonhosted.org/packages/9d/f6/6e80484ec078d0b50699ceb1833597b792a6c695f90c645fbaf54b947e6f/lsprotocol-2023.0.1.tar.gz", hash = "sha256:cc5c15130d2403c18b734304339e51242d3018a05c4f7d0f198ad6e0cd21861d", size = 69434 }
wheels = [
    { url = "https://files.pythonhosted.org/packages/8d/37/2351e48cb3309673492d3a8c59d407b75fb6630e560eb27ecd4da03adc9a/lsprotocol-2023.0.1-py3-none-any.whl", hash = "sha256:c75223c9e4af2f24272b14c6375787438279369236cd568f596d4951052a60f2", size = 70826 },
]

[[package]]
name = "mako"
version = "1.3.9"
source = { registry = "https://pypi.org/simple" }
dependencies = [
    { name = "markupsafe" },
]
sdist = { url = "https://files.pythonhosted.org/packages/62/4f/ddb1965901bc388958db9f0c991255b2c469349a741ae8c9cd8a562d70a6/mako-1.3.9.tar.gz", hash = "sha256:b5d65ff3462870feec922dbccf38f6efb44e5714d7b593a656be86663d8600ac", size = 392195 }
wheels = [
    { url = "https://files.pythonhosted.org/packages/cd/83/de0a49e7de540513f53ab5d2e105321dedeb08a8f5850f0208decf4390ec/Mako-1.3.9-py3-none-any.whl", hash = "sha256:95920acccb578427a9aa38e37a186b1e43156c87260d7ba18ca63aa4c7cbd3a1", size = 78456 },
]

[[package]]
name = "markdown-it-py"
version = "3.0.0"
source = { registry = "https://pypi.org/simple" }
dependencies = [
    { name = "mdurl" },
]
sdist = { url = "https://files.pythonhosted.org/packages/38/71/3b932df36c1a044d397a1f92d1cf91ee0a503d91e470cbd670aa66b07ed0/markdown-it-py-3.0.0.tar.gz", hash = "sha256:e3f60a94fa066dc52ec76661e37c851cb232d92f9886b15cb560aaada2df8feb", size = 74596 }
wheels = [
    { url = "https://files.pythonhosted.org/packages/42/d7/1ec15b46af6af88f19b8e5ffea08fa375d433c998b8a7639e76935c14f1f/markdown_it_py-3.0.0-py3-none-any.whl", hash = "sha256:355216845c60bd96232cd8d8c40e8f9765cc86f46880e43a8fd22dc1a1a8cab1", size = 87528 },
]

[[package]]
name = "markupsafe"
version = "3.0.2"
source = { registry = "https://pypi.org/simple" }
sdist = { url = "https://files.pythonhosted.org/packages/b2/97/5d42485e71dfc078108a86d6de8fa46db44a1a9295e89c5d6d4a06e23a62/markupsafe-3.0.2.tar.gz", hash = "sha256:ee55d3edf80167e48ea11a923c7386f4669df67d7994554387f84e7d8b0a2bf0", size = 20537 }
wheels = [
    { url = "https://files.pythonhosted.org/packages/04/90/d08277ce111dd22f77149fd1a5d4653eeb3b3eaacbdfcbae5afb2600eebd/MarkupSafe-3.0.2-cp310-cp310-macosx_10_9_universal2.whl", hash = "sha256:7e94c425039cde14257288fd61dcfb01963e658efbc0ff54f5306b06054700f8", size = 14357 },
    { url = "https://files.pythonhosted.org/packages/04/e1/6e2194baeae0bca1fae6629dc0cbbb968d4d941469cbab11a3872edff374/MarkupSafe-3.0.2-cp310-cp310-macosx_11_0_arm64.whl", hash = "sha256:9e2d922824181480953426608b81967de705c3cef4d1af983af849d7bd619158", size = 12393 },
    { url = "https://files.pythonhosted.org/packages/1d/69/35fa85a8ece0a437493dc61ce0bb6d459dcba482c34197e3efc829aa357f/MarkupSafe-3.0.2-cp310-cp310-manylinux_2_17_aarch64.manylinux2014_aarch64.whl", hash = "sha256:38a9ef736c01fccdd6600705b09dc574584b89bea478200c5fbf112a6b0d5579", size = 21732 },
    { url = "https://files.pythonhosted.org/packages/22/35/137da042dfb4720b638d2937c38a9c2df83fe32d20e8c8f3185dbfef05f7/MarkupSafe-3.0.2-cp310-cp310-manylinux_2_17_x86_64.manylinux2014_x86_64.whl", hash = "sha256:bbcb445fa71794da8f178f0f6d66789a28d7319071af7a496d4d507ed566270d", size = 20866 },
    { url = "https://files.pythonhosted.org/packages/29/28/6d029a903727a1b62edb51863232152fd335d602def598dade38996887f0/MarkupSafe-3.0.2-cp310-cp310-manylinux_2_5_i686.manylinux1_i686.manylinux_2_17_i686.manylinux2014_i686.whl", hash = "sha256:57cb5a3cf367aeb1d316576250f65edec5bb3be939e9247ae594b4bcbc317dfb", size = 20964 },
    { url = "https://files.pythonhosted.org/packages/cc/cd/07438f95f83e8bc028279909d9c9bd39e24149b0d60053a97b2bc4f8aa51/MarkupSafe-3.0.2-cp310-cp310-musllinux_1_2_aarch64.whl", hash = "sha256:3809ede931876f5b2ec92eef964286840ed3540dadf803dd570c3b7e13141a3b", size = 21977 },
    { url = "https://files.pythonhosted.org/packages/29/01/84b57395b4cc062f9c4c55ce0df7d3108ca32397299d9df00fedd9117d3d/MarkupSafe-3.0.2-cp310-cp310-musllinux_1_2_i686.whl", hash = "sha256:e07c3764494e3776c602c1e78e298937c3315ccc9043ead7e685b7f2b8d47b3c", size = 21366 },
    { url = "https://files.pythonhosted.org/packages/bd/6e/61ebf08d8940553afff20d1fb1ba7294b6f8d279df9fd0c0db911b4bbcfd/MarkupSafe-3.0.2-cp310-cp310-musllinux_1_2_x86_64.whl", hash = "sha256:b424c77b206d63d500bcb69fa55ed8d0e6a3774056bdc4839fc9298a7edca171", size = 21091 },
    { url = "https://files.pythonhosted.org/packages/11/23/ffbf53694e8c94ebd1e7e491de185124277964344733c45481f32ede2499/MarkupSafe-3.0.2-cp310-cp310-win32.whl", hash = "sha256:fcabf5ff6eea076f859677f5f0b6b5c1a51e70a376b0579e0eadef8db48c6b50", size = 15065 },
    { url = "https://files.pythonhosted.org/packages/44/06/e7175d06dd6e9172d4a69a72592cb3f7a996a9c396eee29082826449bbc3/MarkupSafe-3.0.2-cp310-cp310-win_amd64.whl", hash = "sha256:6af100e168aa82a50e186c82875a5893c5597a0c1ccdb0d8b40240b1f28b969a", size = 15514 },
    { url = "https://files.pythonhosted.org/packages/6b/28/bbf83e3f76936960b850435576dd5e67034e200469571be53f69174a2dfd/MarkupSafe-3.0.2-cp311-cp311-macosx_10_9_universal2.whl", hash = "sha256:9025b4018f3a1314059769c7bf15441064b2207cb3f065e6ea1e7359cb46db9d", size = 14353 },
    { url = "https://files.pythonhosted.org/packages/6c/30/316d194b093cde57d448a4c3209f22e3046c5bb2fb0820b118292b334be7/MarkupSafe-3.0.2-cp311-cp311-macosx_11_0_arm64.whl", hash = "sha256:93335ca3812df2f366e80509ae119189886b0f3c2b81325d39efdb84a1e2ae93", size = 12392 },
    { url = "https://files.pythonhosted.org/packages/f2/96/9cdafba8445d3a53cae530aaf83c38ec64c4d5427d975c974084af5bc5d2/MarkupSafe-3.0.2-cp311-cp311-manylinux_2_17_aarch64.manylinux2014_aarch64.whl", hash = "sha256:2cb8438c3cbb25e220c2ab33bb226559e7afb3baec11c4f218ffa7308603c832", size = 23984 },
    { url = "https://files.pythonhosted.org/packages/f1/a4/aefb044a2cd8d7334c8a47d3fb2c9f328ac48cb349468cc31c20b539305f/MarkupSafe-3.0.2-cp311-cp311-manylinux_2_17_x86_64.manylinux2014_x86_64.whl", hash = "sha256:a123e330ef0853c6e822384873bef7507557d8e4a082961e1defa947aa59ba84", size = 23120 },
    { url = "https://files.pythonhosted.org/packages/8d/21/5e4851379f88f3fad1de30361db501300d4f07bcad047d3cb0449fc51f8c/MarkupSafe-3.0.2-cp311-cp311-manylinux_2_5_i686.manylinux1_i686.manylinux_2_17_i686.manylinux2014_i686.whl", hash = "sha256:1e084f686b92e5b83186b07e8a17fc09e38fff551f3602b249881fec658d3eca", size = 23032 },
    { url = "https://files.pythonhosted.org/packages/00/7b/e92c64e079b2d0d7ddf69899c98842f3f9a60a1ae72657c89ce2655c999d/MarkupSafe-3.0.2-cp311-cp311-musllinux_1_2_aarch64.whl", hash = "sha256:d8213e09c917a951de9d09ecee036d5c7d36cb6cb7dbaece4c71a60d79fb9798", size = 24057 },
    { url = "https://files.pythonhosted.org/packages/f9/ac/46f960ca323037caa0a10662ef97d0a4728e890334fc156b9f9e52bcc4ca/MarkupSafe-3.0.2-cp311-cp311-musllinux_1_2_i686.whl", hash = "sha256:5b02fb34468b6aaa40dfc198d813a641e3a63b98c2b05a16b9f80b7ec314185e", size = 23359 },
    { url = "https://files.pythonhosted.org/packages/69/84/83439e16197337b8b14b6a5b9c2105fff81d42c2a7c5b58ac7b62ee2c3b1/MarkupSafe-3.0.2-cp311-cp311-musllinux_1_2_x86_64.whl", hash = "sha256:0bff5e0ae4ef2e1ae4fdf2dfd5b76c75e5c2fa4132d05fc1b0dabcd20c7e28c4", size = 23306 },
    { url = "https://files.pythonhosted.org/packages/9a/34/a15aa69f01e2181ed8d2b685c0d2f6655d5cca2c4db0ddea775e631918cd/MarkupSafe-3.0.2-cp311-cp311-win32.whl", hash = "sha256:6c89876f41da747c8d3677a2b540fb32ef5715f97b66eeb0c6b66f5e3ef6f59d", size = 15094 },
    { url = "https://files.pythonhosted.org/packages/da/b8/3a3bd761922d416f3dc5d00bfbed11f66b1ab89a0c2b6e887240a30b0f6b/MarkupSafe-3.0.2-cp311-cp311-win_amd64.whl", hash = "sha256:70a87b411535ccad5ef2f1df5136506a10775d267e197e4cf531ced10537bd6b", size = 15521 },
]

[[package]]
name = "matplotlib"
version = "3.10.0"
source = { registry = "https://pypi.org/simple" }
dependencies = [
    { name = "contourpy" },
    { name = "cycler" },
    { name = "fonttools" },
    { name = "kiwisolver" },
    { name = "numpy", version = "1.26.4", source = { registry = "https://pypi.org/simple" }, marker = "extra == 'extra-5-gt4py-all' or extra == 'extra-5-gt4py-dace' or (extra == 'extra-5-gt4py-cuda11' and extra == 'extra-5-gt4py-jax-cuda12') or (extra == 'extra-5-gt4py-cuda11' and extra == 'extra-5-gt4py-rocm4-3') or (extra == 'extra-5-gt4py-cuda11' and extra == 'extra-5-gt4py-rocm5-0') or (extra == 'extra-5-gt4py-jax-cuda12' and extra == 'extra-5-gt4py-rocm4-3') or (extra == 'extra-5-gt4py-jax-cuda12' and extra == 'extra-5-gt4py-rocm5-0') or (extra == 'extra-5-gt4py-rocm4-3' and extra == 'extra-5-gt4py-rocm5-0')" },
    { name = "numpy", version = "2.2.2", source = { registry = "https://pypi.org/simple" }, marker = "(extra == 'extra-5-gt4py-all' and extra == 'extra-5-gt4py-dace-next') or (extra == 'extra-5-gt4py-dace' and extra == 'extra-5-gt4py-dace-next') or (extra != 'extra-5-gt4py-all' and extra != 'extra-5-gt4py-dace') or (extra == 'extra-5-gt4py-all' and extra == 'extra-5-gt4py-cuda11' and extra == 'extra-5-gt4py-jax-cuda12') or (extra == 'extra-5-gt4py-all' and extra == 'extra-5-gt4py-cuda11' and extra == 'extra-5-gt4py-rocm4-3') or (extra == 'extra-5-gt4py-all' and extra == 'extra-5-gt4py-cuda11' and extra == 'extra-5-gt4py-rocm5-0') or (extra == 'extra-5-gt4py-all' and extra == 'extra-5-gt4py-jax-cuda12' and extra == 'extra-5-gt4py-rocm4-3') or (extra == 'extra-5-gt4py-all' and extra == 'extra-5-gt4py-jax-cuda12' and extra == 'extra-5-gt4py-rocm5-0') or (extra == 'extra-5-gt4py-all' and extra == 'extra-5-gt4py-rocm4-3' and extra == 'extra-5-gt4py-rocm5-0') or (extra == 'extra-5-gt4py-cuda11' and extra == 'extra-5-gt4py-dace' and extra == 'extra-5-gt4py-jax-cuda12') or (extra == 'extra-5-gt4py-cuda11' and extra == 'extra-5-gt4py-dace' and extra == 'extra-5-gt4py-rocm4-3') or (extra == 'extra-5-gt4py-cuda11' and extra == 'extra-5-gt4py-dace' and extra == 'extra-5-gt4py-rocm5-0') or (extra == 'extra-5-gt4py-dace' and extra == 'extra-5-gt4py-jax-cuda12' and extra == 'extra-5-gt4py-rocm4-3') or (extra == 'extra-5-gt4py-dace' and extra == 'extra-5-gt4py-jax-cuda12' and extra == 'extra-5-gt4py-rocm5-0') or (extra == 'extra-5-gt4py-dace' and extra == 'extra-5-gt4py-rocm4-3' and extra == 'extra-5-gt4py-rocm5-0')" },
    { name = "packaging" },
    { name = "pillow" },
    { name = "pyparsing" },
    { name = "python-dateutil" },
]
sdist = { url = "https://files.pythonhosted.org/packages/68/dd/fa2e1a45fce2d09f4aea3cee169760e672c8262325aa5796c49d543dc7e6/matplotlib-3.10.0.tar.gz", hash = "sha256:b886d02a581b96704c9d1ffe55709e49b4d2d52709ccebc4be42db856e511278", size = 36686418 }
wheels = [
    { url = "https://files.pythonhosted.org/packages/09/ec/3cdff7b5239adaaacefcc4f77c316dfbbdf853c4ed2beec467e0fec31b9f/matplotlib-3.10.0-cp310-cp310-macosx_10_12_x86_64.whl", hash = "sha256:2c5829a5a1dd5a71f0e31e6e8bb449bc0ee9dbfb05ad28fc0c6b55101b3a4be6", size = 8160551 },
    { url = "https://files.pythonhosted.org/packages/41/f2/b518f2c7f29895c9b167bf79f8529c63383ae94eaf49a247a4528e9a148d/matplotlib-3.10.0-cp310-cp310-macosx_11_0_arm64.whl", hash = "sha256:a2a43cbefe22d653ab34bb55d42384ed30f611bcbdea1f8d7f431011a2e1c62e", size = 8034853 },
    { url = "https://files.pythonhosted.org/packages/ed/8d/45754b4affdb8f0d1a44e4e2bcd932cdf35b256b60d5eda9f455bb293ed0/matplotlib-3.10.0-cp310-cp310-manylinux_2_17_aarch64.manylinux2014_aarch64.whl", hash = "sha256:607b16c8a73943df110f99ee2e940b8a1cbf9714b65307c040d422558397dac5", size = 8446724 },
    { url = "https://files.pythonhosted.org/packages/09/5a/a113495110ae3e3395c72d82d7bc4802902e46dc797f6b041e572f195c56/matplotlib-3.10.0-cp310-cp310-manylinux_2_17_x86_64.manylinux2014_x86_64.whl", hash = "sha256:01d2b19f13aeec2e759414d3bfe19ddfb16b13a1250add08d46d5ff6f9be83c6", size = 8583905 },
    { url = "https://files.pythonhosted.org/packages/12/b1/8b1655b4c9ed4600c817c419f7eaaf70082630efd7556a5b2e77a8a3cdaf/matplotlib-3.10.0-cp310-cp310-musllinux_1_2_x86_64.whl", hash = "sha256:5e6c6461e1fc63df30bf6f80f0b93f5b6784299f721bc28530477acd51bfc3d1", size = 9395223 },
    { url = "https://files.pythonhosted.org/packages/5a/85/b9a54d64585a6b8737a78a61897450403c30f39e0bd3214270bb0b96f002/matplotlib-3.10.0-cp310-cp310-win_amd64.whl", hash = "sha256:994c07b9d9fe8d25951e3202a68c17900679274dadfc1248738dcfa1bd40d7f3", size = 8025355 },
    { url = "https://files.pythonhosted.org/packages/0c/f1/e37f6c84d252867d7ddc418fff70fc661cfd363179263b08e52e8b748e30/matplotlib-3.10.0-cp311-cp311-macosx_10_12_x86_64.whl", hash = "sha256:fd44fc75522f58612ec4a33958a7e5552562b7705b42ef1b4f8c0818e304a363", size = 8171677 },
    { url = "https://files.pythonhosted.org/packages/c7/8b/92e9da1f28310a1f6572b5c55097b0c0ceb5e27486d85fb73b54f5a9b939/matplotlib-3.10.0-cp311-cp311-macosx_11_0_arm64.whl", hash = "sha256:c58a9622d5dbeb668f407f35f4e6bfac34bb9ecdcc81680c04d0258169747997", size = 8044945 },
    { url = "https://files.pythonhosted.org/packages/c5/cb/49e83f0fd066937a5bd3bc5c5d63093703f3637b2824df8d856e0558beef/matplotlib-3.10.0-cp311-cp311-manylinux_2_17_aarch64.manylinux2014_aarch64.whl", hash = "sha256:845d96568ec873be63f25fa80e9e7fae4be854a66a7e2f0c8ccc99e94a8bd4ef", size = 8458269 },
    { url = "https://files.pythonhosted.org/packages/b2/7d/2d873209536b9ee17340754118a2a17988bc18981b5b56e6715ee07373ac/matplotlib-3.10.0-cp311-cp311-manylinux_2_17_x86_64.manylinux2014_x86_64.whl", hash = "sha256:5439f4c5a3e2e8eab18e2f8c3ef929772fd5641876db71f08127eed95ab64683", size = 8599369 },
    { url = "https://files.pythonhosted.org/packages/b8/03/57d6cbbe85c61fe4cbb7c94b54dce443d68c21961830833a1f34d056e5ea/matplotlib-3.10.0-cp311-cp311-musllinux_1_2_x86_64.whl", hash = "sha256:4673ff67a36152c48ddeaf1135e74ce0d4bce1bbf836ae40ed39c29edf7e2765", size = 9405992 },
    { url = "https://files.pythonhosted.org/packages/14/cf/e382598f98be11bf51dd0bc60eca44a517f6793e3dc8b9d53634a144620c/matplotlib-3.10.0-cp311-cp311-win_amd64.whl", hash = "sha256:7e8632baebb058555ac0cde75db885c61f1212e47723d63921879806b40bec6a", size = 8034580 },
    { url = "https://files.pythonhosted.org/packages/32/5f/29def7ce4e815ab939b56280976ee35afffb3bbdb43f332caee74cb8c951/matplotlib-3.10.0-pp310-pypy310_pp73-macosx_10_15_x86_64.whl", hash = "sha256:81713dd0d103b379de4516b861d964b1d789a144103277769238c732229d7f03", size = 8155500 },
    { url = "https://files.pythonhosted.org/packages/de/6d/d570383c9f7ca799d0a54161446f9ce7b17d6c50f2994b653514bcaa108f/matplotlib-3.10.0-pp310-pypy310_pp73-macosx_11_0_arm64.whl", hash = "sha256:359f87baedb1f836ce307f0e850d12bb5f1936f70d035561f90d41d305fdacea", size = 8032398 },
    { url = "https://files.pythonhosted.org/packages/c9/b4/680aa700d99b48e8c4393fa08e9ab8c49c0555ee6f4c9c0a5e8ea8dfde5d/matplotlib-3.10.0-pp310-pypy310_pp73-manylinux_2_17_x86_64.manylinux2014_x86_64.whl", hash = "sha256:ae80dc3a4add4665cf2faa90138384a7ffe2a4e37c58d83e115b54287c4f06ef", size = 8587361 },
]

[[package]]
name = "matplotlib-inline"
version = "0.1.7"
source = { registry = "https://pypi.org/simple" }
dependencies = [
    { name = "traitlets" },
]
sdist = { url = "https://files.pythonhosted.org/packages/99/5b/a36a337438a14116b16480db471ad061c36c3694df7c2084a0da7ba538b7/matplotlib_inline-0.1.7.tar.gz", hash = "sha256:8423b23ec666be3d16e16b60bdd8ac4e86e840ebd1dd11a30b9f117f2fa0ab90", size = 8159 }
wheels = [
    { url = "https://files.pythonhosted.org/packages/8f/8e/9ad090d3553c280a8060fbf6e24dc1c0c29704ee7d1c372f0c174aa59285/matplotlib_inline-0.1.7-py3-none-any.whl", hash = "sha256:df192d39a4ff8f21b1895d72e6a13f5fcc5099f00fa84384e0ea28c2cc0653ca", size = 9899 },
]

[[package]]
name = "mdit-py-plugins"
version = "0.4.2"
source = { registry = "https://pypi.org/simple" }
dependencies = [
    { name = "markdown-it-py" },
]
sdist = { url = "https://files.pythonhosted.org/packages/19/03/a2ecab526543b152300717cf232bb4bb8605b6edb946c845016fa9c9c9fd/mdit_py_plugins-0.4.2.tar.gz", hash = "sha256:5f2cd1fdb606ddf152d37ec30e46101a60512bc0e5fa1a7002c36647b09e26b5", size = 43542 }
wheels = [
    { url = "https://files.pythonhosted.org/packages/a7/f7/7782a043553ee469c1ff49cfa1cdace2d6bf99a1f333cf38676b3ddf30da/mdit_py_plugins-0.4.2-py3-none-any.whl", hash = "sha256:0c673c3f889399a33b95e88d2f0d111b4447bdfea7f237dab2d488f459835636", size = 55316 },
]

[[package]]
name = "mdurl"
version = "0.1.2"
source = { registry = "https://pypi.org/simple" }
sdist = { url = "https://files.pythonhosted.org/packages/d6/54/cfe61301667036ec958cb99bd3efefba235e65cdeb9c84d24a8293ba1d90/mdurl-0.1.2.tar.gz", hash = "sha256:bb413d29f5eea38f31dd4754dd7377d4465116fb207585f97bf925588687c1ba", size = 8729 }
wheels = [
    { url = "https://files.pythonhosted.org/packages/b3/38/89ba8ad64ae25be8de66a6d463314cf1eb366222074cfda9ee839c56a4b4/mdurl-0.1.2-py3-none-any.whl", hash = "sha256:84008a41e51615a49fc9966191ff91509e3c40b939176e643fd50a5c2196b8f8", size = 9979 },
]

[[package]]
name = "ml-dtypes"
version = "0.5.1"
source = { registry = "https://pypi.org/simple" }
dependencies = [
    { name = "numpy", version = "1.26.4", source = { registry = "https://pypi.org/simple" }, marker = "extra == 'extra-5-gt4py-all' or extra == 'extra-5-gt4py-dace' or (extra == 'extra-5-gt4py-cuda11' and extra == 'extra-5-gt4py-jax-cuda12') or (extra == 'extra-5-gt4py-cuda11' and extra == 'extra-5-gt4py-rocm4-3') or (extra == 'extra-5-gt4py-cuda11' and extra == 'extra-5-gt4py-rocm5-0') or (extra == 'extra-5-gt4py-jax-cuda12' and extra == 'extra-5-gt4py-rocm4-3') or (extra == 'extra-5-gt4py-jax-cuda12' and extra == 'extra-5-gt4py-rocm5-0') or (extra == 'extra-5-gt4py-rocm4-3' and extra == 'extra-5-gt4py-rocm5-0')" },
    { name = "numpy", version = "2.2.2", source = { registry = "https://pypi.org/simple" }, marker = "(extra == 'extra-5-gt4py-all' and extra == 'extra-5-gt4py-dace-next') or (extra == 'extra-5-gt4py-dace' and extra == 'extra-5-gt4py-dace-next') or (extra != 'extra-5-gt4py-all' and extra != 'extra-5-gt4py-dace') or (extra == 'extra-5-gt4py-all' and extra == 'extra-5-gt4py-cuda11' and extra == 'extra-5-gt4py-jax-cuda12') or (extra == 'extra-5-gt4py-all' and extra == 'extra-5-gt4py-cuda11' and extra == 'extra-5-gt4py-rocm4-3') or (extra == 'extra-5-gt4py-all' and extra == 'extra-5-gt4py-cuda11' and extra == 'extra-5-gt4py-rocm5-0') or (extra == 'extra-5-gt4py-all' and extra == 'extra-5-gt4py-jax-cuda12' and extra == 'extra-5-gt4py-rocm4-3') or (extra == 'extra-5-gt4py-all' and extra == 'extra-5-gt4py-jax-cuda12' and extra == 'extra-5-gt4py-rocm5-0') or (extra == 'extra-5-gt4py-all' and extra == 'extra-5-gt4py-rocm4-3' and extra == 'extra-5-gt4py-rocm5-0') or (extra == 'extra-5-gt4py-cuda11' and extra == 'extra-5-gt4py-dace' and extra == 'extra-5-gt4py-jax-cuda12') or (extra == 'extra-5-gt4py-cuda11' and extra == 'extra-5-gt4py-dace' and extra == 'extra-5-gt4py-rocm4-3') or (extra == 'extra-5-gt4py-cuda11' and extra == 'extra-5-gt4py-dace' and extra == 'extra-5-gt4py-rocm5-0') or (extra == 'extra-5-gt4py-dace' and extra == 'extra-5-gt4py-jax-cuda12' and extra == 'extra-5-gt4py-rocm4-3') or (extra == 'extra-5-gt4py-dace' and extra == 'extra-5-gt4py-jax-cuda12' and extra == 'extra-5-gt4py-rocm5-0') or (extra == 'extra-5-gt4py-dace' and extra == 'extra-5-gt4py-rocm4-3' and extra == 'extra-5-gt4py-rocm5-0')" },
]
sdist = { url = "https://files.pythonhosted.org/packages/32/49/6e67c334872d2c114df3020e579f3718c333198f8312290e09ec0216703a/ml_dtypes-0.5.1.tar.gz", hash = "sha256:ac5b58559bb84a95848ed6984eb8013249f90b6bab62aa5acbad876e256002c9", size = 698772 }
wheels = [
    { url = "https://files.pythonhosted.org/packages/f4/88/11ebdbc75445eeb5b6869b708a0d787d1ed812ff86c2170bbfb95febdce1/ml_dtypes-0.5.1-cp310-cp310-macosx_10_9_universal2.whl", hash = "sha256:bd73f51957949069573ff783563486339a9285d72e2f36c18e0c1aa9ca7eb190", size = 671450 },
    { url = "https://files.pythonhosted.org/packages/a4/a4/9321cae435d6140f9b0e7af8334456a854b60e3a9c6101280a16e3594965/ml_dtypes-0.5.1-cp310-cp310-manylinux_2_17_aarch64.manylinux2014_aarch64.whl", hash = "sha256:810512e2eccdfc3b41eefa3a27402371a3411453a1efc7e9c000318196140fed", size = 4621075 },
    { url = "https://files.pythonhosted.org/packages/16/d8/4502e12c6a10d42e13a552e8d97f20198e3cf82a0d1411ad50be56a5077c/ml_dtypes-0.5.1-cp310-cp310-manylinux_2_17_x86_64.manylinux2014_x86_64.whl", hash = "sha256:141b2ea2f20bb10802ddca55d91fe21231ef49715cfc971998e8f2a9838f3dbe", size = 4738414 },
    { url = "https://files.pythonhosted.org/packages/6b/7e/bc54ae885e4d702e60a4bf50aa9066ff35e9c66b5213d11091f6bffb3036/ml_dtypes-0.5.1-cp310-cp310-win_amd64.whl", hash = "sha256:26ebcc69d7b779c8f129393e99732961b5cc33fcff84090451f448c89b0e01b4", size = 209718 },
    { url = "https://files.pythonhosted.org/packages/c9/fd/691335926126bb9beeb030b61a28f462773dcf16b8e8a2253b599013a303/ml_dtypes-0.5.1-cp311-cp311-macosx_10_9_universal2.whl", hash = "sha256:023ce2f502efd4d6c1e0472cc58ce3640d051d40e71e27386bed33901e201327", size = 671448 },
    { url = "https://files.pythonhosted.org/packages/ff/a6/63832d91f2feb250d865d069ba1a5d0c686b1f308d1c74ce9764472c5e22/ml_dtypes-0.5.1-cp311-cp311-manylinux_2_17_aarch64.manylinux2014_aarch64.whl", hash = "sha256:7000b6e4d8ef07542c05044ec5d8bbae1df083b3f56822c3da63993a113e716f", size = 4625792 },
    { url = "https://files.pythonhosted.org/packages/cc/2a/5421fd3dbe6eef9b844cc9d05f568b9fb568503a2e51cb1eb4443d9fc56b/ml_dtypes-0.5.1-cp311-cp311-manylinux_2_17_x86_64.manylinux2014_x86_64.whl", hash = "sha256:c09526488c3a9e8b7a23a388d4974b670a9a3dd40c5c8a61db5593ce9b725bab", size = 4743893 },
    { url = "https://files.pythonhosted.org/packages/60/30/d3f0fc9499a22801219679a7f3f8d59f1429943c6261f445fb4bfce20718/ml_dtypes-0.5.1-cp311-cp311-win_amd64.whl", hash = "sha256:15ad0f3b0323ce96c24637a88a6f44f6713c64032f27277b069f285c3cf66478", size = 209712 },
]

[[package]]
name = "more-itertools"
version = "10.6.0"
source = { registry = "https://pypi.org/simple" }
sdist = { url = "https://files.pythonhosted.org/packages/88/3b/7fa1fe835e2e93fd6d7b52b2f95ae810cf5ba133e1845f726f5a992d62c2/more-itertools-10.6.0.tar.gz", hash = "sha256:2cd7fad1009c31cc9fb6a035108509e6547547a7a738374f10bd49a09eb3ee3b", size = 125009 }
wheels = [
    { url = "https://files.pythonhosted.org/packages/23/62/0fe302c6d1be1c777cab0616e6302478251dfbf9055ad426f5d0def75c89/more_itertools-10.6.0-py3-none-any.whl", hash = "sha256:6eb054cb4b6db1473f6e15fcc676a08e4732548acd47c708f0e179c2c7c01e89", size = 63038 },
]

[[package]]
name = "mpmath"
version = "1.3.0"
source = { registry = "https://pypi.org/simple" }
sdist = { url = "https://files.pythonhosted.org/packages/e0/47/dd32fa426cc72114383ac549964eecb20ecfd886d1e5ccf5340b55b02f57/mpmath-1.3.0.tar.gz", hash = "sha256:7a28eb2a9774d00c7bc92411c19a89209d5da7c4c9a9e227be8330a23a25b91f", size = 508106 }
wheels = [
    { url = "https://files.pythonhosted.org/packages/43/e3/7d92a15f894aa0c9c4b49b8ee9ac9850d6e63b03c9c32c0367a13ae62209/mpmath-1.3.0-py3-none-any.whl", hash = "sha256:a0b2b9fe80bbcd81a6647ff13108738cfb482d481d826cc0e02f5b35e5c88d2c", size = 536198 },
]

[[package]]
name = "msgpack"
version = "1.1.0"
source = { registry = "https://pypi.org/simple" }
sdist = { url = "https://files.pythonhosted.org/packages/cb/d0/7555686ae7ff5731205df1012ede15dd9d927f6227ea151e901c7406af4f/msgpack-1.1.0.tar.gz", hash = "sha256:dd432ccc2c72b914e4cb77afce64aab761c1137cc698be3984eee260bcb2896e", size = 167260 }
wheels = [
    { url = "https://files.pythonhosted.org/packages/4b/f9/a892a6038c861fa849b11a2bb0502c07bc698ab6ea53359e5771397d883b/msgpack-1.1.0-cp310-cp310-macosx_10_9_universal2.whl", hash = "sha256:7ad442d527a7e358a469faf43fda45aaf4ac3249c8310a82f0ccff9164e5dccd", size = 150428 },
    { url = "https://files.pythonhosted.org/packages/df/7a/d174cc6a3b6bb85556e6a046d3193294a92f9a8e583cdbd46dc8a1d7e7f4/msgpack-1.1.0-cp310-cp310-macosx_10_9_x86_64.whl", hash = "sha256:74bed8f63f8f14d75eec75cf3d04ad581da6b914001b474a5d3cd3372c8cc27d", size = 84131 },
    { url = "https://files.pythonhosted.org/packages/08/52/bf4fbf72f897a23a56b822997a72c16de07d8d56d7bf273242f884055682/msgpack-1.1.0-cp310-cp310-macosx_11_0_arm64.whl", hash = "sha256:914571a2a5b4e7606997e169f64ce53a8b1e06f2cf2c3a7273aa106236d43dd5", size = 81215 },
    { url = "https://files.pythonhosted.org/packages/02/95/dc0044b439b518236aaf012da4677c1b8183ce388411ad1b1e63c32d8979/msgpack-1.1.0-cp310-cp310-manylinux_2_17_aarch64.manylinux2014_aarch64.whl", hash = "sha256:c921af52214dcbb75e6bdf6a661b23c3e6417f00c603dd2070bccb5c3ef499f5", size = 371229 },
    { url = "https://files.pythonhosted.org/packages/ff/75/09081792db60470bef19d9c2be89f024d366b1e1973c197bb59e6aabc647/msgpack-1.1.0-cp310-cp310-manylinux_2_17_x86_64.manylinux2014_x86_64.whl", hash = "sha256:d8ce0b22b890be5d252de90d0e0d119f363012027cf256185fc3d474c44b1b9e", size = 378034 },
    { url = "https://files.pythonhosted.org/packages/32/d3/c152e0c55fead87dd948d4b29879b0f14feeeec92ef1fd2ec21b107c3f49/msgpack-1.1.0-cp310-cp310-manylinux_2_5_i686.manylinux1_i686.manylinux_2_17_i686.manylinux2014_i686.whl", hash = "sha256:73322a6cc57fcee3c0c57c4463d828e9428275fb85a27aa2aa1a92fdc42afd7b", size = 363070 },
    { url = "https://files.pythonhosted.org/packages/d9/2c/82e73506dd55f9e43ac8aa007c9dd088c6f0de2aa19e8f7330e6a65879fc/msgpack-1.1.0-cp310-cp310-musllinux_1_2_aarch64.whl", hash = "sha256:e1f3c3d21f7cf67bcf2da8e494d30a75e4cf60041d98b3f79875afb5b96f3a3f", size = 359863 },
    { url = "https://files.pythonhosted.org/packages/cb/a0/3d093b248837094220e1edc9ec4337de3443b1cfeeb6e0896af8ccc4cc7a/msgpack-1.1.0-cp310-cp310-musllinux_1_2_i686.whl", hash = "sha256:64fc9068d701233effd61b19efb1485587560b66fe57b3e50d29c5d78e7fef68", size = 368166 },
    { url = "https://files.pythonhosted.org/packages/e4/13/7646f14f06838b406cf5a6ddbb7e8dc78b4996d891ab3b93c33d1ccc8678/msgpack-1.1.0-cp310-cp310-musllinux_1_2_x86_64.whl", hash = "sha256:42f754515e0f683f9c79210a5d1cad631ec3d06cea5172214d2176a42e67e19b", size = 370105 },
    { url = "https://files.pythonhosted.org/packages/67/fa/dbbd2443e4578e165192dabbc6a22c0812cda2649261b1264ff515f19f15/msgpack-1.1.0-cp310-cp310-win32.whl", hash = "sha256:3df7e6b05571b3814361e8464f9304c42d2196808e0119f55d0d3e62cd5ea044", size = 68513 },
    { url = "https://files.pythonhosted.org/packages/24/ce/c2c8fbf0ded750cb63cbcbb61bc1f2dfd69e16dca30a8af8ba80ec182dcd/msgpack-1.1.0-cp310-cp310-win_amd64.whl", hash = "sha256:685ec345eefc757a7c8af44a3032734a739f8c45d1b0ac45efc5d8977aa4720f", size = 74687 },
    { url = "https://files.pythonhosted.org/packages/b7/5e/a4c7154ba65d93be91f2f1e55f90e76c5f91ccadc7efc4341e6f04c8647f/msgpack-1.1.0-cp311-cp311-macosx_10_9_universal2.whl", hash = "sha256:3d364a55082fb2a7416f6c63ae383fbd903adb5a6cf78c5b96cc6316dc1cedc7", size = 150803 },
    { url = "https://files.pythonhosted.org/packages/60/c2/687684164698f1d51c41778c838d854965dd284a4b9d3a44beba9265c931/msgpack-1.1.0-cp311-cp311-macosx_10_9_x86_64.whl", hash = "sha256:79ec007767b9b56860e0372085f8504db5d06bd6a327a335449508bbee9648fa", size = 84343 },
    { url = "https://files.pythonhosted.org/packages/42/ae/d3adea9bb4a1342763556078b5765e666f8fdf242e00f3f6657380920972/msgpack-1.1.0-cp311-cp311-macosx_11_0_arm64.whl", hash = "sha256:6ad622bf7756d5a497d5b6836e7fc3752e2dd6f4c648e24b1803f6048596f701", size = 81408 },
    { url = "https://files.pythonhosted.org/packages/dc/17/6313325a6ff40ce9c3207293aee3ba50104aed6c2c1559d20d09e5c1ff54/msgpack-1.1.0-cp311-cp311-manylinux_2_17_aarch64.manylinux2014_aarch64.whl", hash = "sha256:8e59bca908d9ca0de3dc8684f21ebf9a690fe47b6be93236eb40b99af28b6ea6", size = 396096 },
    { url = "https://files.pythonhosted.org/packages/a8/a1/ad7b84b91ab5a324e707f4c9761633e357820b011a01e34ce658c1dda7cc/msgpack-1.1.0-cp311-cp311-manylinux_2_17_x86_64.manylinux2014_x86_64.whl", hash = "sha256:5e1da8f11a3dd397f0a32c76165cf0c4eb95b31013a94f6ecc0b280c05c91b59", size = 403671 },
    { url = "https://files.pythonhosted.org/packages/bb/0b/fd5b7c0b308bbf1831df0ca04ec76fe2f5bf6319833646b0a4bd5e9dc76d/msgpack-1.1.0-cp311-cp311-manylinux_2_5_i686.manylinux1_i686.manylinux_2_17_i686.manylinux2014_i686.whl", hash = "sha256:452aff037287acb1d70a804ffd022b21fa2bb7c46bee884dbc864cc9024128a0", size = 387414 },
    { url = "https://files.pythonhosted.org/packages/f0/03/ff8233b7c6e9929a1f5da3c7860eccd847e2523ca2de0d8ef4878d354cfa/msgpack-1.1.0-cp311-cp311-musllinux_1_2_aarch64.whl", hash = "sha256:8da4bf6d54ceed70e8861f833f83ce0814a2b72102e890cbdfe4b34764cdd66e", size = 383759 },
    { url = "https://files.pythonhosted.org/packages/1f/1b/eb82e1fed5a16dddd9bc75f0854b6e2fe86c0259c4353666d7fab37d39f4/msgpack-1.1.0-cp311-cp311-musllinux_1_2_i686.whl", hash = "sha256:41c991beebf175faf352fb940bf2af9ad1fb77fd25f38d9142053914947cdbf6", size = 394405 },
    { url = "https://files.pythonhosted.org/packages/90/2e/962c6004e373d54ecf33d695fb1402f99b51832631e37c49273cc564ffc5/msgpack-1.1.0-cp311-cp311-musllinux_1_2_x86_64.whl", hash = "sha256:a52a1f3a5af7ba1c9ace055b659189f6c669cf3657095b50f9602af3a3ba0fe5", size = 396041 },
    { url = "https://files.pythonhosted.org/packages/f8/20/6e03342f629474414860c48aeffcc2f7f50ddaf351d95f20c3f1c67399a8/msgpack-1.1.0-cp311-cp311-win32.whl", hash = "sha256:58638690ebd0a06427c5fe1a227bb6b8b9fdc2bd07701bec13c2335c82131a88", size = 68538 },
    { url = "https://files.pythonhosted.org/packages/aa/c4/5a582fc9a87991a3e6f6800e9bb2f3c82972912235eb9539954f3e9997c7/msgpack-1.1.0-cp311-cp311-win_amd64.whl", hash = "sha256:fd2906780f25c8ed5d7b323379f6138524ba793428db5d0e9d226d3fa6aa1788", size = 74871 },
]

[[package]]
name = "mypy"
version = "1.14.1"
source = { registry = "https://pypi.org/simple" }
dependencies = [
    { name = "mypy-extensions" },
    { name = "tomli", marker = "python_full_version < '3.11' or (extra == 'extra-5-gt4py-all' and extra == 'extra-5-gt4py-dace-next') or (extra == 'extra-5-gt4py-cuda11' and extra == 'extra-5-gt4py-jax-cuda12') or (extra == 'extra-5-gt4py-cuda11' and extra == 'extra-5-gt4py-rocm4-3') or (extra == 'extra-5-gt4py-cuda11' and extra == 'extra-5-gt4py-rocm5-0') or (extra == 'extra-5-gt4py-dace' and extra == 'extra-5-gt4py-dace-next') or (extra == 'extra-5-gt4py-jax-cuda12' and extra == 'extra-5-gt4py-rocm4-3') or (extra == 'extra-5-gt4py-jax-cuda12' and extra == 'extra-5-gt4py-rocm5-0') or (extra == 'extra-5-gt4py-rocm4-3' and extra == 'extra-5-gt4py-rocm5-0')" },
    { name = "typing-extensions" },
]
sdist = { url = "https://files.pythonhosted.org/packages/b9/eb/2c92d8ea1e684440f54fa49ac5d9a5f19967b7b472a281f419e69a8d228e/mypy-1.14.1.tar.gz", hash = "sha256:7ec88144fe9b510e8475ec2f5f251992690fcf89ccb4500b214b4226abcd32d6", size = 3216051 }
wheels = [
    { url = "https://files.pythonhosted.org/packages/9b/7a/87ae2adb31d68402da6da1e5f30c07ea6063e9f09b5e7cfc9dfa44075e74/mypy-1.14.1-cp310-cp310-macosx_10_9_x86_64.whl", hash = "sha256:52686e37cf13d559f668aa398dd7ddf1f92c5d613e4f8cb262be2fb4fedb0fcb", size = 11211002 },
    { url = "https://files.pythonhosted.org/packages/e1/23/eada4c38608b444618a132be0d199b280049ded278b24cbb9d3fc59658e4/mypy-1.14.1-cp310-cp310-macosx_11_0_arm64.whl", hash = "sha256:1fb545ca340537d4b45d3eecdb3def05e913299ca72c290326be19b3804b39c0", size = 10358400 },
    { url = "https://files.pythonhosted.org/packages/43/c9/d6785c6f66241c62fd2992b05057f404237deaad1566545e9f144ced07f5/mypy-1.14.1-cp310-cp310-manylinux_2_17_aarch64.manylinux2014_aarch64.manylinux_2_28_aarch64.whl", hash = "sha256:90716d8b2d1f4cd503309788e51366f07c56635a3309b0f6a32547eaaa36a64d", size = 12095172 },
    { url = "https://files.pythonhosted.org/packages/c3/62/daa7e787770c83c52ce2aaf1a111eae5893de9e004743f51bfcad9e487ec/mypy-1.14.1-cp310-cp310-manylinux_2_17_x86_64.manylinux2014_x86_64.manylinux_2_28_x86_64.whl", hash = "sha256:2ae753f5c9fef278bcf12e1a564351764f2a6da579d4a81347e1d5a15819997b", size = 12828732 },
    { url = "https://files.pythonhosted.org/packages/1b/a2/5fb18318a3637f29f16f4e41340b795da14f4751ef4f51c99ff39ab62e52/mypy-1.14.1-cp310-cp310-musllinux_1_2_x86_64.whl", hash = "sha256:e0fe0f5feaafcb04505bcf439e991c6d8f1bf8b15f12b05feeed96e9e7bf1427", size = 13012197 },
    { url = "https://files.pythonhosted.org/packages/28/99/e153ce39105d164b5f02c06c35c7ba958aaff50a2babba7d080988b03fe7/mypy-1.14.1-cp310-cp310-win_amd64.whl", hash = "sha256:7d54bd85b925e501c555a3227f3ec0cfc54ee8b6930bd6141ec872d1c572f81f", size = 9780836 },
    { url = "https://files.pythonhosted.org/packages/da/11/a9422850fd506edbcdc7f6090682ecceaf1f87b9dd847f9df79942da8506/mypy-1.14.1-cp311-cp311-macosx_10_9_x86_64.whl", hash = "sha256:f995e511de847791c3b11ed90084a7a0aafdc074ab88c5a9711622fe4751138c", size = 11120432 },
    { url = "https://files.pythonhosted.org/packages/b6/9e/47e450fd39078d9c02d620545b2cb37993a8a8bdf7db3652ace2f80521ca/mypy-1.14.1-cp311-cp311-macosx_11_0_arm64.whl", hash = "sha256:d64169ec3b8461311f8ce2fd2eb5d33e2d0f2c7b49116259c51d0d96edee48d1", size = 10279515 },
    { url = "https://files.pythonhosted.org/packages/01/b5/6c8d33bd0f851a7692a8bfe4ee75eb82b6983a3cf39e5e32a5d2a723f0c1/mypy-1.14.1-cp311-cp311-manylinux_2_17_aarch64.manylinux2014_aarch64.manylinux_2_28_aarch64.whl", hash = "sha256:ba24549de7b89b6381b91fbc068d798192b1b5201987070319889e93038967a8", size = 12025791 },
    { url = "https://files.pythonhosted.org/packages/f0/4c/e10e2c46ea37cab5c471d0ddaaa9a434dc1d28650078ac1b56c2d7b9b2e4/mypy-1.14.1-cp311-cp311-manylinux_2_17_x86_64.manylinux2014_x86_64.manylinux_2_28_x86_64.whl", hash = "sha256:183cf0a45457d28ff9d758730cd0210419ac27d4d3f285beda038c9083363b1f", size = 12749203 },
    { url = "https://files.pythonhosted.org/packages/88/55/beacb0c69beab2153a0f57671ec07861d27d735a0faff135a494cd4f5020/mypy-1.14.1-cp311-cp311-musllinux_1_2_x86_64.whl", hash = "sha256:f2a0ecc86378f45347f586e4163d1769dd81c5a223d577fe351f26b179e148b1", size = 12885900 },
    { url = "https://files.pythonhosted.org/packages/a2/75/8c93ff7f315c4d086a2dfcde02f713004357d70a163eddb6c56a6a5eff40/mypy-1.14.1-cp311-cp311-win_amd64.whl", hash = "sha256:ad3301ebebec9e8ee7135d8e3109ca76c23752bac1e717bc84cd3836b4bf3eae", size = 9777869 },
    { url = "https://files.pythonhosted.org/packages/a0/b5/32dd67b69a16d088e533962e5044e51004176a9952419de0370cdaead0f8/mypy-1.14.1-py3-none-any.whl", hash = "sha256:b66a60cc4073aeb8ae00057f9c1f64d49e90f918fbcef9a977eb121da8b8f1d1", size = 2752905 },
]

[package.optional-dependencies]
faster-cache = [
    { name = "orjson" },
]

[[package]]
name = "mypy-extensions"
version = "1.0.0"
source = { registry = "https://pypi.org/simple" }
sdist = { url = "https://files.pythonhosted.org/packages/98/a4/1ab47638b92648243faf97a5aeb6ea83059cc3624972ab6b8d2316078d3f/mypy_extensions-1.0.0.tar.gz", hash = "sha256:75dbf8955dc00442a438fc4d0666508a9a97b6bd41aa2f0ffe9d2f2725af0782", size = 4433 }
wheels = [
    { url = "https://files.pythonhosted.org/packages/2a/e2/5d3f6ada4297caebe1a2add3b126fe800c96f56dbe5d1988a2cbe0b267aa/mypy_extensions-1.0.0-py3-none-any.whl", hash = "sha256:4392f6c0eb8a5668a69e23d168ffa70f0be9ccfd32b5cc2d26a34ae5b844552d", size = 4695 },
]

[[package]]
name = "myst-parser"
version = "4.0.0"
source = { registry = "https://pypi.org/simple" }
dependencies = [
    { name = "docutils" },
    { name = "jinja2" },
    { name = "markdown-it-py" },
    { name = "mdit-py-plugins" },
    { name = "pyyaml" },
    { name = "sphinx" },
]
sdist = { url = "https://files.pythonhosted.org/packages/85/55/6d1741a1780e5e65038b74bce6689da15f620261c490c3511eb4c12bac4b/myst_parser-4.0.0.tar.gz", hash = "sha256:851c9dfb44e36e56d15d05e72f02b80da21a9e0d07cba96baf5e2d476bb91531", size = 93858 }
wheels = [
    { url = "https://files.pythonhosted.org/packages/ca/b4/b036f8fdb667587bb37df29dc6644681dd78b7a2a6321a34684b79412b28/myst_parser-4.0.0-py3-none-any.whl", hash = "sha256:b9317997552424448c6096c2558872fdb6f81d3ecb3a40ce84a7518798f3f28d", size = 84563 },
]

[[package]]
name = "nanobind"
version = "2.5.0"
source = { registry = "https://pypi.org/simple" }
sdist = { url = "https://files.pythonhosted.org/packages/20/fa/8e5930837f9b08202c4e566cf529480b0c3266e88f39723388baf8c69700/nanobind-2.5.0.tar.gz", hash = "sha256:cc8412e94acffa20a369191382bcdbb6fbfb302e475e87cacff9516d51023a15", size = 962802 }
wheels = [
    { url = "https://files.pythonhosted.org/packages/8e/9e/dadc3831f40e22c1b3925f07894646ada7906ef5b48db5c5eb2b03ca9faa/nanobind-2.5.0-py3-none-any.whl", hash = "sha256:e1e5c816e5d10f0b252d82ba7f769f0f6679f5e043cf406aec3d9e184bf2a60d", size = 236912 },
]

[[package]]
name = "natsort"
version = "8.4.0"
source = { registry = "https://pypi.org/simple" }
sdist = { url = "https://files.pythonhosted.org/packages/e2/a9/a0c57aee75f77794adaf35322f8b6404cbd0f89ad45c87197a937764b7d0/natsort-8.4.0.tar.gz", hash = "sha256:45312c4a0e5507593da193dedd04abb1469253b601ecaf63445ad80f0a1ea581", size = 76575 }
wheels = [
    { url = "https://files.pythonhosted.org/packages/ef/82/7a9d0550484a62c6da82858ee9419f3dd1ccc9aa1c26a1e43da3ecd20b0d/natsort-8.4.0-py3-none-any.whl", hash = "sha256:4732914fb471f56b5cce04d7bae6f164a592c7712e1c85f9ef585e197299521c", size = 38268 },
]

[[package]]
name = "nbclient"
version = "0.10.2"
source = { registry = "https://pypi.org/simple" }
dependencies = [
    { name = "jupyter-client" },
    { name = "jupyter-core" },
    { name = "nbformat" },
    { name = "traitlets" },
]
sdist = { url = "https://files.pythonhosted.org/packages/87/66/7ffd18d58eae90d5721f9f39212327695b749e23ad44b3881744eaf4d9e8/nbclient-0.10.2.tar.gz", hash = "sha256:90b7fc6b810630db87a6d0c2250b1f0ab4cf4d3c27a299b0cde78a4ed3fd9193", size = 62424 }
wheels = [
    { url = "https://files.pythonhosted.org/packages/34/6d/e7fa07f03a4a7b221d94b4d586edb754a9b0dc3c9e2c93353e9fa4e0d117/nbclient-0.10.2-py3-none-any.whl", hash = "sha256:4ffee11e788b4a27fabeb7955547e4318a5298f34342a4bfd01f2e1faaeadc3d", size = 25434 },
]

[[package]]
name = "nbformat"
version = "5.10.4"
source = { registry = "https://pypi.org/simple" }
dependencies = [
    { name = "fastjsonschema" },
    { name = "jsonschema" },
    { name = "jupyter-core" },
    { name = "traitlets" },
]
sdist = { url = "https://files.pythonhosted.org/packages/6d/fd/91545e604bc3dad7dca9ed03284086039b294c6b3d75c0d2fa45f9e9caf3/nbformat-5.10.4.tar.gz", hash = "sha256:322168b14f937a5d11362988ecac2a4952d3d8e3a2cbeb2319584631226d5b3a", size = 142749 }
wheels = [
    { url = "https://files.pythonhosted.org/packages/a9/82/0340caa499416c78e5d8f5f05947ae4bc3cba53c9f038ab6e9ed964e22f1/nbformat-5.10.4-py3-none-any.whl", hash = "sha256:3b48d6c8fbca4b299bf3982ea7db1af21580e4fec269ad087b9e81588891200b", size = 78454 },
]

[[package]]
name = "nbmake"
version = "1.5.5"
source = { registry = "https://pypi.org/simple" }
dependencies = [
    { name = "ipykernel" },
    { name = "nbclient" },
    { name = "nbformat" },
    { name = "pygments" },
    { name = "pytest" },
]
sdist = { url = "https://files.pythonhosted.org/packages/43/9a/aae201cee5639e1d562b3843af8fd9f8d018bb323e776a2b973bdd5fc64b/nbmake-1.5.5.tar.gz", hash = "sha256:239dc868ea13a7c049746e2aba2c229bd0f6cdbc6bfa1d22f4c88638aa4c5f5c", size = 85929 }
wheels = [
    { url = "https://files.pythonhosted.org/packages/eb/be/b257e12f9710819fde40adc972578bee6b72c5992da1bc8369bef2597756/nbmake-1.5.5-py3-none-any.whl", hash = "sha256:c6fbe6e48b60cacac14af40b38bf338a3b88f47f085c54ac5b8639ff0babaf4b", size = 12818 },
]

[[package]]
name = "nest-asyncio"
version = "1.6.0"
source = { registry = "https://pypi.org/simple" }
sdist = { url = "https://files.pythonhosted.org/packages/83/f8/51569ac65d696c8ecbee95938f89d4abf00f47d58d48f6fbabfe8f0baefe/nest_asyncio-1.6.0.tar.gz", hash = "sha256:6f172d5449aca15afd6c646851f4e31e02c598d553a667e38cafa997cfec55fe", size = 7418 }
wheels = [
    { url = "https://files.pythonhosted.org/packages/a0/c4/c2971a3ba4c6103a3d10c4b0f24f461ddc027f0f09763220cf35ca1401b3/nest_asyncio-1.6.0-py3-none-any.whl", hash = "sha256:87af6efd6b5e897c81050477ef65c62e2b2f35d51703cae01aff2905b1852e1c", size = 5195 },
]

[[package]]
name = "networkx"
version = "3.4.2"
source = { registry = "https://pypi.org/simple" }
sdist = { url = "https://files.pythonhosted.org/packages/fd/1d/06475e1cd5264c0b870ea2cc6fdb3e37177c1e565c43f56ff17a10e3937f/networkx-3.4.2.tar.gz", hash = "sha256:307c3669428c5362aab27c8a1260aa8f47c4e91d3891f48be0141738d8d053e1", size = 2151368 }
wheels = [
    { url = "https://files.pythonhosted.org/packages/b9/54/dd730b32ea14ea797530a4479b2ed46a6fb250f682a9cfb997e968bf0261/networkx-3.4.2-py3-none-any.whl", hash = "sha256:df5d4365b724cf81b8c6a7312509d0c22386097011ad1abe274afd5e9d3bbc5f", size = 1723263 },
]

[[package]]
name = "ninja"
version = "1.11.1.3"
source = { registry = "https://pypi.org/simple" }
sdist = { url = "https://files.pythonhosted.org/packages/bd/8f/21a2701f95b7d0d5137736561b3427ece0c4a1e085d4a223b92d16ab7d8b/ninja-1.11.1.3.tar.gz", hash = "sha256:edfa0d2e9d7ead1635b03e40a32ad56cc8f56798b6e2e9848d8300b174897076", size = 129532 }
wheels = [
    { url = "https://files.pythonhosted.org/packages/ea/ba/0069cd4a83d68f7b0308be70e219b15d675e50c8ea28763a3f0373c45bfc/ninja-1.11.1.3-py3-none-macosx_10_9_universal2.whl", hash = "sha256:2b4879ea3f1169f3d855182c57dcc84d1b5048628c8b7be0d702b81882a37237", size = 279132 },
    { url = "https://files.pythonhosted.org/packages/72/6b/3805be87df8417a0c7b21078c8045f2a1e59b34f371bfe4cb4fb0d6df7f2/ninja-1.11.1.3-py3-none-manylinux_2_12_i686.manylinux2010_i686.whl", hash = "sha256:bc3ebc8b2e47716149f3541742b5cd8e0b08f51013b825c05baca3e34854370d", size = 472101 },
    { url = "https://files.pythonhosted.org/packages/6b/35/a8e38d54768e67324e365e2a41162be298f51ec93e6bd4b18d237d7250d8/ninja-1.11.1.3-py3-none-manylinux_2_12_x86_64.manylinux2010_x86_64.whl", hash = "sha256:a27e78ca71316c8654965ee94b286a98c83877bfebe2607db96897bbfe458af0", size = 422884 },
    { url = "https://files.pythonhosted.org/packages/2f/99/7996457319e139c02697fb2aa28e42fe32bb0752cef492edc69d56a3552e/ninja-1.11.1.3-py3-none-manylinux_2_17_aarch64.manylinux2014_aarch64.whl", hash = "sha256:2883ea46b3c5079074f56820f9989c6261fcc6fd873d914ee49010ecf283c3b2", size = 157046 },
    { url = "https://files.pythonhosted.org/packages/6d/8b/93f38e5cddf76ccfdab70946515b554f25d2b4c95ef9b2f9cfbc43fa7cc1/ninja-1.11.1.3-py3-none-manylinux_2_17_ppc64le.manylinux2014_ppc64le.whl", hash = "sha256:8c4bdb9fd2d0c06501ae15abfd23407660e95659e384acd36e013b6dd7d8a8e4", size = 180014 },
    { url = "https://files.pythonhosted.org/packages/7d/1d/713884d0fa3c972164f69d552e0701d30e2bf25eba9ef160bfb3dc69926a/ninja-1.11.1.3-py3-none-manylinux_2_17_s390x.manylinux2014_s390x.whl", hash = "sha256:114ed5c61c8474df6a69ab89097a20749b769e2c219a452cb2fadc49b0d581b0", size = 157098 },
    { url = "https://files.pythonhosted.org/packages/c7/22/ecb0f70e77c9e22ee250aa717a608a142756833a34d43943d7d658ee0e56/ninja-1.11.1.3-py3-none-manylinux_2_28_armv7l.manylinux_2_31_armv7l.whl", hash = "sha256:7fa2247fce98f683bc712562d82b22b8a0a5c000738a13147ca2d1b68c122298", size = 130089 },
    { url = "https://files.pythonhosted.org/packages/ec/a6/3ee846c20ab6ad95b90c5c8703c76cb1f39cc8ce2d1ae468956e3b1b2581/ninja-1.11.1.3-py3-none-musllinux_1_1_aarch64.whl", hash = "sha256:a38c6c6c8032bed68b70c3b065d944c35e9f903342875d3a3218c1607987077c", size = 372508 },
    { url = "https://files.pythonhosted.org/packages/95/0d/aa44abe4141f29148ce671ac8c92045878906b18691c6f87a29711c2ff1c/ninja-1.11.1.3-py3-none-musllinux_1_1_i686.whl", hash = "sha256:56ada5d33b8741d298836644042faddebc83ee669782d661e21563034beb5aba", size = 419369 },
    { url = "https://files.pythonhosted.org/packages/f7/ec/48bf5105568ac9bd2016b701777bdd5000cc09a14ac837fef9f15e8d634e/ninja-1.11.1.3-py3-none-musllinux_1_1_ppc64le.whl", hash = "sha256:53409151da081f3c198bb0bfc220a7f4e821e022c5b7d29719adda892ddb31bb", size = 420304 },
    { url = "https://files.pythonhosted.org/packages/18/e5/69df63976cf971a03379899f8520a036c9dbab26330b37197512aed5b3df/ninja-1.11.1.3-py3-none-musllinux_1_1_s390x.whl", hash = "sha256:1ad2112c2b0159ed7c4ae3731595191b1546ba62316fc40808edecd0306fefa3", size = 416056 },
    { url = "https://files.pythonhosted.org/packages/6f/4f/bdb401af7ed0e24a3fef058e13a149f2de1ce4b176699076993615d55610/ninja-1.11.1.3-py3-none-musllinux_1_1_x86_64.whl", hash = "sha256:28aea3c1c280cba95b8608d50797169f3a34280e3e9a6379b6e340f0c9eaeeb0", size = 379725 },
    { url = "https://files.pythonhosted.org/packages/bd/68/05e7863bf13128c61652eeb3ec7096c3d3a602f32f31752dbfb034e3fa07/ninja-1.11.1.3-py3-none-musllinux_1_2_armv7l.whl", hash = "sha256:b6966f83064a88a51693073eea3decd47e08c3965241e09578ef7aa3a7738329", size = 434881 },
    { url = "https://files.pythonhosted.org/packages/bd/ad/edc0d1efe77f29f45bbca2e1dab07ef597f61a88de6e4bccffc0aec2256c/ninja-1.11.1.3-py3-none-win32.whl", hash = "sha256:a4a3b71490557e18c010cbb26bd1ea9a0c32ee67e8f105e9731515b6e0af792e", size = 255988 },
    { url = "https://files.pythonhosted.org/packages/03/93/09a9f7672b4f97438aca6217ac54212a63273f1cd3b46b731d0bb22c53e7/ninja-1.11.1.3-py3-none-win_amd64.whl", hash = "sha256:04d48d14ea7ba11951c156599ab526bdda575450797ff57c6fdf99b2554d09c7", size = 296502 },
    { url = "https://files.pythonhosted.org/packages/d9/9d/0cc1e82849070ff3cbee69f326cb48a839407bcd15d8844443c30a5e7509/ninja-1.11.1.3-py3-none-win_arm64.whl", hash = "sha256:17978ad611d8ead578d83637f5ae80c2261b033db0b493a7ce94f88623f29e1b", size = 270571 },
]

[[package]]
name = "nodeenv"
version = "1.9.1"
source = { registry = "https://pypi.org/simple" }
sdist = { url = "https://files.pythonhosted.org/packages/43/16/fc88b08840de0e0a72a2f9d8c6bae36be573e475a6326ae854bcc549fc45/nodeenv-1.9.1.tar.gz", hash = "sha256:6ec12890a2dab7946721edbfbcd91f3319c6ccc9aec47be7c7e6b7011ee6645f", size = 47437 }
wheels = [
    { url = "https://files.pythonhosted.org/packages/d2/1d/1b658dbd2b9fa9c4c9f32accbfc0205d532c8c6194dc0f2a4c0428e7128a/nodeenv-1.9.1-py2.py3-none-any.whl", hash = "sha256:ba11c9782d29c27c70ffbdda2d7415098754709be8a7056d79a737cd901155c9", size = 22314 },
]

[[package]]
name = "nox"
version = "2024.10.9"
source = { registry = "https://pypi.org/simple" }
dependencies = [
    { name = "argcomplete" },
    { name = "colorlog" },
    { name = "packaging" },
    { name = "tomli", marker = "python_full_version < '3.11' or (extra == 'extra-5-gt4py-all' and extra == 'extra-5-gt4py-dace-next') or (extra == 'extra-5-gt4py-cuda11' and extra == 'extra-5-gt4py-jax-cuda12') or (extra == 'extra-5-gt4py-cuda11' and extra == 'extra-5-gt4py-rocm4-3') or (extra == 'extra-5-gt4py-cuda11' and extra == 'extra-5-gt4py-rocm5-0') or (extra == 'extra-5-gt4py-dace' and extra == 'extra-5-gt4py-dace-next') or (extra == 'extra-5-gt4py-jax-cuda12' and extra == 'extra-5-gt4py-rocm4-3') or (extra == 'extra-5-gt4py-jax-cuda12' and extra == 'extra-5-gt4py-rocm5-0') or (extra == 'extra-5-gt4py-rocm4-3' and extra == 'extra-5-gt4py-rocm5-0')" },
    { name = "virtualenv" },
]
sdist = { url = "https://files.pythonhosted.org/packages/08/93/4df547afcd56e0b2bbaa99bc2637deb218a01802ed62d80f763189be802c/nox-2024.10.9.tar.gz", hash = "sha256:7aa9dc8d1c27e9f45ab046ffd1c3b2c4f7c91755304769df231308849ebded95", size = 4003197 }
wheels = [
    { url = "https://files.pythonhosted.org/packages/66/00/981f0dcaddf111b6caf6e03d7f7f01b07fd4af117316a7eb1c22039d9e37/nox-2024.10.9-py3-none-any.whl", hash = "sha256:1d36f309a0a2a853e9bccb76bbef6bb118ba92fa92674d15604ca99adeb29eab", size = 61210 },
]

[[package]]
name = "numpy"
version = "1.26.4"
source = { registry = "https://pypi.org/simple" }
resolution-markers = [
    "python_full_version >= '3.11'",
    "python_full_version < '3.11'",
]
sdist = { url = "https://files.pythonhosted.org/packages/65/6e/09db70a523a96d25e115e71cc56a6f9031e7b8cd166c1ac8438307c14058/numpy-1.26.4.tar.gz", hash = "sha256:2a02aba9ed12e4ac4eb3ea9421c420301a0c6460d9830d74a9df87efa4912010", size = 15786129 }
wheels = [
    { url = "https://files.pythonhosted.org/packages/a7/94/ace0fdea5241a27d13543ee117cbc65868e82213fb31a8eb7fe9ff23f313/numpy-1.26.4-cp310-cp310-macosx_10_9_x86_64.whl", hash = "sha256:9ff0f4f29c51e2803569d7a51c2304de5554655a60c5d776e35b4a41413830d0", size = 20631468 },
    { url = "https://files.pythonhosted.org/packages/20/f7/b24208eba89f9d1b58c1668bc6c8c4fd472b20c45573cb767f59d49fb0f6/numpy-1.26.4-cp310-cp310-macosx_11_0_arm64.whl", hash = "sha256:2e4ee3380d6de9c9ec04745830fd9e2eccb3e6cf790d39d7b98ffd19b0dd754a", size = 13966411 },
    { url = "https://files.pythonhosted.org/packages/fc/a5/4beee6488160798683eed5bdb7eead455892c3b4e1f78d79d8d3f3b084ac/numpy-1.26.4-cp310-cp310-manylinux_2_17_aarch64.manylinux2014_aarch64.whl", hash = "sha256:d209d8969599b27ad20994c8e41936ee0964e6da07478d6c35016bc386b66ad4", size = 14219016 },
    { url = "https://files.pythonhosted.org/packages/4b/d7/ecf66c1cd12dc28b4040b15ab4d17b773b87fa9d29ca16125de01adb36cd/numpy-1.26.4-cp310-cp310-manylinux_2_17_x86_64.manylinux2014_x86_64.whl", hash = "sha256:ffa75af20b44f8dba823498024771d5ac50620e6915abac414251bd971b4529f", size = 18240889 },
    { url = "https://files.pythonhosted.org/packages/24/03/6f229fe3187546435c4f6f89f6d26c129d4f5bed40552899fcf1f0bf9e50/numpy-1.26.4-cp310-cp310-musllinux_1_1_aarch64.whl", hash = "sha256:62b8e4b1e28009ef2846b4c7852046736bab361f7aeadeb6a5b89ebec3c7055a", size = 13876746 },
    { url = "https://files.pythonhosted.org/packages/39/fe/39ada9b094f01f5a35486577c848fe274e374bbf8d8f472e1423a0bbd26d/numpy-1.26.4-cp310-cp310-musllinux_1_1_x86_64.whl", hash = "sha256:a4abb4f9001ad2858e7ac189089c42178fcce737e4169dc61321660f1a96c7d2", size = 18078620 },
    { url = "https://files.pythonhosted.org/packages/d5/ef/6ad11d51197aad206a9ad2286dc1aac6a378059e06e8cf22cd08ed4f20dc/numpy-1.26.4-cp310-cp310-win32.whl", hash = "sha256:bfe25acf8b437eb2a8b2d49d443800a5f18508cd811fea3181723922a8a82b07", size = 5972659 },
    { url = "https://files.pythonhosted.org/packages/19/77/538f202862b9183f54108557bfda67e17603fc560c384559e769321c9d92/numpy-1.26.4-cp310-cp310-win_amd64.whl", hash = "sha256:b97fe8060236edf3662adfc2c633f56a08ae30560c56310562cb4f95500022d5", size = 15808905 },
    { url = "https://files.pythonhosted.org/packages/11/57/baae43d14fe163fa0e4c47f307b6b2511ab8d7d30177c491960504252053/numpy-1.26.4-cp311-cp311-macosx_10_9_x86_64.whl", hash = "sha256:4c66707fabe114439db9068ee468c26bbdf909cac0fb58686a42a24de1760c71", size = 20630554 },
    { url = "https://files.pythonhosted.org/packages/1a/2e/151484f49fd03944c4a3ad9c418ed193cfd02724e138ac8a9505d056c582/numpy-1.26.4-cp311-cp311-macosx_11_0_arm64.whl", hash = "sha256:edd8b5fe47dab091176d21bb6de568acdd906d1887a4584a15a9a96a1dca06ef", size = 13997127 },
    { url = "https://files.pythonhosted.org/packages/79/ae/7e5b85136806f9dadf4878bf73cf223fe5c2636818ba3ab1c585d0403164/numpy-1.26.4-cp311-cp311-manylinux_2_17_aarch64.manylinux2014_aarch64.whl", hash = "sha256:7ab55401287bfec946ced39700c053796e7cc0e3acbef09993a9ad2adba6ca6e", size = 14222994 },
    { url = "https://files.pythonhosted.org/packages/3a/d0/edc009c27b406c4f9cbc79274d6e46d634d139075492ad055e3d68445925/numpy-1.26.4-cp311-cp311-manylinux_2_17_x86_64.manylinux2014_x86_64.whl", hash = "sha256:666dbfb6ec68962c033a450943ded891bed2d54e6755e35e5835d63f4f6931d5", size = 18252005 },
    { url = "https://files.pythonhosted.org/packages/09/bf/2b1aaf8f525f2923ff6cfcf134ae5e750e279ac65ebf386c75a0cf6da06a/numpy-1.26.4-cp311-cp311-musllinux_1_1_aarch64.whl", hash = "sha256:96ff0b2ad353d8f990b63294c8986f1ec3cb19d749234014f4e7eb0112ceba5a", size = 13885297 },
    { url = "https://files.pythonhosted.org/packages/df/a0/4e0f14d847cfc2a633a1c8621d00724f3206cfeddeb66d35698c4e2cf3d2/numpy-1.26.4-cp311-cp311-musllinux_1_1_x86_64.whl", hash = "sha256:60dedbb91afcbfdc9bc0b1f3f402804070deed7392c23eb7a7f07fa857868e8a", size = 18093567 },
    { url = "https://files.pythonhosted.org/packages/d2/b7/a734c733286e10a7f1a8ad1ae8c90f2d33bf604a96548e0a4a3a6739b468/numpy-1.26.4-cp311-cp311-win32.whl", hash = "sha256:1af303d6b2210eb850fcf03064d364652b7120803a0b872f5211f5234b399f20", size = 5968812 },
    { url = "https://files.pythonhosted.org/packages/3f/6b/5610004206cf7f8e7ad91c5a85a8c71b2f2f8051a0c0c4d5916b76d6cbb2/numpy-1.26.4-cp311-cp311-win_amd64.whl", hash = "sha256:cd25bcecc4974d09257ffcd1f098ee778f7834c3ad767fe5db785be9a4aa9cb2", size = 15811913 },
]

[[package]]
name = "numpy"
version = "2.2.2"
source = { registry = "https://pypi.org/simple" }
resolution-markers = [
    "python_full_version >= '3.11'",
    "python_full_version < '3.11'",
]
sdist = { url = "https://files.pythonhosted.org/packages/ec/d0/c12ddfd3a02274be06ffc71f3efc6d0e457b0409c4481596881e748cb264/numpy-2.2.2.tar.gz", hash = "sha256:ed6906f61834d687738d25988ae117683705636936cc605be0bb208b23df4d8f", size = 20233295 }
wheels = [
    { url = "https://files.pythonhosted.org/packages/70/2a/69033dc22d981ad21325314f8357438078f5c28310a6d89fb3833030ec8a/numpy-2.2.2-cp310-cp310-macosx_10_9_x86_64.whl", hash = "sha256:7079129b64cb78bdc8d611d1fd7e8002c0a2565da6a47c4df8062349fee90e3e", size = 21215825 },
    { url = "https://files.pythonhosted.org/packages/31/2c/39f91e00bbd3d5639b027ac48c55dc5f2992bd2b305412d26be4c830862a/numpy-2.2.2-cp310-cp310-macosx_11_0_arm64.whl", hash = "sha256:2ec6c689c61df613b783aeb21f945c4cbe6c51c28cb70aae8430577ab39f163e", size = 14354996 },
    { url = "https://files.pythonhosted.org/packages/0a/2c/d468ebd253851af10de5b3e8f3418ebabfaab5f0337a75299fbeb8b8c17a/numpy-2.2.2-cp310-cp310-macosx_14_0_arm64.whl", hash = "sha256:40c7ff5da22cd391944a28c6a9c638a5eef77fcf71d6e3a79e1d9d9e82752715", size = 5393621 },
    { url = "https://files.pythonhosted.org/packages/7f/f4/3d8a5a0da297034106c5de92be881aca7079cde6058934215a1de91334f6/numpy-2.2.2-cp310-cp310-macosx_14_0_x86_64.whl", hash = "sha256:995f9e8181723852ca458e22de5d9b7d3ba4da3f11cc1cb113f093b271d7965a", size = 6928931 },
    { url = "https://files.pythonhosted.org/packages/47/a7/029354ab56edd43dd3f5efbfad292b8844f98b93174f322f82353fa46efa/numpy-2.2.2-cp310-cp310-manylinux_2_17_aarch64.manylinux2014_aarch64.whl", hash = "sha256:b78ea78450fd96a498f50ee096f69c75379af5138f7881a51355ab0e11286c97", size = 14333157 },
    { url = "https://files.pythonhosted.org/packages/e3/d7/11fc594838d35c43519763310c316d4fd56f8600d3fc80a8e13e325b5c5c/numpy-2.2.2-cp310-cp310-manylinux_2_17_x86_64.manylinux2014_x86_64.whl", hash = "sha256:3fbe72d347fbc59f94124125e73fc4976a06927ebc503ec5afbfb35f193cd957", size = 16381794 },
    { url = "https://files.pythonhosted.org/packages/af/d4/dd9b19cd4aff9c79d3f54d17f8be815407520d3116004bc574948336981b/numpy-2.2.2-cp310-cp310-musllinux_1_2_aarch64.whl", hash = "sha256:8e6da5cffbbe571f93588f562ed130ea63ee206d12851b60819512dd3e1ba50d", size = 15543990 },
    { url = "https://files.pythonhosted.org/packages/30/97/ab96b7650f27f684a9b1e46757a7294ecc50cab27701d05f146e9f779627/numpy-2.2.2-cp310-cp310-musllinux_1_2_x86_64.whl", hash = "sha256:09d6a2032faf25e8d0cadde7fd6145118ac55d2740132c1d845f98721b5ebcfd", size = 18170896 },
    { url = "https://files.pythonhosted.org/packages/81/9b/bae9618cab20db67a2ca9d711795cad29b2ca4b73034dd3b5d05b962070a/numpy-2.2.2-cp310-cp310-win32.whl", hash = "sha256:159ff6ee4c4a36a23fe01b7c3d07bd8c14cc433d9720f977fcd52c13c0098160", size = 6573458 },
    { url = "https://files.pythonhosted.org/packages/92/9b/95678092febd14070cfb7906ea7932e71e9dd5a6ab3ee948f9ed975e905d/numpy-2.2.2-cp310-cp310-win_amd64.whl", hash = "sha256:64bd6e1762cd7f0986a740fee4dff927b9ec2c5e4d9a28d056eb17d332158014", size = 12915812 },
    { url = "https://files.pythonhosted.org/packages/21/67/32c68756eed84df181c06528ff57e09138f893c4653448c4967311e0f992/numpy-2.2.2-cp311-cp311-macosx_10_9_x86_64.whl", hash = "sha256:642199e98af1bd2b6aeb8ecf726972d238c9877b0f6e8221ee5ab945ec8a2189", size = 21220002 },
    { url = "https://files.pythonhosted.org/packages/3b/89/f43bcad18f2b2e5814457b1c7f7b0e671d0db12c8c0e43397ab8cb1831ed/numpy-2.2.2-cp311-cp311-macosx_11_0_arm64.whl", hash = "sha256:6d9fc9d812c81e6168b6d405bf00b8d6739a7f72ef22a9214c4241e0dc70b323", size = 14391215 },
    { url = "https://files.pythonhosted.org/packages/9c/e6/efb8cd6122bf25e86e3dd89d9dbfec9e6861c50e8810eed77d4be59b51c6/numpy-2.2.2-cp311-cp311-macosx_14_0_arm64.whl", hash = "sha256:c7d1fd447e33ee20c1f33f2c8e6634211124a9aabde3c617687d8b739aa69eac", size = 5391918 },
    { url = "https://files.pythonhosted.org/packages/47/e2/fccf89d64d9b47ffb242823d4e851fc9d36fa751908c9aac2807924d9b4e/numpy-2.2.2-cp311-cp311-macosx_14_0_x86_64.whl", hash = "sha256:451e854cfae0febe723077bd0cf0a4302a5d84ff25f0bfece8f29206c7bed02e", size = 6933133 },
    { url = "https://files.pythonhosted.org/packages/34/22/5ece749c0e5420a9380eef6fbf83d16a50010bd18fef77b9193d80a6760e/numpy-2.2.2-cp311-cp311-manylinux_2_17_aarch64.manylinux2014_aarch64.whl", hash = "sha256:bd249bc894af67cbd8bad2c22e7cbcd46cf87ddfca1f1289d1e7e54868cc785c", size = 14338187 },
    { url = "https://files.pythonhosted.org/packages/5b/86/caec78829311f62afa6fa334c8dfcd79cffb4d24bcf96ee02ae4840d462b/numpy-2.2.2-cp311-cp311-manylinux_2_17_x86_64.manylinux2014_x86_64.whl", hash = "sha256:02935e2c3c0c6cbe9c7955a8efa8908dd4221d7755644c59d1bba28b94fd334f", size = 16393429 },
    { url = "https://files.pythonhosted.org/packages/c8/4e/0c25f74c88239a37924577d6ad780f3212a50f4b4b5f54f5e8c918d726bd/numpy-2.2.2-cp311-cp311-musllinux_1_2_aarch64.whl", hash = "sha256:a972cec723e0563aa0823ee2ab1df0cb196ed0778f173b381c871a03719d4826", size = 15559103 },
    { url = "https://files.pythonhosted.org/packages/d4/bd/d557f10fa50dc4d5871fb9606af563249b66af2fc6f99041a10e8757c6f1/numpy-2.2.2-cp311-cp311-musllinux_1_2_x86_64.whl", hash = "sha256:d6d6a0910c3b4368d89dde073e630882cdb266755565155bc33520283b2d9df8", size = 18182967 },
    { url = "https://files.pythonhosted.org/packages/30/e9/66cc0f66386d78ed89e45a56e2a1d051e177b6e04477c4a41cd590ef4017/numpy-2.2.2-cp311-cp311-win32.whl", hash = "sha256:860fd59990c37c3ef913c3ae390b3929d005243acca1a86facb0773e2d8d9e50", size = 6571499 },
    { url = "https://files.pythonhosted.org/packages/66/a3/4139296b481ae7304a43581046b8f0a20da6a0dfe0ee47a044cade796603/numpy-2.2.2-cp311-cp311-win_amd64.whl", hash = "sha256:da1eeb460ecce8d5b8608826595c777728cdf28ce7b5a5a8c8ac8d949beadcf2", size = 12919805 },
    { url = "https://files.pythonhosted.org/packages/96/7e/1dd770ee68916ed358991ab62c2cc353ffd98d0b75b901d52183ca28e8bb/numpy-2.2.2-pp310-pypy310_pp73-macosx_10_15_x86_64.whl", hash = "sha256:b0531f0b0e07643eb089df4c509d30d72c9ef40defa53e41363eca8a8cc61495", size = 21047291 },
    { url = "https://files.pythonhosted.org/packages/d1/3c/ccd08578dc532a8e6927952339d4a02682b776d5e85be49ed0760308433e/numpy-2.2.2-pp310-pypy310_pp73-macosx_14_0_x86_64.whl", hash = "sha256:e9e82dcb3f2ebbc8cb5ce1102d5f1c5ed236bf8a11730fb45ba82e2841ec21df", size = 6792494 },
    { url = "https://files.pythonhosted.org/packages/7c/28/8754b9aee4f97199f9a047f73bb644b5a2014994a6d7b061ba67134a42de/numpy-2.2.2-pp310-pypy310_pp73-manylinux_2_17_x86_64.manylinux2014_x86_64.whl", hash = "sha256:e0d4142eb40ca6f94539e4db929410f2a46052a0fe7a2c1c59f6179c39938d2a", size = 16197312 },
    { url = "https://files.pythonhosted.org/packages/26/96/deb93f871f401045a684ca08a009382b247d14996d7a94fea6aa43c67b94/numpy-2.2.2-pp310-pypy310_pp73-win_amd64.whl", hash = "sha256:356ca982c188acbfa6af0d694284d8cf20e95b1c3d0aefa8929376fea9146f60", size = 12822674 },
]

[[package]]
name = "opt-einsum"
version = "3.4.0"
source = { registry = "https://pypi.org/simple" }
sdist = { url = "https://files.pythonhosted.org/packages/8c/b9/2ac072041e899a52f20cf9510850ff58295003aa75525e58343591b0cbfb/opt_einsum-3.4.0.tar.gz", hash = "sha256:96ca72f1b886d148241348783498194c577fa30a8faac108586b14f1ba4473ac", size = 63004 }
wheels = [
    { url = "https://files.pythonhosted.org/packages/23/cd/066e86230ae37ed0be70aae89aabf03ca8d9f39c8aea0dec8029455b5540/opt_einsum-3.4.0-py3-none-any.whl", hash = "sha256:69bb92469f86a1565195ece4ac0323943e83477171b91d24c35afe028a90d7cd", size = 71932 },
]

[[package]]
name = "orderly-set"
version = "5.3.0"
source = { registry = "https://pypi.org/simple" }
sdist = { url = "https://files.pythonhosted.org/packages/e7/0e/ef328b512c2595831304e51f25e9287697b7bf13be0527ca9592a2659c16/orderly_set-5.3.0.tar.gz", hash = "sha256:80b3d8fdd3d39004d9aad389eaa0eab02c71f0a0511ba3a6d54a935a6c6a0acc", size = 20026 }
wheels = [
    { url = "https://files.pythonhosted.org/packages/df/fe/8009ebb64a19cf4bdf51b16d3074375010735d8c30408efada6ce02bf37e/orderly_set-5.3.0-py3-none-any.whl", hash = "sha256:c2c0bfe604f5d3d9b24e8262a06feb612594f37aa3845650548befd7772945d1", size = 12179 },
]

[[package]]
name = "orjson"
version = "3.10.15"
source = { registry = "https://pypi.org/simple" }
sdist = { url = "https://files.pythonhosted.org/packages/ae/f9/5dea21763eeff8c1590076918a446ea3d6140743e0e36f58f369928ed0f4/orjson-3.10.15.tar.gz", hash = "sha256:05ca7fe452a2e9d8d9d706a2984c95b9c2ebc5db417ce0b7a49b91d50642a23e", size = 5282482 }
wheels = [
    { url = "https://files.pythonhosted.org/packages/52/09/e5ff18ad009e6f97eb7edc5f67ef98b3ce0c189da9c3eaca1f9587cd4c61/orjson-3.10.15-cp310-cp310-macosx_10_15_x86_64.macosx_11_0_arm64.macosx_10_15_universal2.whl", hash = "sha256:552c883d03ad185f720d0c09583ebde257e41b9521b74ff40e08b7dec4559c04", size = 249532 },
    { url = "https://files.pythonhosted.org/packages/bd/b8/a75883301fe332bd433d9b0ded7d2bb706ccac679602c3516984f8814fb5/orjson-3.10.15-cp310-cp310-manylinux_2_17_aarch64.manylinux2014_aarch64.whl", hash = "sha256:616e3e8d438d02e4854f70bfdc03a6bcdb697358dbaa6bcd19cbe24d24ece1f8", size = 125229 },
    { url = "https://files.pythonhosted.org/packages/83/4b/22f053e7a364cc9c685be203b1e40fc5f2b3f164a9b2284547504eec682e/orjson-3.10.15-cp310-cp310-manylinux_2_17_armv7l.manylinux2014_armv7l.whl", hash = "sha256:7c2c79fa308e6edb0ffab0a31fd75a7841bf2a79a20ef08a3c6e3b26814c8ca8", size = 150148 },
    { url = "https://files.pythonhosted.org/packages/63/64/1b54fc75ca328b57dd810541a4035fe48c12a161d466e3cf5b11a8c25649/orjson-3.10.15-cp310-cp310-manylinux_2_17_ppc64le.manylinux2014_ppc64le.whl", hash = "sha256:73cb85490aa6bf98abd20607ab5c8324c0acb48d6da7863a51be48505646c814", size = 139748 },
    { url = "https://files.pythonhosted.org/packages/5e/ff/ff0c5da781807bb0a5acd789d9a7fbcb57f7b0c6e1916595da1f5ce69f3c/orjson-3.10.15-cp310-cp310-manylinux_2_17_s390x.manylinux2014_s390x.whl", hash = "sha256:763dadac05e4e9d2bc14938a45a2d0560549561287d41c465d3c58aec818b164", size = 154559 },
    { url = "https://files.pythonhosted.org/packages/4e/9a/11e2974383384ace8495810d4a2ebef5f55aacfc97b333b65e789c9d362d/orjson-3.10.15-cp310-cp310-manylinux_2_17_x86_64.manylinux2014_x86_64.whl", hash = "sha256:a330b9b4734f09a623f74a7490db713695e13b67c959713b78369f26b3dee6bf", size = 130349 },
    { url = "https://files.pythonhosted.org/packages/2d/c4/dd9583aea6aefee1b64d3aed13f51d2aadb014028bc929fe52936ec5091f/orjson-3.10.15-cp310-cp310-manylinux_2_5_i686.manylinux1_i686.whl", hash = "sha256:a61a4622b7ff861f019974f73d8165be1bd9a0855e1cad18ee167acacabeb061", size = 138514 },
    { url = "https://files.pythonhosted.org/packages/53/3e/dcf1729230654f5c5594fc752de1f43dcf67e055ac0d300c8cdb1309269a/orjson-3.10.15-cp310-cp310-musllinux_1_2_aarch64.whl", hash = "sha256:acd271247691574416b3228db667b84775c497b245fa275c6ab90dc1ffbbd2b3", size = 130940 },
    { url = "https://files.pythonhosted.org/packages/e8/2b/b9759fe704789937705c8a56a03f6c03e50dff7df87d65cba9a20fec5282/orjson-3.10.15-cp310-cp310-musllinux_1_2_armv7l.whl", hash = "sha256:e4759b109c37f635aa5c5cc93a1b26927bfde24b254bcc0e1149a9fada253d2d", size = 414713 },
    { url = "https://files.pythonhosted.org/packages/a7/6b/b9dfdbd4b6e20a59238319eb203ae07c3f6abf07eef909169b7a37ae3bba/orjson-3.10.15-cp310-cp310-musllinux_1_2_i686.whl", hash = "sha256:9e992fd5cfb8b9f00bfad2fd7a05a4299db2bbe92e6440d9dd2fab27655b3182", size = 141028 },
    { url = "https://files.pythonhosted.org/packages/7c/b5/40f5bbea619c7caf75eb4d652a9821875a8ed04acc45fe3d3ef054ca69fb/orjson-3.10.15-cp310-cp310-musllinux_1_2_x86_64.whl", hash = "sha256:f95fb363d79366af56c3f26b71df40b9a583b07bbaaf5b317407c4d58497852e", size = 129715 },
    { url = "https://files.pythonhosted.org/packages/38/60/2272514061cbdf4d672edbca6e59c7e01cd1c706e881427d88f3c3e79761/orjson-3.10.15-cp310-cp310-win32.whl", hash = "sha256:f9875f5fea7492da8ec2444839dcc439b0ef298978f311103d0b7dfd775898ab", size = 142473 },
    { url = "https://files.pythonhosted.org/packages/11/5d/be1490ff7eafe7fef890eb4527cf5bcd8cfd6117f3efe42a3249ec847b60/orjson-3.10.15-cp310-cp310-win_amd64.whl", hash = "sha256:17085a6aa91e1cd70ca8533989a18b5433e15d29c574582f76f821737c8d5806", size = 133564 },
    { url = "https://files.pythonhosted.org/packages/7a/a2/21b25ce4a2c71dbb90948ee81bd7a42b4fbfc63162e57faf83157d5540ae/orjson-3.10.15-cp311-cp311-macosx_10_15_x86_64.macosx_11_0_arm64.macosx_10_15_universal2.whl", hash = "sha256:c4cc83960ab79a4031f3119cc4b1a1c627a3dc09df125b27c4201dff2af7eaa6", size = 249533 },
    { url = "https://files.pythonhosted.org/packages/b2/85/2076fc12d8225698a51278009726750c9c65c846eda741e77e1761cfef33/orjson-3.10.15-cp311-cp311-manylinux_2_17_aarch64.manylinux2014_aarch64.whl", hash = "sha256:ddbeef2481d895ab8be5185f2432c334d6dec1f5d1933a9c83014d188e102cef", size = 125230 },
    { url = "https://files.pythonhosted.org/packages/06/df/a85a7955f11274191eccf559e8481b2be74a7c6d43075d0a9506aa80284d/orjson-3.10.15-cp311-cp311-manylinux_2_17_armv7l.manylinux2014_armv7l.whl", hash = "sha256:9e590a0477b23ecd5b0ac865b1b907b01b3c5535f5e8a8f6ab0e503efb896334", size = 150148 },
    { url = "https://files.pythonhosted.org/packages/37/b3/94c55625a29b8767c0eed194cb000b3787e3c23b4cdd13be17bae6ccbb4b/orjson-3.10.15-cp311-cp311-manylinux_2_17_ppc64le.manylinux2014_ppc64le.whl", hash = "sha256:a6be38bd103d2fd9bdfa31c2720b23b5d47c6796bcb1d1b598e3924441b4298d", size = 139749 },
    { url = "https://files.pythonhosted.org/packages/53/ba/c608b1e719971e8ddac2379f290404c2e914cf8e976369bae3cad88768b1/orjson-3.10.15-cp311-cp311-manylinux_2_17_s390x.manylinux2014_s390x.whl", hash = "sha256:ff4f6edb1578960ed628a3b998fa54d78d9bb3e2eb2cfc5c2a09732431c678d0", size = 154558 },
    { url = "https://files.pythonhosted.org/packages/b2/c4/c1fb835bb23ad788a39aa9ebb8821d51b1c03588d9a9e4ca7de5b354fdd5/orjson-3.10.15-cp311-cp311-manylinux_2_17_x86_64.manylinux2014_x86_64.whl", hash = "sha256:b0482b21d0462eddd67e7fce10b89e0b6ac56570424662b685a0d6fccf581e13", size = 130349 },
    { url = "https://files.pythonhosted.org/packages/78/14/bb2b48b26ab3c570b284eb2157d98c1ef331a8397f6c8bd983b270467f5c/orjson-3.10.15-cp311-cp311-manylinux_2_5_i686.manylinux1_i686.whl", hash = "sha256:bb5cc3527036ae3d98b65e37b7986a918955f85332c1ee07f9d3f82f3a6899b5", size = 138513 },
    { url = "https://files.pythonhosted.org/packages/4a/97/d5b353a5fe532e92c46467aa37e637f81af8468aa894cd77d2ec8a12f99e/orjson-3.10.15-cp311-cp311-musllinux_1_2_aarch64.whl", hash = "sha256:d569c1c462912acdd119ccbf719cf7102ea2c67dd03b99edcb1a3048651ac96b", size = 130942 },
    { url = "https://files.pythonhosted.org/packages/b5/5d/a067bec55293cca48fea8b9928cfa84c623be0cce8141d47690e64a6ca12/orjson-3.10.15-cp311-cp311-musllinux_1_2_armv7l.whl", hash = "sha256:1e6d33efab6b71d67f22bf2962895d3dc6f82a6273a965fab762e64fa90dc399", size = 414717 },
    { url = "https://files.pythonhosted.org/packages/6f/9a/1485b8b05c6b4c4db172c438cf5db5dcfd10e72a9bc23c151a1137e763e0/orjson-3.10.15-cp311-cp311-musllinux_1_2_i686.whl", hash = "sha256:c33be3795e299f565681d69852ac8c1bc5c84863c0b0030b2b3468843be90388", size = 141033 },
    { url = "https://files.pythonhosted.org/packages/f8/d2/fc67523656e43a0c7eaeae9007c8b02e86076b15d591e9be11554d3d3138/orjson-3.10.15-cp311-cp311-musllinux_1_2_x86_64.whl", hash = "sha256:eea80037b9fae5339b214f59308ef0589fc06dc870578b7cce6d71eb2096764c", size = 129720 },
    { url = "https://files.pythonhosted.org/packages/79/42/f58c7bd4e5b54da2ce2ef0331a39ccbbaa7699b7f70206fbf06737c9ed7d/orjson-3.10.15-cp311-cp311-win32.whl", hash = "sha256:d5ac11b659fd798228a7adba3e37c010e0152b78b1982897020a8e019a94882e", size = 142473 },
    { url = "https://files.pythonhosted.org/packages/00/f8/bb60a4644287a544ec81df1699d5b965776bc9848d9029d9f9b3402ac8bb/orjson-3.10.15-cp311-cp311-win_amd64.whl", hash = "sha256:cf45e0214c593660339ef63e875f32ddd5aa3b4adc15e662cdb80dc49e194f8e", size = 133570 },
]

[[package]]
name = "packaging"
version = "24.2"
source = { registry = "https://pypi.org/simple" }
sdist = { url = "https://files.pythonhosted.org/packages/d0/63/68dbb6eb2de9cb10ee4c9c14a0148804425e13c4fb20d61cce69f53106da/packaging-24.2.tar.gz", hash = "sha256:c228a6dc5e932d346bc5739379109d49e8853dd8223571c7c5b55260edc0b97f", size = 163950 }
wheels = [
    { url = "https://files.pythonhosted.org/packages/88/ef/eb23f262cca3c0c4eb7ab1933c3b1f03d021f2c48f54763065b6f0e321be/packaging-24.2-py3-none-any.whl", hash = "sha256:09abb1bccd265c01f4a3aa3f7a7db064b36514d2cba19a2f694fe6150451a759", size = 65451 },
]

[[package]]
name = "parso"
version = "0.8.4"
source = { registry = "https://pypi.org/simple" }
sdist = { url = "https://files.pythonhosted.org/packages/66/94/68e2e17afaa9169cf6412ab0f28623903be73d1b32e208d9e8e541bb086d/parso-0.8.4.tar.gz", hash = "sha256:eb3a7b58240fb99099a345571deecc0f9540ea5f4dd2fe14c2a99d6b281ab92d", size = 400609 }
wheels = [
    { url = "https://files.pythonhosted.org/packages/c6/ac/dac4a63f978e4dcb3c6d3a78c4d8e0192a113d288502a1216950c41b1027/parso-0.8.4-py2.py3-none-any.whl", hash = "sha256:a418670a20291dacd2dddc80c377c5c3791378ee1e8d12bffc35420643d43f18", size = 103650 },
]

[[package]]
name = "pathspec"
version = "0.12.1"
source = { registry = "https://pypi.org/simple" }
sdist = { url = "https://files.pythonhosted.org/packages/ca/bc/f35b8446f4531a7cb215605d100cd88b7ac6f44ab3fc94870c120ab3adbf/pathspec-0.12.1.tar.gz", hash = "sha256:a482d51503a1ab33b1c67a6c3813a26953dbdc71c31dacaef9a838c4e29f5712", size = 51043 }
wheels = [
    { url = "https://files.pythonhosted.org/packages/cc/20/ff623b09d963f88bfde16306a54e12ee5ea43e9b597108672ff3a408aad6/pathspec-0.12.1-py3-none-any.whl", hash = "sha256:a0d503e138a4c123b27490a4f7beda6a01c6f288df0e4a8b79c7eb0dc7b4cc08", size = 31191 },
]

[[package]]
name = "pexpect"
version = "4.9.0"
source = { registry = "https://pypi.org/simple" }
dependencies = [
    { name = "ptyprocess" },
]
sdist = { url = "https://files.pythonhosted.org/packages/42/92/cc564bf6381ff43ce1f4d06852fc19a2f11d180f23dc32d9588bee2f149d/pexpect-4.9.0.tar.gz", hash = "sha256:ee7d41123f3c9911050ea2c2dac107568dc43b2d3b0c7557a33212c398ead30f", size = 166450 }
wheels = [
    { url = "https://files.pythonhosted.org/packages/9e/c3/059298687310d527a58bb01f3b1965787ee3b40dce76752eda8b44e9a2c5/pexpect-4.9.0-py2.py3-none-any.whl", hash = "sha256:7236d1e080e4936be2dc3e326cec0af72acf9212a7e1d060210e70a47e253523", size = 63772 },
]

[[package]]
name = "pillow"
version = "11.1.0"
source = { registry = "https://pypi.org/simple" }
sdist = { url = "https://files.pythonhosted.org/packages/f3/af/c097e544e7bd278333db77933e535098c259609c4eb3b85381109602fb5b/pillow-11.1.0.tar.gz", hash = "sha256:368da70808b36d73b4b390a8ffac11069f8a5c85f29eff1f1b01bcf3ef5b2a20", size = 46742715 }
wheels = [
    { url = "https://files.pythonhosted.org/packages/50/1c/2dcea34ac3d7bc96a1fd1bd0a6e06a57c67167fec2cff8d95d88229a8817/pillow-11.1.0-cp310-cp310-macosx_10_10_x86_64.whl", hash = "sha256:e1abe69aca89514737465752b4bcaf8016de61b3be1397a8fc260ba33321b3a8", size = 3229983 },
    { url = "https://files.pythonhosted.org/packages/14/ca/6bec3df25e4c88432681de94a3531cc738bd85dea6c7aa6ab6f81ad8bd11/pillow-11.1.0-cp310-cp310-macosx_11_0_arm64.whl", hash = "sha256:c640e5a06869c75994624551f45e5506e4256562ead981cce820d5ab39ae2192", size = 3101831 },
    { url = "https://files.pythonhosted.org/packages/d4/2c/668e18e5521e46eb9667b09e501d8e07049eb5bfe39d56be0724a43117e6/pillow-11.1.0-cp310-cp310-manylinux_2_17_aarch64.manylinux2014_aarch64.whl", hash = "sha256:a07dba04c5e22824816b2615ad7a7484432d7f540e6fa86af60d2de57b0fcee2", size = 4314074 },
    { url = "https://files.pythonhosted.org/packages/02/80/79f99b714f0fc25f6a8499ecfd1f810df12aec170ea1e32a4f75746051ce/pillow-11.1.0-cp310-cp310-manylinux_2_17_x86_64.manylinux2014_x86_64.whl", hash = "sha256:e267b0ed063341f3e60acd25c05200df4193e15a4a5807075cd71225a2386e26", size = 4394933 },
    { url = "https://files.pythonhosted.org/packages/81/aa/8d4ad25dc11fd10a2001d5b8a80fdc0e564ac33b293bdfe04ed387e0fd95/pillow-11.1.0-cp310-cp310-manylinux_2_28_aarch64.whl", hash = "sha256:bd165131fd51697e22421d0e467997ad31621b74bfc0b75956608cb2906dda07", size = 4353349 },
    { url = "https://files.pythonhosted.org/packages/84/7a/cd0c3eaf4a28cb2a74bdd19129f7726277a7f30c4f8424cd27a62987d864/pillow-11.1.0-cp310-cp310-manylinux_2_28_x86_64.whl", hash = "sha256:abc56501c3fd148d60659aae0af6ddc149660469082859fa7b066a298bde9482", size = 4476532 },
    { url = "https://files.pythonhosted.org/packages/8f/8b/a907fdd3ae8f01c7670dfb1499c53c28e217c338b47a813af8d815e7ce97/pillow-11.1.0-cp310-cp310-musllinux_1_2_aarch64.whl", hash = "sha256:54ce1c9a16a9561b6d6d8cb30089ab1e5eb66918cb47d457bd996ef34182922e", size = 4279789 },
    { url = "https://files.pythonhosted.org/packages/6f/9a/9f139d9e8cccd661c3efbf6898967a9a337eb2e9be2b454ba0a09533100d/pillow-11.1.0-cp310-cp310-musllinux_1_2_x86_64.whl", hash = "sha256:73ddde795ee9b06257dac5ad42fcb07f3b9b813f8c1f7f870f402f4dc54b5269", size = 4413131 },
    { url = "https://files.pythonhosted.org/packages/a8/68/0d8d461f42a3f37432203c8e6df94da10ac8081b6d35af1c203bf3111088/pillow-11.1.0-cp310-cp310-win32.whl", hash = "sha256:3a5fe20a7b66e8135d7fd617b13272626a28278d0e578c98720d9ba4b2439d49", size = 2291213 },
    { url = "https://files.pythonhosted.org/packages/14/81/d0dff759a74ba87715509af9f6cb21fa21d93b02b3316ed43bda83664db9/pillow-11.1.0-cp310-cp310-win_amd64.whl", hash = "sha256:b6123aa4a59d75f06e9dd3dac5bf8bc9aa383121bb3dd9a7a612e05eabc9961a", size = 2625725 },
    { url = "https://files.pythonhosted.org/packages/ce/1f/8d50c096a1d58ef0584ddc37e6f602828515219e9d2428e14ce50f5ecad1/pillow-11.1.0-cp310-cp310-win_arm64.whl", hash = "sha256:a76da0a31da6fcae4210aa94fd779c65c75786bc9af06289cd1c184451ef7a65", size = 2375213 },
    { url = "https://files.pythonhosted.org/packages/dd/d6/2000bfd8d5414fb70cbbe52c8332f2283ff30ed66a9cde42716c8ecbe22c/pillow-11.1.0-cp311-cp311-macosx_10_10_x86_64.whl", hash = "sha256:e06695e0326d05b06833b40b7ef477e475d0b1ba3a6d27da1bb48c23209bf457", size = 3229968 },
    { url = "https://files.pythonhosted.org/packages/d9/45/3fe487010dd9ce0a06adf9b8ff4f273cc0a44536e234b0fad3532a42c15b/pillow-11.1.0-cp311-cp311-macosx_11_0_arm64.whl", hash = "sha256:96f82000e12f23e4f29346e42702b6ed9a2f2fea34a740dd5ffffcc8c539eb35", size = 3101806 },
    { url = "https://files.pythonhosted.org/packages/e3/72/776b3629c47d9d5f1c160113158a7a7ad177688d3a1159cd3b62ded5a33a/pillow-11.1.0-cp311-cp311-manylinux_2_17_aarch64.manylinux2014_aarch64.whl", hash = "sha256:a3cd561ded2cf2bbae44d4605837221b987c216cff94f49dfeed63488bb228d2", size = 4322283 },
    { url = "https://files.pythonhosted.org/packages/e4/c2/e25199e7e4e71d64eeb869f5b72c7ddec70e0a87926398785ab944d92375/pillow-11.1.0-cp311-cp311-manylinux_2_17_x86_64.manylinux2014_x86_64.whl", hash = "sha256:f189805c8be5ca5add39e6f899e6ce2ed824e65fb45f3c28cb2841911da19070", size = 4402945 },
    { url = "https://files.pythonhosted.org/packages/c1/ed/51d6136c9d5911f78632b1b86c45241c712c5a80ed7fa7f9120a5dff1eba/pillow-11.1.0-cp311-cp311-manylinux_2_28_aarch64.whl", hash = "sha256:dd0052e9db3474df30433f83a71b9b23bd9e4ef1de13d92df21a52c0303b8ab6", size = 4361228 },
    { url = "https://files.pythonhosted.org/packages/48/a4/fbfe9d5581d7b111b28f1d8c2762dee92e9821bb209af9fa83c940e507a0/pillow-11.1.0-cp311-cp311-manylinux_2_28_x86_64.whl", hash = "sha256:837060a8599b8f5d402e97197d4924f05a2e0d68756998345c829c33186217b1", size = 4484021 },
    { url = "https://files.pythonhosted.org/packages/39/db/0b3c1a5018117f3c1d4df671fb8e47d08937f27519e8614bbe86153b65a5/pillow-11.1.0-cp311-cp311-musllinux_1_2_aarch64.whl", hash = "sha256:aa8dd43daa836b9a8128dbe7d923423e5ad86f50a7a14dc688194b7be5c0dea2", size = 4287449 },
    { url = "https://files.pythonhosted.org/packages/d9/58/bc128da7fea8c89fc85e09f773c4901e95b5936000e6f303222490c052f3/pillow-11.1.0-cp311-cp311-musllinux_1_2_x86_64.whl", hash = "sha256:0a2f91f8a8b367e7a57c6e91cd25af510168091fb89ec5146003e424e1558a96", size = 4419972 },
    { url = "https://files.pythonhosted.org/packages/5f/bb/58f34379bde9fe197f51841c5bbe8830c28bbb6d3801f16a83b8f2ad37df/pillow-11.1.0-cp311-cp311-win32.whl", hash = "sha256:c12fc111ef090845de2bb15009372175d76ac99969bdf31e2ce9b42e4b8cd88f", size = 2291201 },
    { url = "https://files.pythonhosted.org/packages/3a/c6/fce9255272bcf0c39e15abd2f8fd8429a954cf344469eaceb9d0d1366913/pillow-11.1.0-cp311-cp311-win_amd64.whl", hash = "sha256:fbd43429d0d7ed6533b25fc993861b8fd512c42d04514a0dd6337fb3ccf22761", size = 2625686 },
    { url = "https://files.pythonhosted.org/packages/c8/52/8ba066d569d932365509054859f74f2a9abee273edcef5cd75e4bc3e831e/pillow-11.1.0-cp311-cp311-win_arm64.whl", hash = "sha256:f7955ecf5609dee9442cbface754f2c6e541d9e6eda87fad7f7a989b0bdb9d71", size = 2375194 },
    { url = "https://files.pythonhosted.org/packages/fa/c5/389961578fb677b8b3244fcd934f720ed25a148b9a5cc81c91bdf59d8588/pillow-11.1.0-pp310-pypy310_pp73-macosx_10_15_x86_64.whl", hash = "sha256:8c730dc3a83e5ac137fbc92dfcfe1511ce3b2b5d7578315b63dbbb76f7f51d90", size = 3198345 },
    { url = "https://files.pythonhosted.org/packages/c4/fa/803c0e50ffee74d4b965229e816af55276eac1d5806712de86f9371858fd/pillow-11.1.0-pp310-pypy310_pp73-macosx_11_0_arm64.whl", hash = "sha256:7d33d2fae0e8b170b6a6c57400e077412240f6f5bb2a342cf1ee512a787942bb", size = 3072938 },
    { url = "https://files.pythonhosted.org/packages/dc/67/2a3a5f8012b5d8c63fe53958ba906c1b1d0482ebed5618057ef4d22f8076/pillow-11.1.0-pp310-pypy310_pp73-manylinux_2_17_aarch64.manylinux2014_aarch64.whl", hash = "sha256:a8d65b38173085f24bc07f8b6c505cbb7418009fa1a1fcb111b1f4961814a442", size = 3400049 },
    { url = "https://files.pythonhosted.org/packages/e5/a0/514f0d317446c98c478d1872497eb92e7cde67003fed74f696441e647446/pillow-11.1.0-pp310-pypy310_pp73-manylinux_2_17_x86_64.manylinux2014_x86_64.whl", hash = "sha256:015c6e863faa4779251436db398ae75051469f7c903b043a48f078e437656f83", size = 3422431 },
    { url = "https://files.pythonhosted.org/packages/cd/00/20f40a935514037b7d3f87adfc87d2c538430ea625b63b3af8c3f5578e72/pillow-11.1.0-pp310-pypy310_pp73-manylinux_2_28_aarch64.whl", hash = "sha256:d44ff19eea13ae4acdaaab0179fa68c0c6f2f45d66a4d8ec1eda7d6cecbcc15f", size = 3446208 },
    { url = "https://files.pythonhosted.org/packages/28/3c/7de681727963043e093c72e6c3348411b0185eab3263100d4490234ba2f6/pillow-11.1.0-pp310-pypy310_pp73-manylinux_2_28_x86_64.whl", hash = "sha256:d3d8da4a631471dfaf94c10c85f5277b1f8e42ac42bade1ac67da4b4a7359b73", size = 3509746 },
    { url = "https://files.pythonhosted.org/packages/41/67/936f9814bdd74b2dfd4822f1f7725ab5d8ff4103919a1664eb4874c58b2f/pillow-11.1.0-pp310-pypy310_pp73-win_amd64.whl", hash = "sha256:4637b88343166249fe8aa94e7c4a62a180c4b3898283bb5d3d2fd5fe10d8e4e0", size = 2626353 },
]

[[package]]
name = "pip"
version = "25.0"
source = { registry = "https://pypi.org/simple" }
sdist = { url = "https://files.pythonhosted.org/packages/47/3e/68beeeeb306ea20ffd30b3ed993f531d16cd884ec4f60c9b1e238f69f2af/pip-25.0.tar.gz", hash = "sha256:8e0a97f7b4c47ae4a494560da84775e9e2f671d415d8d828e052efefb206b30b", size = 1950328 }
wheels = [
    { url = "https://files.pythonhosted.org/packages/85/8a/1ddf40be20103bcc605db840e9ade09c8e8c9f920a03e9cfe88eae97a058/pip-25.0-py3-none-any.whl", hash = "sha256:b6eb97a803356a52b2dd4bb73ba9e65b2ba16caa6bcb25a7497350a4e5859b65", size = 1841506 },
]

[[package]]
name = "platformdirs"
version = "4.3.6"
source = { registry = "https://pypi.org/simple" }
sdist = { url = "https://files.pythonhosted.org/packages/13/fc/128cc9cb8f03208bdbf93d3aa862e16d376844a14f9a0ce5cf4507372de4/platformdirs-4.3.6.tar.gz", hash = "sha256:357fb2acbc885b0419afd3ce3ed34564c13c9b95c89360cd9563f73aa5e2b907", size = 21302 }
wheels = [
    { url = "https://files.pythonhosted.org/packages/3c/a6/bc1012356d8ece4d66dd75c4b9fc6c1f6650ddd5991e421177d9f8f671be/platformdirs-4.3.6-py3-none-any.whl", hash = "sha256:73e575e1408ab8103900836b97580d5307456908a03e92031bab39e4554cc3fb", size = 18439 },
]

[[package]]
name = "pluggy"
version = "1.5.0"
source = { registry = "https://pypi.org/simple" }
sdist = { url = "https://files.pythonhosted.org/packages/96/2d/02d4312c973c6050a18b314a5ad0b3210edb65a906f868e31c111dede4a6/pluggy-1.5.0.tar.gz", hash = "sha256:2cffa88e94fdc978c4c574f15f9e59b7f4201d439195c3715ca9e2486f1d0cf1", size = 67955 }
wheels = [
    { url = "https://files.pythonhosted.org/packages/88/5f/e351af9a41f866ac3f1fac4ca0613908d9a41741cfcf2228f4ad853b697d/pluggy-1.5.0-py3-none-any.whl", hash = "sha256:44e1ad92c8ca002de6377e165f3e0f1be63266ab4d554740532335b9d75ea669", size = 20556 },
]

[[package]]
name = "ply"
version = "3.11"
source = { registry = "https://pypi.org/simple" }
sdist = { url = "https://files.pythonhosted.org/packages/e5/69/882ee5c9d017149285cab114ebeab373308ef0f874fcdac9beb90e0ac4da/ply-3.11.tar.gz", hash = "sha256:00c7c1aaa88358b9c765b6d3000c6eec0ba42abca5351b095321aef446081da3", size = 159130 }
wheels = [
    { url = "https://files.pythonhosted.org/packages/a3/58/35da89ee790598a0700ea49b2a66594140f44dec458c07e8e3d4979137fc/ply-3.11-py2.py3-none-any.whl", hash = "sha256:096f9b8350b65ebd2fd1346b12452efe5b9607f7482813ffca50c22722a807ce", size = 49567 },
]

[[package]]
name = "pre-commit"
version = "4.1.0"
source = { registry = "https://pypi.org/simple" }
dependencies = [
    { name = "cfgv" },
    { name = "identify" },
    { name = "nodeenv" },
    { name = "pyyaml" },
    { name = "virtualenv" },
]
sdist = { url = "https://files.pythonhosted.org/packages/2a/13/b62d075317d8686071eb843f0bb1f195eb332f48869d3c31a4c6f1e063ac/pre_commit-4.1.0.tar.gz", hash = "sha256:ae3f018575a588e30dfddfab9a05448bfbd6b73d78709617b5a2b853549716d4", size = 193330 }
wheels = [
    { url = "https://files.pythonhosted.org/packages/43/b3/df14c580d82b9627d173ceea305ba898dca135feb360b6d84019d0803d3b/pre_commit-4.1.0-py2.py3-none-any.whl", hash = "sha256:d29e7cb346295bcc1cc75fc3e92e343495e3ea0196c9ec6ba53f49f10ab6ae7b", size = 220560 },
]

[[package]]
name = "prompt-toolkit"
version = "3.0.50"
source = { registry = "https://pypi.org/simple" }
dependencies = [
    { name = "wcwidth" },
]
sdist = { url = "https://files.pythonhosted.org/packages/a1/e1/bd15cb8ffdcfeeb2bdc215de3c3cffca11408d829e4b8416dcfe71ba8854/prompt_toolkit-3.0.50.tar.gz", hash = "sha256:544748f3860a2623ca5cd6d2795e7a14f3d0e1c3c9728359013f79877fc89bab", size = 429087 }
wheels = [
    { url = "https://files.pythonhosted.org/packages/e4/ea/d836f008d33151c7a1f62caf3d8dd782e4d15f6a43897f64480c2b8de2ad/prompt_toolkit-3.0.50-py3-none-any.whl", hash = "sha256:9b6427eb19e479d98acff65196a307c555eb567989e6d88ebbb1b509d9779198", size = 387816 },
]

[[package]]
name = "psutil"
version = "6.1.1"
source = { registry = "https://pypi.org/simple" }
sdist = { url = "https://files.pythonhosted.org/packages/1f/5a/07871137bb752428aa4b659f910b399ba6f291156bdea939be3e96cae7cb/psutil-6.1.1.tar.gz", hash = "sha256:cf8496728c18f2d0b45198f06895be52f36611711746b7f30c464b422b50e2f5", size = 508502 }
wheels = [
    { url = "https://files.pythonhosted.org/packages/61/99/ca79d302be46f7bdd8321089762dd4476ee725fce16fc2b2e1dbba8cac17/psutil-6.1.1-cp36-abi3-macosx_10_9_x86_64.whl", hash = "sha256:fc0ed7fe2231a444fc219b9c42d0376e0a9a1a72f16c5cfa0f68d19f1a0663e8", size = 247511 },
    { url = "https://files.pythonhosted.org/packages/0b/6b/73dbde0dd38f3782905d4587049b9be64d76671042fdcaf60e2430c6796d/psutil-6.1.1-cp36-abi3-macosx_11_0_arm64.whl", hash = "sha256:0bdd4eab935276290ad3cb718e9809412895ca6b5b334f5a9111ee6d9aff9377", size = 248985 },
    { url = "https://files.pythonhosted.org/packages/17/38/c319d31a1d3f88c5b79c68b3116c129e5133f1822157dd6da34043e32ed6/psutil-6.1.1-cp36-abi3-manylinux_2_12_i686.manylinux2010_i686.manylinux_2_17_i686.manylinux2014_i686.whl", hash = "sha256:b6e06c20c05fe95a3d7302d74e7097756d4ba1247975ad6905441ae1b5b66003", size = 284488 },
    { url = "https://files.pythonhosted.org/packages/9c/39/0f88a830a1c8a3aba27fededc642da37613c57cbff143412e3536f89784f/psutil-6.1.1-cp36-abi3-manylinux_2_12_x86_64.manylinux2010_x86_64.manylinux_2_17_x86_64.manylinux2014_x86_64.whl", hash = "sha256:97f7cb9921fbec4904f522d972f0c0e1f4fabbdd4e0287813b21215074a0f160", size = 287477 },
    { url = "https://files.pythonhosted.org/packages/47/da/99f4345d4ddf2845cb5b5bd0d93d554e84542d116934fde07a0c50bd4e9f/psutil-6.1.1-cp36-abi3-manylinux_2_17_aarch64.manylinux2014_aarch64.whl", hash = "sha256:33431e84fee02bc84ea36d9e2c4a6d395d479c9dd9bba2376c1f6ee8f3a4e0b3", size = 289017 },
    { url = "https://files.pythonhosted.org/packages/38/53/bd755c2896f4461fd4f36fa6a6dcb66a88a9e4b9fd4e5b66a77cf9d4a584/psutil-6.1.1-cp37-abi3-win32.whl", hash = "sha256:eaa912e0b11848c4d9279a93d7e2783df352b082f40111e078388701fd479e53", size = 250602 },
    { url = "https://files.pythonhosted.org/packages/7b/d7/7831438e6c3ebbfa6e01a927127a6cb42ad3ab844247f3c5b96bea25d73d/psutil-6.1.1-cp37-abi3-win_amd64.whl", hash = "sha256:f35cfccb065fff93529d2afb4a2e89e363fe63ca1e4a5da22b603a85833c2649", size = 254444 },
]

[[package]]
name = "ptyprocess"
version = "0.7.0"
source = { registry = "https://pypi.org/simple" }
sdist = { url = "https://files.pythonhosted.org/packages/20/e5/16ff212c1e452235a90aeb09066144d0c5a6a8c0834397e03f5224495c4e/ptyprocess-0.7.0.tar.gz", hash = "sha256:5c5d0a3b48ceee0b48485e0c26037c0acd7d29765ca3fbb5cb3831d347423220", size = 70762 }
wheels = [
    { url = "https://files.pythonhosted.org/packages/22/a6/858897256d0deac81a172289110f31629fc4cee19b6f01283303e18c8db3/ptyprocess-0.7.0-py2.py3-none-any.whl", hash = "sha256:4b41f3967fce3af57cc7e94b888626c18bf37a083e3651ca8feeb66d492fef35", size = 13993 },
]

[[package]]
name = "pure-eval"
version = "0.2.3"
source = { registry = "https://pypi.org/simple" }
sdist = { url = "https://files.pythonhosted.org/packages/cd/05/0a34433a064256a578f1783a10da6df098ceaa4a57bbeaa96a6c0352786b/pure_eval-0.2.3.tar.gz", hash = "sha256:5f4e983f40564c576c7c8635ae88db5956bb2229d7e9237d03b3c0b0190eaf42", size = 19752 }
wheels = [
    { url = "https://files.pythonhosted.org/packages/8e/37/efad0257dc6e593a18957422533ff0f87ede7c9c6ea010a2177d738fb82f/pure_eval-0.2.3-py3-none-any.whl", hash = "sha256:1db8e35b67b3d218d818ae653e27f06c3aa420901fa7b081ca98cbedc874e0d0", size = 11842 },
]

[[package]]
name = "py-cpuinfo"
version = "9.0.0"
source = { registry = "https://pypi.org/simple" }
sdist = { url = "https://files.pythonhosted.org/packages/37/a8/d832f7293ebb21690860d2e01d8115e5ff6f2ae8bbdc953f0eb0fa4bd2c7/py-cpuinfo-9.0.0.tar.gz", hash = "sha256:3cdbbf3fac90dc6f118bfd64384f309edeadd902d7c8fb17f02ffa1fc3f49690", size = 104716 }
wheels = [
    { url = "https://files.pythonhosted.org/packages/e0/a9/023730ba63db1e494a271cb018dcd361bd2c917ba7004c3e49d5daf795a2/py_cpuinfo-9.0.0-py3-none-any.whl", hash = "sha256:859625bc251f64e21f077d099d4162689c762b5d6a4c3c97553d56241c9674d5", size = 22335 },
]

[[package]]
name = "pybind11"
version = "2.13.6"
source = { registry = "https://pypi.org/simple" }
sdist = { url = "https://files.pythonhosted.org/packages/d2/c1/72b9622fcb32ff98b054f724e213c7f70d6898baa714f4516288456ceaba/pybind11-2.13.6.tar.gz", hash = "sha256:ba6af10348c12b24e92fa086b39cfba0eff619b61ac77c406167d813b096d39a", size = 218403 }
wheels = [
    { url = "https://files.pythonhosted.org/packages/13/2f/0f24b288e2ce56f51c920137620b4434a38fd80583dbbe24fc2a1656c388/pybind11-2.13.6-py3-none-any.whl", hash = "sha256:237c41e29157b962835d356b370ededd57594a26d5894a795960f0047cb5caf5", size = 243282 },
]

[[package]]
name = "pycparser"
version = "2.22"
source = { registry = "https://pypi.org/simple" }
sdist = { url = "https://files.pythonhosted.org/packages/1d/b2/31537cf4b1ca988837256c910a668b553fceb8f069bedc4b1c826024b52c/pycparser-2.22.tar.gz", hash = "sha256:491c8be9c040f5390f5bf44a5b07752bd07f56edf992381b05c701439eec10f6", size = 172736 }
wheels = [
    { url = "https://files.pythonhosted.org/packages/13/a3/a812df4e2dd5696d1f351d58b8fe16a405b234ad2886a0dab9183fb78109/pycparser-2.22-py3-none-any.whl", hash = "sha256:c3702b6d3dd8c7abc1afa565d7e63d53a1d0bd86cdc24edd75470f4de499cfcc", size = 117552 },
]

[[package]]
name = "pydot"
version = "3.0.4"
source = { registry = "https://pypi.org/simple" }
dependencies = [
    { name = "pyparsing" },
]
sdist = { url = "https://files.pythonhosted.org/packages/66/dd/e0e6a4fb84c22050f6a9701ad9fd6a67ef82faa7ba97b97eb6fdc6b49b34/pydot-3.0.4.tar.gz", hash = "sha256:3ce88b2558f3808b0376f22bfa6c263909e1c3981e2a7b629b65b451eee4a25d", size = 168167 }
wheels = [
    { url = "https://files.pythonhosted.org/packages/b0/5f/1ebfd430df05c4f9e438dd3313c4456eab937d976f6ab8ce81a98f9fb381/pydot-3.0.4-py3-none-any.whl", hash = "sha256:bfa9c3fc0c44ba1d132adce131802d7df00429d1a79cc0346b0a5cd374dbe9c6", size = 35776 },
]

[[package]]
name = "pygls"
version = "1.3.1"
source = { registry = "https://pypi.org/simple" }
dependencies = [
    { name = "cattrs" },
    { name = "lsprotocol" },
]
sdist = { url = "https://files.pythonhosted.org/packages/86/b9/41d173dad9eaa9db9c785a85671fc3d68961f08d67706dc2e79011e10b5c/pygls-1.3.1.tar.gz", hash = "sha256:140edceefa0da0e9b3c533547c892a42a7d2fd9217ae848c330c53d266a55018", size = 45527 }
wheels = [
    { url = "https://files.pythonhosted.org/packages/11/19/b74a10dd24548e96e8c80226cbacb28b021bc3a168a7d2709fb0d0185348/pygls-1.3.1-py3-none-any.whl", hash = "sha256:6e00f11efc56321bdeb6eac04f6d86131f654c7d49124344a9ebb968da3dd91e", size = 56031 },
]

[[package]]
name = "pygments"
version = "2.19.1"
source = { registry = "https://pypi.org/simple" }
sdist = { url = "https://files.pythonhosted.org/packages/7c/2d/c3338d48ea6cc0feb8446d8e6937e1408088a72a39937982cc6111d17f84/pygments-2.19.1.tar.gz", hash = "sha256:61c16d2a8576dc0649d9f39e089b5f02bcd27fba10d8fb4dcc28173f7a45151f", size = 4968581 }
wheels = [
    { url = "https://files.pythonhosted.org/packages/8a/0b/9fcc47d19c48b59121088dd6da2488a49d5f72dacf8262e2790a1d2c7d15/pygments-2.19.1-py3-none-any.whl", hash = "sha256:9ea1544ad55cecf4b8242fab6dd35a93bbce657034b0611ee383099054ab6d8c", size = 1225293 },
]

[[package]]
name = "pyparsing"
version = "3.2.1"
source = { registry = "https://pypi.org/simple" }
sdist = { url = "https://files.pythonhosted.org/packages/8b/1a/3544f4f299a47911c2ab3710f534e52fea62a633c96806995da5d25be4b2/pyparsing-3.2.1.tar.gz", hash = "sha256:61980854fd66de3a90028d679a954d5f2623e83144b5afe5ee86f43d762e5f0a", size = 1067694 }
wheels = [
    { url = "https://files.pythonhosted.org/packages/1c/a7/c8a2d361bf89c0d9577c934ebb7421b25dc84bf3a8e3ac0a40aed9acc547/pyparsing-3.2.1-py3-none-any.whl", hash = "sha256:506ff4f4386c4cec0590ec19e6302d3aedb992fdc02c761e90416f158dacf8e1", size = 107716 },
]

[[package]]
name = "pyreadline"
version = "2.1"
source = { registry = "https://pypi.org/simple" }
sdist = { url = "https://files.pythonhosted.org/packages/bc/7c/d724ef1ec3ab2125f38a1d53285745445ec4a8f19b9bb0761b4064316679/pyreadline-2.1.zip", hash = "sha256:4530592fc2e85b25b1a9f79664433da09237c1a270e4d78ea5aa3a2c7229e2d1", size = 109189 }

[[package]]
name = "pyspellchecker"
version = "0.8.2"
source = { registry = "https://pypi.org/simple" }
sdist = { url = "https://files.pythonhosted.org/packages/42/5d/86d94aceb9c0813f27004ec71c036d8ec6a6324d989854ff0fe13fe036dc/pyspellchecker-0.8.2.tar.gz", hash = "sha256:2b026be14a162ba810bdda8e5454c56e364f42d3b9e14aeff31706e5ebcdc78f", size = 7149207 }
wheels = [
    { url = "https://files.pythonhosted.org/packages/99/8e/7c79443d302a80cfd59bc365938d51e36e7e9aa7ce8ab1d8a0ca0c8e6065/pyspellchecker-0.8.2-py3-none-any.whl", hash = "sha256:4fee22e1859c5153c3bc3953ac3041bf07d4541520b7e01901e955062022290a", size = 7147898 },
]

[[package]]
name = "pytest"
version = "8.3.4"
source = { registry = "https://pypi.org/simple" }
dependencies = [
    { name = "colorama", marker = "sys_platform == 'win32' or (extra == 'extra-5-gt4py-cuda11' and extra == 'extra-5-gt4py-jax-cuda12') or (extra == 'extra-5-gt4py-cuda11' and extra == 'extra-5-gt4py-rocm4-3') or (extra == 'extra-5-gt4py-cuda11' and extra == 'extra-5-gt4py-rocm5-0') or (extra == 'extra-5-gt4py-jax-cuda12' and extra == 'extra-5-gt4py-rocm4-3') or (extra == 'extra-5-gt4py-jax-cuda12' and extra == 'extra-5-gt4py-rocm5-0') or (extra == 'extra-5-gt4py-rocm4-3' and extra == 'extra-5-gt4py-rocm5-0')" },
    { name = "exceptiongroup", marker = "python_full_version < '3.11' or (extra == 'extra-5-gt4py-cuda11' and extra == 'extra-5-gt4py-jax-cuda12') or (extra == 'extra-5-gt4py-cuda11' and extra == 'extra-5-gt4py-rocm4-3') or (extra == 'extra-5-gt4py-cuda11' and extra == 'extra-5-gt4py-rocm5-0') or (extra == 'extra-5-gt4py-jax-cuda12' and extra == 'extra-5-gt4py-rocm4-3') or (extra == 'extra-5-gt4py-jax-cuda12' and extra == 'extra-5-gt4py-rocm5-0') or (extra == 'extra-5-gt4py-rocm4-3' and extra == 'extra-5-gt4py-rocm5-0')" },
    { name = "iniconfig" },
    { name = "packaging" },
    { name = "pluggy" },
    { name = "tomli", marker = "python_full_version < '3.11' or (extra == 'extra-5-gt4py-cuda11' and extra == 'extra-5-gt4py-jax-cuda12') or (extra == 'extra-5-gt4py-cuda11' and extra == 'extra-5-gt4py-rocm4-3') or (extra == 'extra-5-gt4py-cuda11' and extra == 'extra-5-gt4py-rocm5-0') or (extra == 'extra-5-gt4py-jax-cuda12' and extra == 'extra-5-gt4py-rocm4-3') or (extra == 'extra-5-gt4py-jax-cuda12' and extra == 'extra-5-gt4py-rocm5-0') or (extra == 'extra-5-gt4py-rocm4-3' and extra == 'extra-5-gt4py-rocm5-0')" },
]
sdist = { url = "https://files.pythonhosted.org/packages/05/35/30e0d83068951d90a01852cb1cef56e5d8a09d20c7f511634cc2f7e0372a/pytest-8.3.4.tar.gz", hash = "sha256:965370d062bce11e73868e0335abac31b4d3de0e82f4007408d242b4f8610761", size = 1445919 }
wheels = [
    { url = "https://files.pythonhosted.org/packages/11/92/76a1c94d3afee238333bc0a42b82935dd8f9cf8ce9e336ff87ee14d9e1cf/pytest-8.3.4-py3-none-any.whl", hash = "sha256:50e16d954148559c9a74109af1eaf0c945ba2d8f30f0a3d3335edde19788b6f6", size = 343083 },
]

[[package]]
name = "pytest-benchmark"
version = "5.1.0"
source = { registry = "https://pypi.org/simple" }
dependencies = [
    { name = "py-cpuinfo" },
    { name = "pytest" },
]
sdist = { url = "https://files.pythonhosted.org/packages/39/d0/a8bd08d641b393db3be3819b03e2d9bb8760ca8479080a26a5f6e540e99c/pytest-benchmark-5.1.0.tar.gz", hash = "sha256:9ea661cdc292e8231f7cd4c10b0319e56a2118e2c09d9f50e1b3d150d2aca105", size = 337810 }
wheels = [
    { url = "https://files.pythonhosted.org/packages/9e/d6/b41653199ea09d5969d4e385df9bbfd9a100f28ca7e824ce7c0a016e3053/pytest_benchmark-5.1.0-py3-none-any.whl", hash = "sha256:922de2dfa3033c227c96da942d1878191afa135a29485fb942e85dff1c592c89", size = 44259 },
]

[[package]]
name = "pytest-cache"
version = "1.0"
source = { registry = "https://pypi.org/simple" }
dependencies = [
    { name = "execnet" },
    { name = "pytest" },
]
sdist = { url = "https://files.pythonhosted.org/packages/d1/15/082fd0428aab33d2bafa014f3beb241830427ba803a8912a5aaeaf3a5663/pytest-cache-1.0.tar.gz", hash = "sha256:be7468edd4d3d83f1e844959fd6e3fd28e77a481440a7118d430130ea31b07a9", size = 16242 }

[[package]]
name = "pytest-cov"
version = "6.0.0"
source = { registry = "https://pypi.org/simple" }
dependencies = [
    { name = "coverage", extra = ["toml"] },
    { name = "pytest" },
]
sdist = { url = "https://files.pythonhosted.org/packages/be/45/9b538de8cef30e17c7b45ef42f538a94889ed6a16f2387a6c89e73220651/pytest-cov-6.0.0.tar.gz", hash = "sha256:fde0b595ca248bb8e2d76f020b465f3b107c9632e6a1d1705f17834c89dcadc0", size = 66945 }
wheels = [
    { url = "https://files.pythonhosted.org/packages/36/3b/48e79f2cd6a61dbbd4807b4ed46cb564b4fd50a76166b1c4ea5c1d9e2371/pytest_cov-6.0.0-py3-none-any.whl", hash = "sha256:eee6f1b9e61008bd34975a4d5bab25801eb31898b032dd55addc93e96fcaaa35", size = 22949 },
]

[[package]]
name = "pytest-factoryboy"
version = "2.7.0"
source = { registry = "https://pypi.org/simple" }
dependencies = [
    { name = "factory-boy" },
    { name = "inflection" },
    { name = "packaging" },
    { name = "pytest" },
    { name = "typing-extensions" },
]
sdist = { url = "https://files.pythonhosted.org/packages/a6/bc/179653e8cce651575ac95377e4fdf9afd3c4821ab4bba101aae913ebcc27/pytest_factoryboy-2.7.0.tar.gz", hash = "sha256:67fc54ec8669a3feb8ac60094dd57cd71eb0b20b2c319d2957873674c776a77b", size = 17398 }
wheels = [
    { url = "https://files.pythonhosted.org/packages/c7/56/d3ef25286dc8df9d1da0b325ee4b1b1ffd9736e44f9b30cfbe464e9f4f14/pytest_factoryboy-2.7.0-py3-none-any.whl", hash = "sha256:bf3222db22d954fbf46f4bff902a0a8d82f3fc3594a47c04bbdc0546ff4c59a6", size = 16268 },
]

[[package]]
name = "pytest-instafail"
version = "0.5.0"
source = { registry = "https://pypi.org/simple" }
dependencies = [
    { name = "pytest" },
]
sdist = { url = "https://files.pythonhosted.org/packages/86/bd/e0ba6c3cd20b9aa445f0af229f3a9582cce589f083537978a23e6f14e310/pytest-instafail-0.5.0.tar.gz", hash = "sha256:33a606f7e0c8e646dc3bfee0d5e3a4b7b78ef7c36168cfa1f3d93af7ca706c9e", size = 5849 }
wheels = [
    { url = "https://files.pythonhosted.org/packages/e8/c0/c32dc39fc172e684fdb3d30169843efb65c067be1e12689af4345731126e/pytest_instafail-0.5.0-py3-none-any.whl", hash = "sha256:6855414487e9e4bb76a118ce952c3c27d3866af15487506c4ded92eb72387819", size = 4176 },
]

[[package]]
name = "pytest-xdist"
version = "3.6.1"
source = { registry = "https://pypi.org/simple" }
dependencies = [
    { name = "execnet" },
    { name = "pytest" },
]
sdist = { url = "https://files.pythonhosted.org/packages/41/c4/3c310a19bc1f1e9ef50075582652673ef2bfc8cd62afef9585683821902f/pytest_xdist-3.6.1.tar.gz", hash = "sha256:ead156a4db231eec769737f57668ef58a2084a34b2e55c4a8fa20d861107300d", size = 84060 }
wheels = [
    { url = "https://files.pythonhosted.org/packages/6d/82/1d96bf03ee4c0fdc3c0cbe61470070e659ca78dc0086fb88b66c185e2449/pytest_xdist-3.6.1-py3-none-any.whl", hash = "sha256:9ed4adfb68a016610848639bb7e02c9352d5d9f03d04809919e2dafc3be4cca7", size = 46108 },
]

[package.optional-dependencies]
psutil = [
    { name = "psutil" },
]

[[package]]
name = "python-dateutil"
version = "2.9.0.post0"
source = { registry = "https://pypi.org/simple" }
dependencies = [
    { name = "six" },
]
sdist = { url = "https://files.pythonhosted.org/packages/66/c0/0c8b6ad9f17a802ee498c46e004a0eb49bc148f2fd230864601a86dcf6db/python-dateutil-2.9.0.post0.tar.gz", hash = "sha256:37dd54208da7e1cd875388217d5e00ebd4179249f90fb72437e91a35459a0ad3", size = 342432 }
wheels = [
    { url = "https://files.pythonhosted.org/packages/ec/57/56b9bcc3c9c6a792fcbaf139543cee77261f3651ca9da0c93f5c1221264b/python_dateutil-2.9.0.post0-py2.py3-none-any.whl", hash = "sha256:a8b2bc7bffae282281c8140a97d3aa9c14da0b136dfe83f850eea9a5f7470427", size = 229892 },
]

[[package]]
name = "pywin32"
version = "308"
source = { registry = "https://pypi.org/simple" }
wheels = [
    { url = "https://files.pythonhosted.org/packages/72/a6/3e9f2c474895c1bb61b11fa9640be00067b5c5b363c501ee9c3fa53aec01/pywin32-308-cp310-cp310-win32.whl", hash = "sha256:796ff4426437896550d2981b9c2ac0ffd75238ad9ea2d3bfa67a1abd546d262e", size = 5927028 },
    { url = "https://files.pythonhosted.org/packages/d9/b4/84e2463422f869b4b718f79eb7530a4c1693e96b8a4e5e968de38be4d2ba/pywin32-308-cp310-cp310-win_amd64.whl", hash = "sha256:4fc888c59b3c0bef905ce7eb7e2106a07712015ea1c8234b703a088d46110e8e", size = 6558484 },
    { url = "https://files.pythonhosted.org/packages/9f/8f/fb84ab789713f7c6feacaa08dad3ec8105b88ade8d1c4f0f0dfcaaa017d6/pywin32-308-cp310-cp310-win_arm64.whl", hash = "sha256:a5ab5381813b40f264fa3495b98af850098f814a25a63589a8e9eb12560f450c", size = 7971454 },
    { url = "https://files.pythonhosted.org/packages/eb/e2/02652007469263fe1466e98439831d65d4ca80ea1a2df29abecedf7e47b7/pywin32-308-cp311-cp311-win32.whl", hash = "sha256:5d8c8015b24a7d6855b1550d8e660d8daa09983c80e5daf89a273e5c6fb5095a", size = 5928156 },
    { url = "https://files.pythonhosted.org/packages/48/ef/f4fb45e2196bc7ffe09cad0542d9aff66b0e33f6c0954b43e49c33cad7bd/pywin32-308-cp311-cp311-win_amd64.whl", hash = "sha256:575621b90f0dc2695fec346b2d6302faebd4f0f45c05ea29404cefe35d89442b", size = 6559559 },
    { url = "https://files.pythonhosted.org/packages/79/ef/68bb6aa865c5c9b11a35771329e95917b5559845bd75b65549407f9fc6b4/pywin32-308-cp311-cp311-win_arm64.whl", hash = "sha256:100a5442b7332070983c4cd03f2e906a5648a5104b8a7f50175f7906efd16bb6", size = 7972495 },
]

[[package]]
name = "pyyaml"
version = "6.0.2"
source = { registry = "https://pypi.org/simple" }
sdist = { url = "https://files.pythonhosted.org/packages/54/ed/79a089b6be93607fa5cdaedf301d7dfb23af5f25c398d5ead2525b063e17/pyyaml-6.0.2.tar.gz", hash = "sha256:d584d9ec91ad65861cc08d42e834324ef890a082e591037abe114850ff7bbc3e", size = 130631 }
wheels = [
    { url = "https://files.pythonhosted.org/packages/9b/95/a3fac87cb7158e231b5a6012e438c647e1a87f09f8e0d123acec8ab8bf71/PyYAML-6.0.2-cp310-cp310-macosx_10_9_x86_64.whl", hash = "sha256:0a9a2848a5b7feac301353437eb7d5957887edbf81d56e903999a75a3d743086", size = 184199 },
    { url = "https://files.pythonhosted.org/packages/c7/7a/68bd47624dab8fd4afbfd3c48e3b79efe09098ae941de5b58abcbadff5cb/PyYAML-6.0.2-cp310-cp310-macosx_11_0_arm64.whl", hash = "sha256:29717114e51c84ddfba879543fb232a6ed60086602313ca38cce623c1d62cfbf", size = 171758 },
    { url = "https://files.pythonhosted.org/packages/49/ee/14c54df452143b9ee9f0f29074d7ca5516a36edb0b4cc40c3f280131656f/PyYAML-6.0.2-cp310-cp310-manylinux_2_17_aarch64.manylinux2014_aarch64.whl", hash = "sha256:8824b5a04a04a047e72eea5cec3bc266db09e35de6bdfe34c9436ac5ee27d237", size = 718463 },
    { url = "https://files.pythonhosted.org/packages/4d/61/de363a97476e766574650d742205be468921a7b532aa2499fcd886b62530/PyYAML-6.0.2-cp310-cp310-manylinux_2_17_s390x.manylinux2014_s390x.whl", hash = "sha256:7c36280e6fb8385e520936c3cb3b8042851904eba0e58d277dca80a5cfed590b", size = 719280 },
    { url = "https://files.pythonhosted.org/packages/6b/4e/1523cb902fd98355e2e9ea5e5eb237cbc5f3ad5f3075fa65087aa0ecb669/PyYAML-6.0.2-cp310-cp310-manylinux_2_17_x86_64.manylinux2014_x86_64.whl", hash = "sha256:ec031d5d2feb36d1d1a24380e4db6d43695f3748343d99434e6f5f9156aaa2ed", size = 751239 },
    { url = "https://files.pythonhosted.org/packages/b7/33/5504b3a9a4464893c32f118a9cc045190a91637b119a9c881da1cf6b7a72/PyYAML-6.0.2-cp310-cp310-musllinux_1_1_aarch64.whl", hash = "sha256:936d68689298c36b53b29f23c6dbb74de12b4ac12ca6cfe0e047bedceea56180", size = 695802 },
    { url = "https://files.pythonhosted.org/packages/5c/20/8347dcabd41ef3a3cdc4f7b7a2aff3d06598c8779faa189cdbf878b626a4/PyYAML-6.0.2-cp310-cp310-musllinux_1_1_x86_64.whl", hash = "sha256:23502f431948090f597378482b4812b0caae32c22213aecf3b55325e049a6c68", size = 720527 },
    { url = "https://files.pythonhosted.org/packages/be/aa/5afe99233fb360d0ff37377145a949ae258aaab831bde4792b32650a4378/PyYAML-6.0.2-cp310-cp310-win32.whl", hash = "sha256:2e99c6826ffa974fe6e27cdb5ed0021786b03fc98e5ee3c5bfe1fd5015f42b99", size = 144052 },
    { url = "https://files.pythonhosted.org/packages/b5/84/0fa4b06f6d6c958d207620fc60005e241ecedceee58931bb20138e1e5776/PyYAML-6.0.2-cp310-cp310-win_amd64.whl", hash = "sha256:a4d3091415f010369ae4ed1fc6b79def9416358877534caf6a0fdd2146c87a3e", size = 161774 },
    { url = "https://files.pythonhosted.org/packages/f8/aa/7af4e81f7acba21a4c6be026da38fd2b872ca46226673c89a758ebdc4fd2/PyYAML-6.0.2-cp311-cp311-macosx_10_9_x86_64.whl", hash = "sha256:cc1c1159b3d456576af7a3e4d1ba7e6924cb39de8f67111c735f6fc832082774", size = 184612 },
    { url = "https://files.pythonhosted.org/packages/8b/62/b9faa998fd185f65c1371643678e4d58254add437edb764a08c5a98fb986/PyYAML-6.0.2-cp311-cp311-macosx_11_0_arm64.whl", hash = "sha256:1e2120ef853f59c7419231f3bf4e7021f1b936f6ebd222406c3b60212205d2ee", size = 172040 },
    { url = "https://files.pythonhosted.org/packages/ad/0c/c804f5f922a9a6563bab712d8dcc70251e8af811fce4524d57c2c0fd49a4/PyYAML-6.0.2-cp311-cp311-manylinux_2_17_aarch64.manylinux2014_aarch64.whl", hash = "sha256:5d225db5a45f21e78dd9358e58a98702a0302f2659a3c6cd320564b75b86f47c", size = 736829 },
    { url = "https://files.pythonhosted.org/packages/51/16/6af8d6a6b210c8e54f1406a6b9481febf9c64a3109c541567e35a49aa2e7/PyYAML-6.0.2-cp311-cp311-manylinux_2_17_s390x.manylinux2014_s390x.whl", hash = "sha256:5ac9328ec4831237bec75defaf839f7d4564be1e6b25ac710bd1a96321cc8317", size = 764167 },
    { url = "https://files.pythonhosted.org/packages/75/e4/2c27590dfc9992f73aabbeb9241ae20220bd9452df27483b6e56d3975cc5/PyYAML-6.0.2-cp311-cp311-manylinux_2_17_x86_64.manylinux2014_x86_64.whl", hash = "sha256:3ad2a3decf9aaba3d29c8f537ac4b243e36bef957511b4766cb0057d32b0be85", size = 762952 },
    { url = "https://files.pythonhosted.org/packages/9b/97/ecc1abf4a823f5ac61941a9c00fe501b02ac3ab0e373c3857f7d4b83e2b6/PyYAML-6.0.2-cp311-cp311-musllinux_1_1_aarch64.whl", hash = "sha256:ff3824dc5261f50c9b0dfb3be22b4567a6f938ccce4587b38952d85fd9e9afe4", size = 735301 },
    { url = "https://files.pythonhosted.org/packages/45/73/0f49dacd6e82c9430e46f4a027baa4ca205e8b0a9dce1397f44edc23559d/PyYAML-6.0.2-cp311-cp311-musllinux_1_1_x86_64.whl", hash = "sha256:797b4f722ffa07cc8d62053e4cff1486fa6dc094105d13fea7b1de7d8bf71c9e", size = 756638 },
    { url = "https://files.pythonhosted.org/packages/22/5f/956f0f9fc65223a58fbc14459bf34b4cc48dec52e00535c79b8db361aabd/PyYAML-6.0.2-cp311-cp311-win32.whl", hash = "sha256:11d8f3dd2b9c1207dcaf2ee0bbbfd5991f571186ec9cc78427ba5bd32afae4b5", size = 143850 },
    { url = "https://files.pythonhosted.org/packages/ed/23/8da0bbe2ab9dcdd11f4f4557ccaf95c10b9811b13ecced089d43ce59c3c8/PyYAML-6.0.2-cp311-cp311-win_amd64.whl", hash = "sha256:e10ce637b18caea04431ce14fabcf5c64a1c61ec9c56b071a4b7ca131ca52d44", size = 161980 },
]

[[package]]
name = "pyzmq"
version = "26.2.1"
source = { registry = "https://pypi.org/simple" }
dependencies = [
    { name = "cffi", marker = "implementation_name == 'pypy' or (extra == 'extra-5-gt4py-all' and extra == 'extra-5-gt4py-dace-next') or (extra == 'extra-5-gt4py-cuda11' and extra == 'extra-5-gt4py-jax-cuda12') or (extra == 'extra-5-gt4py-cuda11' and extra == 'extra-5-gt4py-rocm4-3') or (extra == 'extra-5-gt4py-cuda11' and extra == 'extra-5-gt4py-rocm5-0') or (extra == 'extra-5-gt4py-dace' and extra == 'extra-5-gt4py-dace-next') or (extra == 'extra-5-gt4py-jax-cuda12' and extra == 'extra-5-gt4py-rocm4-3') or (extra == 'extra-5-gt4py-jax-cuda12' and extra == 'extra-5-gt4py-rocm5-0') or (extra == 'extra-5-gt4py-rocm4-3' and extra == 'extra-5-gt4py-rocm5-0')" },
]
sdist = { url = "https://files.pythonhosted.org/packages/5a/e3/8d0382cb59feb111c252b54e8728257416a38ffcb2243c4e4775a3c990fe/pyzmq-26.2.1.tar.gz", hash = "sha256:17d72a74e5e9ff3829deb72897a175333d3ef5b5413948cae3cf7ebf0b02ecca", size = 278433 }
wheels = [
    { url = "https://files.pythonhosted.org/packages/70/3d/c2d9d46c033d1b51692ea49a22439f7f66d91d5c938e8b5c56ed7a2151c2/pyzmq-26.2.1-cp310-cp310-macosx_10_15_universal2.whl", hash = "sha256:f39d1227e8256d19899d953e6e19ed2ccb689102e6d85e024da5acf410f301eb", size = 1345451 },
    { url = "https://files.pythonhosted.org/packages/0e/df/4754a8abcdeef280651f9bb51446c47659910940b392a66acff7c37f5cef/pyzmq-26.2.1-cp310-cp310-macosx_10_9_x86_64.whl", hash = "sha256:a23948554c692df95daed595fdd3b76b420a4939d7a8a28d6d7dea9711878641", size = 942766 },
    { url = "https://files.pythonhosted.org/packages/74/da/e6053a3b13c912eded6c2cdeee22ff3a4c33820d17f9eb24c7b6e957ffe7/pyzmq-26.2.1-cp310-cp310-manylinux_2_17_aarch64.manylinux2014_aarch64.whl", hash = "sha256:95f5728b367a042df146cec4340d75359ec6237beebf4a8f5cf74657c65b9257", size = 678488 },
    { url = "https://files.pythonhosted.org/packages/9e/50/614934145244142401ca174ca81071777ab93aa88173973ba0154f491e09/pyzmq-26.2.1-cp310-cp310-manylinux_2_17_i686.manylinux2014_i686.whl", hash = "sha256:95f7b01b3f275504011cf4cf21c6b885c8d627ce0867a7e83af1382ebab7b3ff", size = 917115 },
    { url = "https://files.pythonhosted.org/packages/80/2b/ebeb7bc4fc8e9e61650b2e09581597355a4341d413fa9b2947d7a6558119/pyzmq-26.2.1-cp310-cp310-manylinux_2_17_x86_64.manylinux2014_x86_64.whl", hash = "sha256:80a00370a2ef2159c310e662c7c0f2d030f437f35f478bb8b2f70abd07e26b24", size = 874162 },
    { url = "https://files.pythonhosted.org/packages/79/48/93210621c331ad16313dc2849801411fbae10d91d878853933f2a85df8e7/pyzmq-26.2.1-cp310-cp310-manylinux_2_28_x86_64.whl", hash = "sha256:8531ed35dfd1dd2af95f5d02afd6545e8650eedbf8c3d244a554cf47d8924459", size = 874180 },
    { url = "https://files.pythonhosted.org/packages/f0/8b/40924b4d8e33bfdd54c1970fb50f327e39b90b902f897cf09b30b2e9ac48/pyzmq-26.2.1-cp310-cp310-musllinux_1_1_aarch64.whl", hash = "sha256:cdb69710e462a38e6039cf17259d328f86383a06c20482cc154327968712273c", size = 1208139 },
    { url = "https://files.pythonhosted.org/packages/c8/b2/82d6675fc89bd965eae13c45002c792d33f06824589844b03f8ea8fc6d86/pyzmq-26.2.1-cp310-cp310-musllinux_1_1_i686.whl", hash = "sha256:e7eeaef81530d0b74ad0d29eec9997f1c9230c2f27242b8d17e0ee67662c8f6e", size = 1520666 },
    { url = "https://files.pythonhosted.org/packages/9d/e2/5ff15f2d3f920dcc559d477bd9bb3faacd6d79fcf7c5448e585c78f84849/pyzmq-26.2.1-cp310-cp310-musllinux_1_1_x86_64.whl", hash = "sha256:361edfa350e3be1f987e592e834594422338d7174364763b7d3de5b0995b16f3", size = 1420056 },
    { url = "https://files.pythonhosted.org/packages/40/a2/f9bbeccf7f75aa0d8963e224e5730abcefbf742e1f2ae9ea60fd9d6ff72b/pyzmq-26.2.1-cp310-cp310-win32.whl", hash = "sha256:637536c07d2fb6a354988b2dd1d00d02eb5dd443f4bbee021ba30881af1c28aa", size = 583874 },
    { url = "https://files.pythonhosted.org/packages/56/b1/44f513135843272f0e12f5aebf4af35839e2a88eb45411f2c8c010d8c856/pyzmq-26.2.1-cp310-cp310-win_amd64.whl", hash = "sha256:45fad32448fd214fbe60030aa92f97e64a7140b624290834cc9b27b3a11f9473", size = 647367 },
    { url = "https://files.pythonhosted.org/packages/27/9c/1bef14a37b02d651a462811bbdb1390b61cd4a5b5e95cbd7cc2d60ef848c/pyzmq-26.2.1-cp310-cp310-win_arm64.whl", hash = "sha256:d9da0289d8201c8a29fd158aaa0dfe2f2e14a181fd45e2dc1fbf969a62c1d594", size = 561784 },
    { url = "https://files.pythonhosted.org/packages/b9/03/5ecc46a6ed5971299f5c03e016ca637802d8660e44392bea774fb7797405/pyzmq-26.2.1-cp311-cp311-macosx_10_15_universal2.whl", hash = "sha256:c059883840e634a21c5b31d9b9a0e2b48f991b94d60a811092bc37992715146a", size = 1346032 },
    { url = "https://files.pythonhosted.org/packages/40/51/48fec8f990ee644f461ff14c8fe5caa341b0b9b3a0ad7544f8ef17d6f528/pyzmq-26.2.1-cp311-cp311-macosx_10_9_x86_64.whl", hash = "sha256:ed038a921df836d2f538e509a59cb638df3e70ca0fcd70d0bf389dfcdf784d2a", size = 943324 },
    { url = "https://files.pythonhosted.org/packages/c1/f4/f322b389727c687845e38470b48d7a43c18a83f26d4d5084603c6c3f79ca/pyzmq-26.2.1-cp311-cp311-manylinux_2_17_aarch64.manylinux2014_aarch64.whl", hash = "sha256:9027a7fcf690f1a3635dc9e55e38a0d6602dbbc0548935d08d46d2e7ec91f454", size = 678418 },
    { url = "https://files.pythonhosted.org/packages/a8/df/2834e3202533bd05032d83e02db7ac09fa1be853bbef59974f2b2e3a8557/pyzmq-26.2.1-cp311-cp311-manylinux_2_17_i686.manylinux2014_i686.whl", hash = "sha256:6d75fcb00a1537f8b0c0bb05322bc7e35966148ffc3e0362f0369e44a4a1de99", size = 915466 },
    { url = "https://files.pythonhosted.org/packages/b5/e2/45c0f6e122b562cb8c6c45c0dcac1160a4e2207385ef9b13463e74f93031/pyzmq-26.2.1-cp311-cp311-manylinux_2_17_x86_64.manylinux2014_x86_64.whl", hash = "sha256:f0019cc804ac667fb8c8eaecdb66e6d4a68acf2e155d5c7d6381a5645bd93ae4", size = 873347 },
    { url = "https://files.pythonhosted.org/packages/de/b9/3e0fbddf8b87454e914501d368171466a12550c70355b3844115947d68ea/pyzmq-26.2.1-cp311-cp311-manylinux_2_28_x86_64.whl", hash = "sha256:f19dae58b616ac56b96f2e2290f2d18730a898a171f447f491cc059b073ca1fa", size = 874545 },
    { url = "https://files.pythonhosted.org/packages/1f/1c/1ee41d6e10b2127263b1994bc53b9e74ece015b0d2c0a30e0afaf69b78b2/pyzmq-26.2.1-cp311-cp311-musllinux_1_1_aarch64.whl", hash = "sha256:f5eeeb82feec1fc5cbafa5ee9022e87ffdb3a8c48afa035b356fcd20fc7f533f", size = 1208630 },
    { url = "https://files.pythonhosted.org/packages/3d/a9/50228465c625851a06aeee97c74f253631f509213f979166e83796299c60/pyzmq-26.2.1-cp311-cp311-musllinux_1_1_i686.whl", hash = "sha256:000760e374d6f9d1a3478a42ed0c98604de68c9e94507e5452951e598ebecfba", size = 1519568 },
    { url = "https://files.pythonhosted.org/packages/c6/f2/6360b619e69da78863c2108beb5196ae8b955fe1e161c0b886b95dc6b1ac/pyzmq-26.2.1-cp311-cp311-musllinux_1_1_x86_64.whl", hash = "sha256:817fcd3344d2a0b28622722b98500ae9c8bfee0f825b8450932ff19c0b15bebd", size = 1419677 },
    { url = "https://files.pythonhosted.org/packages/da/d5/f179da989168f5dfd1be8103ef508ade1d38a8078dda4f10ebae3131a490/pyzmq-26.2.1-cp311-cp311-win32.whl", hash = "sha256:88812b3b257f80444a986b3596e5ea5c4d4ed4276d2b85c153a6fbc5ca457ae7", size = 582682 },
    { url = "https://files.pythonhosted.org/packages/60/50/e5b2e9de3ffab73ff92bee736216cf209381081fa6ab6ba96427777d98b1/pyzmq-26.2.1-cp311-cp311-win_amd64.whl", hash = "sha256:ef29630fde6022471d287c15c0a2484aba188adbfb978702624ba7a54ddfa6c1", size = 648128 },
    { url = "https://files.pythonhosted.org/packages/d9/fe/7bb93476dd8405b0fc9cab1fd921a08bd22d5e3016aa6daea1a78d54129b/pyzmq-26.2.1-cp311-cp311-win_arm64.whl", hash = "sha256:f32718ee37c07932cc336096dc7403525301fd626349b6eff8470fe0f996d8d7", size = 562465 },
    { url = "https://files.pythonhosted.org/packages/65/d1/e630a75cfb2534574a1258fda54d02f13cf80b576d4ce6d2aa478dc67829/pyzmq-26.2.1-pp310-pypy310_pp73-macosx_10_15_x86_64.whl", hash = "sha256:380816d298aed32b1a97b4973a4865ef3be402a2e760204509b52b6de79d755d", size = 847743 },
    { url = "https://files.pythonhosted.org/packages/27/df/f94a711b4f6c4b41e227f9a938103f52acf4c2e949d91cbc682495a48155/pyzmq-26.2.1-pp310-pypy310_pp73-manylinux_2_17_aarch64.manylinux2014_aarch64.whl", hash = "sha256:97cbb368fd0debdbeb6ba5966aa28e9a1ae3396c7386d15569a6ca4be4572b99", size = 570991 },
    { url = "https://files.pythonhosted.org/packages/bf/08/0c6f97fb3c9dbfa23382f0efaf8f9aa1396a08a3358974eaae3ee659ed5c/pyzmq-26.2.1-pp310-pypy310_pp73-manylinux_2_17_i686.manylinux2014_i686.whl", hash = "sha256:abf7b5942c6b0dafcc2823ddd9154f419147e24f8df5b41ca8ea40a6db90615c", size = 799664 },
    { url = "https://files.pythonhosted.org/packages/05/14/f4d4fd8bb8988c667845734dd756e9ee65b9a17a010d5f288dfca14a572d/pyzmq-26.2.1-pp310-pypy310_pp73-manylinux_2_17_x86_64.manylinux2014_x86_64.whl", hash = "sha256:3fe6e28a8856aea808715f7a4fc11f682b9d29cac5d6262dd8fe4f98edc12d53", size = 758156 },
    { url = "https://files.pythonhosted.org/packages/e3/fe/72e7e166bda3885810bee7b23049133e142f7c80c295bae02c562caeea16/pyzmq-26.2.1-pp310-pypy310_pp73-win_amd64.whl", hash = "sha256:bd8fdee945b877aa3bffc6a5a8816deb048dab0544f9df3731ecd0e54d8c84c9", size = 556563 },
]

[[package]]
name = "referencing"
version = "0.36.2"
source = { registry = "https://pypi.org/simple" }
dependencies = [
    { name = "attrs" },
    { name = "rpds-py" },
    { name = "typing-extensions" },
]
sdist = { url = "https://files.pythonhosted.org/packages/2f/db/98b5c277be99dd18bfd91dd04e1b759cad18d1a338188c936e92f921c7e2/referencing-0.36.2.tar.gz", hash = "sha256:df2e89862cd09deabbdba16944cc3f10feb6b3e6f18e902f7cc25609a34775aa", size = 74744 }
wheels = [
    { url = "https://files.pythonhosted.org/packages/c1/b1/3baf80dc6d2b7bc27a95a67752d0208e410351e3feb4eb78de5f77454d8d/referencing-0.36.2-py3-none-any.whl", hash = "sha256:e8699adbbf8b5c7de96d8ffa0eb5c158b3beafce084968e2ea8bb08c6794dcd0", size = 26775 },
]

[[package]]
name = "requests"
version = "2.32.3"
source = { registry = "https://pypi.org/simple" }
dependencies = [
    { name = "certifi" },
    { name = "charset-normalizer" },
    { name = "idna" },
    { name = "urllib3" },
]
sdist = { url = "https://files.pythonhosted.org/packages/63/70/2bf7780ad2d390a8d301ad0b550f1581eadbd9a20f896afe06353c2a2913/requests-2.32.3.tar.gz", hash = "sha256:55365417734eb18255590a9ff9eb97e9e1da868d4ccd6402399eaf68af20a760", size = 131218 }
wheels = [
    { url = "https://files.pythonhosted.org/packages/f9/9b/335f9764261e915ed497fcdeb11df5dfd6f7bf257d4a6a2a686d80da4d54/requests-2.32.3-py3-none-any.whl", hash = "sha256:70761cfe03c773ceb22aa2f671b4757976145175cdfca038c02654d061d6dcc6", size = 64928 },
]

[[package]]
name = "rich"
version = "13.9.4"
source = { registry = "https://pypi.org/simple" }
dependencies = [
    { name = "markdown-it-py" },
    { name = "pygments" },
    { name = "typing-extensions", marker = "python_full_version < '3.11' or (extra == 'extra-5-gt4py-all' and extra == 'extra-5-gt4py-dace-next') or (extra == 'extra-5-gt4py-cuda11' and extra == 'extra-5-gt4py-jax-cuda12') or (extra == 'extra-5-gt4py-cuda11' and extra == 'extra-5-gt4py-rocm4-3') or (extra == 'extra-5-gt4py-cuda11' and extra == 'extra-5-gt4py-rocm5-0') or (extra == 'extra-5-gt4py-dace' and extra == 'extra-5-gt4py-dace-next') or (extra == 'extra-5-gt4py-jax-cuda12' and extra == 'extra-5-gt4py-rocm4-3') or (extra == 'extra-5-gt4py-jax-cuda12' and extra == 'extra-5-gt4py-rocm5-0') or (extra == 'extra-5-gt4py-rocm4-3' and extra == 'extra-5-gt4py-rocm5-0')" },
]
sdist = { url = "https://files.pythonhosted.org/packages/ab/3a/0316b28d0761c6734d6bc14e770d85506c986c85ffb239e688eeaab2c2bc/rich-13.9.4.tar.gz", hash = "sha256:439594978a49a09530cff7ebc4b5c7103ef57baf48d5ea3184f21d9a2befa098", size = 223149 }
wheels = [
    { url = "https://files.pythonhosted.org/packages/19/71/39c7c0d87f8d4e6c020a393182060eaefeeae6c01dab6a84ec346f2567df/rich-13.9.4-py3-none-any.whl", hash = "sha256:6049d5e6ec054bf2779ab3358186963bac2ea89175919d699e378b99738c2a90", size = 242424 },
]

[[package]]
name = "rpds-py"
version = "0.22.3"
source = { registry = "https://pypi.org/simple" }
sdist = { url = "https://files.pythonhosted.org/packages/01/80/cce854d0921ff2f0a9fa831ba3ad3c65cee3a46711addf39a2af52df2cfd/rpds_py-0.22.3.tar.gz", hash = "sha256:e32fee8ab45d3c2db6da19a5323bc3362237c8b653c70194414b892fd06a080d", size = 26771 }
wheels = [
    { url = "https://files.pythonhosted.org/packages/42/2a/ead1d09e57449b99dcc190d8d2323e3a167421d8f8fdf0f217c6f6befe47/rpds_py-0.22.3-cp310-cp310-macosx_10_12_x86_64.whl", hash = "sha256:6c7b99ca52c2c1752b544e310101b98a659b720b21db00e65edca34483259967", size = 359514 },
    { url = "https://files.pythonhosted.org/packages/8f/7e/1254f406b7793b586c68e217a6a24ec79040f85e030fff7e9049069284f4/rpds_py-0.22.3-cp310-cp310-macosx_11_0_arm64.whl", hash = "sha256:be2eb3f2495ba669d2a985f9b426c1797b7d48d6963899276d22f23e33d47e37", size = 349031 },
    { url = "https://files.pythonhosted.org/packages/aa/da/17c6a2c73730d426df53675ff9cc6653ac7a60b6438d03c18e1c822a576a/rpds_py-0.22.3-cp310-cp310-manylinux_2_17_aarch64.manylinux2014_aarch64.whl", hash = "sha256:70eb60b3ae9245ddea20f8a4190bd79c705a22f8028aaf8bbdebe4716c3fab24", size = 381485 },
    { url = "https://files.pythonhosted.org/packages/aa/13/2dbacd820466aa2a3c4b747afb18d71209523d353cf865bf8f4796c969ea/rpds_py-0.22.3-cp310-cp310-manylinux_2_17_armv7l.manylinux2014_armv7l.whl", hash = "sha256:4041711832360a9b75cfb11b25a6a97c8fb49c07b8bd43d0d02b45d0b499a4ff", size = 386794 },
    { url = "https://files.pythonhosted.org/packages/6d/62/96905d0a35ad4e4bc3c098b2f34b2e7266e211d08635baa690643d2227be/rpds_py-0.22.3-cp310-cp310-manylinux_2_17_ppc64le.manylinux2014_ppc64le.whl", hash = "sha256:64607d4cbf1b7e3c3c8a14948b99345eda0e161b852e122c6bb71aab6d1d798c", size = 423523 },
    { url = "https://files.pythonhosted.org/packages/eb/1b/d12770f2b6a9fc2c3ec0d810d7d440f6d465ccd8b7f16ae5385952c28b89/rpds_py-0.22.3-cp310-cp310-manylinux_2_17_s390x.manylinux2014_s390x.whl", hash = "sha256:81e69b0a0e2537f26d73b4e43ad7bc8c8efb39621639b4434b76a3de50c6966e", size = 446695 },
    { url = "https://files.pythonhosted.org/packages/4d/cf/96f1fd75512a017f8e07408b6d5dbeb492d9ed46bfe0555544294f3681b3/rpds_py-0.22.3-cp310-cp310-manylinux_2_17_x86_64.manylinux2014_x86_64.whl", hash = "sha256:bc27863442d388870c1809a87507727b799c8460573cfbb6dc0eeaef5a11b5ec", size = 381959 },
    { url = "https://files.pythonhosted.org/packages/ab/f0/d1c5b501c8aea85aeb938b555bfdf7612110a2f8cdc21ae0482c93dd0c24/rpds_py-0.22.3-cp310-cp310-manylinux_2_5_i686.manylinux1_i686.whl", hash = "sha256:e79dd39f1e8c3504be0607e5fc6e86bb60fe3584bec8b782578c3b0fde8d932c", size = 410420 },
    { url = "https://files.pythonhosted.org/packages/33/3b/45b6c58fb6aad5a569ae40fb890fc494c6b02203505a5008ee6dc68e65f7/rpds_py-0.22.3-cp310-cp310-musllinux_1_2_aarch64.whl", hash = "sha256:e0fa2d4ec53dc51cf7d3bb22e0aa0143966119f42a0c3e4998293a3dd2856b09", size = 557620 },
    { url = "https://files.pythonhosted.org/packages/83/62/3fdd2d3d47bf0bb9b931c4c73036b4ab3ec77b25e016ae26fab0f02be2af/rpds_py-0.22.3-cp310-cp310-musllinux_1_2_i686.whl", hash = "sha256:fda7cb070f442bf80b642cd56483b5548e43d366fe3f39b98e67cce780cded00", size = 584202 },
    { url = "https://files.pythonhosted.org/packages/04/f2/5dced98b64874b84ca824292f9cee2e3f30f3bcf231d15a903126684f74d/rpds_py-0.22.3-cp310-cp310-musllinux_1_2_x86_64.whl", hash = "sha256:cff63a0272fcd259dcc3be1657b07c929c466b067ceb1c20060e8d10af56f5bf", size = 552787 },
    { url = "https://files.pythonhosted.org/packages/67/13/2273dea1204eda0aea0ef55145da96a9aa28b3f88bb5c70e994f69eda7c3/rpds_py-0.22.3-cp310-cp310-win32.whl", hash = "sha256:9bd7228827ec7bb817089e2eb301d907c0d9827a9e558f22f762bb690b131652", size = 220088 },
    { url = "https://files.pythonhosted.org/packages/4e/80/8c8176b67ad7f4a894967a7a4014ba039626d96f1d4874d53e409b58d69f/rpds_py-0.22.3-cp310-cp310-win_amd64.whl", hash = "sha256:9beeb01d8c190d7581a4d59522cd3d4b6887040dcfc744af99aa59fef3e041a8", size = 231737 },
    { url = "https://files.pythonhosted.org/packages/15/ad/8d1ddf78f2805a71253fcd388017e7b4a0615c22c762b6d35301fef20106/rpds_py-0.22.3-cp311-cp311-macosx_10_12_x86_64.whl", hash = "sha256:d20cfb4e099748ea39e6f7b16c91ab057989712d31761d3300d43134e26e165f", size = 359773 },
    { url = "https://files.pythonhosted.org/packages/c8/75/68c15732293a8485d79fe4ebe9045525502a067865fa4278f178851b2d87/rpds_py-0.22.3-cp311-cp311-macosx_11_0_arm64.whl", hash = "sha256:68049202f67380ff9aa52f12e92b1c30115f32e6895cd7198fa2a7961621fc5a", size = 349214 },
    { url = "https://files.pythonhosted.org/packages/3c/4c/7ce50f3070083c2e1b2bbd0fb7046f3da55f510d19e283222f8f33d7d5f4/rpds_py-0.22.3-cp311-cp311-manylinux_2_17_aarch64.manylinux2014_aarch64.whl", hash = "sha256:fb4f868f712b2dd4bcc538b0a0c1f63a2b1d584c925e69a224d759e7070a12d5", size = 380477 },
    { url = "https://files.pythonhosted.org/packages/9a/e9/835196a69cb229d5c31c13b8ae603bd2da9a6695f35fe4270d398e1db44c/rpds_py-0.22.3-cp311-cp311-manylinux_2_17_armv7l.manylinux2014_armv7l.whl", hash = "sha256:bc51abd01f08117283c5ebf64844a35144a0843ff7b2983e0648e4d3d9f10dbb", size = 386171 },
    { url = "https://files.pythonhosted.org/packages/f9/8e/33fc4eba6683db71e91e6d594a2cf3a8fbceb5316629f0477f7ece5e3f75/rpds_py-0.22.3-cp311-cp311-manylinux_2_17_ppc64le.manylinux2014_ppc64le.whl", hash = "sha256:0f3cec041684de9a4684b1572fe28c7267410e02450f4561700ca5a3bc6695a2", size = 422676 },
    { url = "https://files.pythonhosted.org/packages/37/47/2e82d58f8046a98bb9497a8319604c92b827b94d558df30877c4b3c6ccb3/rpds_py-0.22.3-cp311-cp311-manylinux_2_17_s390x.manylinux2014_s390x.whl", hash = "sha256:7ef9d9da710be50ff6809fed8f1963fecdfecc8b86656cadfca3bc24289414b0", size = 446152 },
    { url = "https://files.pythonhosted.org/packages/e1/78/79c128c3e71abbc8e9739ac27af11dc0f91840a86fce67ff83c65d1ba195/rpds_py-0.22.3-cp311-cp311-manylinux_2_17_x86_64.manylinux2014_x86_64.whl", hash = "sha256:59f4a79c19232a5774aee369a0c296712ad0e77f24e62cad53160312b1c1eaa1", size = 381300 },
    { url = "https://files.pythonhosted.org/packages/c9/5b/2e193be0e8b228c1207f31fa3ea79de64dadb4f6a4833111af8145a6bc33/rpds_py-0.22.3-cp311-cp311-manylinux_2_5_i686.manylinux1_i686.whl", hash = "sha256:1a60bce91f81ddaac922a40bbb571a12c1070cb20ebd6d49c48e0b101d87300d", size = 409636 },
    { url = "https://files.pythonhosted.org/packages/c2/3f/687c7100b762d62186a1c1100ffdf99825f6fa5ea94556844bbbd2d0f3a9/rpds_py-0.22.3-cp311-cp311-musllinux_1_2_aarch64.whl", hash = "sha256:e89391e6d60251560f0a8f4bd32137b077a80d9b7dbe6d5cab1cd80d2746f648", size = 556708 },
    { url = "https://files.pythonhosted.org/packages/8c/a2/c00cbc4b857e8b3d5e7f7fc4c81e23afd8c138b930f4f3ccf9a41a23e9e4/rpds_py-0.22.3-cp311-cp311-musllinux_1_2_i686.whl", hash = "sha256:e3fb866d9932a3d7d0c82da76d816996d1667c44891bd861a0f97ba27e84fc74", size = 583554 },
    { url = "https://files.pythonhosted.org/packages/d0/08/696c9872cf56effdad9ed617ac072f6774a898d46b8b8964eab39ec562d2/rpds_py-0.22.3-cp311-cp311-musllinux_1_2_x86_64.whl", hash = "sha256:1352ae4f7c717ae8cba93421a63373e582d19d55d2ee2cbb184344c82d2ae55a", size = 552105 },
    { url = "https://files.pythonhosted.org/packages/18/1f/4df560be1e994f5adf56cabd6c117e02de7c88ee238bb4ce03ed50da9d56/rpds_py-0.22.3-cp311-cp311-win32.whl", hash = "sha256:b0b4136a252cadfa1adb705bb81524eee47d9f6aab4f2ee4fa1e9d3cd4581f64", size = 220199 },
    { url = "https://files.pythonhosted.org/packages/b8/1b/c29b570bc5db8237553002788dc734d6bd71443a2ceac2a58202ec06ef12/rpds_py-0.22.3-cp311-cp311-win_amd64.whl", hash = "sha256:8bd7c8cfc0b8247c8799080fbff54e0b9619e17cdfeb0478ba7295d43f635d7c", size = 231775 },
    { url = "https://files.pythonhosted.org/packages/8b/63/e29f8ee14fcf383574f73b6bbdcbec0fbc2e5fc36b4de44d1ac389b1de62/rpds_py-0.22.3-pp310-pypy310_pp73-macosx_10_12_x86_64.whl", hash = "sha256:d48424e39c2611ee1b84ad0f44fb3b2b53d473e65de061e3f460fc0be5f1939d", size = 360786 },
    { url = "https://files.pythonhosted.org/packages/d3/e0/771ee28b02a24e81c8c0e645796a371350a2bb6672753144f36ae2d2afc9/rpds_py-0.22.3-pp310-pypy310_pp73-macosx_11_0_arm64.whl", hash = "sha256:24e8abb5878e250f2eb0d7859a8e561846f98910326d06c0d51381fed59357bd", size = 350589 },
    { url = "https://files.pythonhosted.org/packages/cf/49/abad4c4a1e6f3adf04785a99c247bfabe55ed868133e2d1881200aa5d381/rpds_py-0.22.3-pp310-pypy310_pp73-manylinux_2_17_aarch64.manylinux2014_aarch64.whl", hash = "sha256:4b232061ca880db21fa14defe219840ad9b74b6158adb52ddf0e87bead9e8493", size = 381848 },
    { url = "https://files.pythonhosted.org/packages/3a/7d/f4bc6d6fbe6af7a0d2b5f2ee77079efef7c8528712745659ec0026888998/rpds_py-0.22.3-pp310-pypy310_pp73-manylinux_2_17_armv7l.manylinux2014_armv7l.whl", hash = "sha256:ac0a03221cdb5058ce0167ecc92a8c89e8d0decdc9e99a2ec23380793c4dcb96", size = 387879 },
    { url = "https://files.pythonhosted.org/packages/13/b0/575c797377fdcd26cedbb00a3324232e4cb2c5d121f6e4b0dbf8468b12ef/rpds_py-0.22.3-pp310-pypy310_pp73-manylinux_2_17_ppc64le.manylinux2014_ppc64le.whl", hash = "sha256:eb0c341fa71df5a4595f9501df4ac5abfb5a09580081dffbd1ddd4654e6e9123", size = 423916 },
    { url = "https://files.pythonhosted.org/packages/54/78/87157fa39d58f32a68d3326f8a81ad8fb99f49fe2aa7ad9a1b7d544f9478/rpds_py-0.22.3-pp310-pypy310_pp73-manylinux_2_17_s390x.manylinux2014_s390x.whl", hash = "sha256:bf9db5488121b596dbfc6718c76092fda77b703c1f7533a226a5a9f65248f8ad", size = 448410 },
    { url = "https://files.pythonhosted.org/packages/59/69/860f89996065a88be1b6ff2d60e96a02b920a262d8aadab99e7903986597/rpds_py-0.22.3-pp310-pypy310_pp73-manylinux_2_17_x86_64.manylinux2014_x86_64.whl", hash = "sha256:0b8db6b5b2d4491ad5b6bdc2bc7c017eec108acbf4e6785f42a9eb0ba234f4c9", size = 382841 },
    { url = "https://files.pythonhosted.org/packages/bd/d7/bc144e10d27e3cb350f98df2492a319edd3caaf52ddfe1293f37a9afbfd7/rpds_py-0.22.3-pp310-pypy310_pp73-manylinux_2_5_i686.manylinux1_i686.whl", hash = "sha256:b3d504047aba448d70cf6fa22e06cb09f7cbd761939fdd47604f5e007675c24e", size = 409662 },
    { url = "https://files.pythonhosted.org/packages/14/2a/6bed0b05233c291a94c7e89bc76ffa1c619d4e1979fbfe5d96024020c1fb/rpds_py-0.22.3-pp310-pypy310_pp73-musllinux_1_2_aarch64.whl", hash = "sha256:e61b02c3f7a1e0b75e20c3978f7135fd13cb6cf551bf4a6d29b999a88830a338", size = 558221 },
    { url = "https://files.pythonhosted.org/packages/11/23/cd8f566de444a137bc1ee5795e47069a947e60810ba4152886fe5308e1b7/rpds_py-0.22.3-pp310-pypy310_pp73-musllinux_1_2_i686.whl", hash = "sha256:e35ba67d65d49080e8e5a1dd40101fccdd9798adb9b050ff670b7d74fa41c566", size = 583780 },
    { url = "https://files.pythonhosted.org/packages/8d/63/79c3602afd14d501f751e615a74a59040328da5ef29ed5754ae80d236b84/rpds_py-0.22.3-pp310-pypy310_pp73-musllinux_1_2_x86_64.whl", hash = "sha256:26fd7cac7dd51011a245f29a2cc6489c4608b5a8ce8d75661bb4a1066c52dfbe", size = 553619 },
    { url = "https://files.pythonhosted.org/packages/9f/2e/c5c1689e80298d4e94c75b70faada4c25445739d91b94c211244a3ed7ed1/rpds_py-0.22.3-pp310-pypy310_pp73-win_amd64.whl", hash = "sha256:177c7c0fce2855833819c98e43c262007f42ce86651ffbb84f37883308cb0e7d", size = 233338 },
]

[[package]]
name = "ruamel-yaml"
version = "0.18.10"
source = { registry = "https://pypi.org/simple" }
dependencies = [
    { name = "ruamel-yaml-clib", marker = "platform_python_implementation == 'CPython' or (extra == 'extra-5-gt4py-all' and extra == 'extra-5-gt4py-dace-next') or (extra == 'extra-5-gt4py-cuda11' and extra == 'extra-5-gt4py-jax-cuda12') or (extra == 'extra-5-gt4py-cuda11' and extra == 'extra-5-gt4py-rocm4-3') or (extra == 'extra-5-gt4py-cuda11' and extra == 'extra-5-gt4py-rocm5-0') or (extra == 'extra-5-gt4py-dace' and extra == 'extra-5-gt4py-dace-next') or (extra == 'extra-5-gt4py-jax-cuda12' and extra == 'extra-5-gt4py-rocm4-3') or (extra == 'extra-5-gt4py-jax-cuda12' and extra == 'extra-5-gt4py-rocm5-0') or (extra == 'extra-5-gt4py-rocm4-3' and extra == 'extra-5-gt4py-rocm5-0')" },
]
sdist = { url = "https://files.pythonhosted.org/packages/ea/46/f44d8be06b85bc7c4d8c95d658be2b68f27711f279bf9dd0612a5e4794f5/ruamel.yaml-0.18.10.tar.gz", hash = "sha256:20c86ab29ac2153f80a428e1254a8adf686d3383df04490514ca3b79a362db58", size = 143447 }
wheels = [
    { url = "https://files.pythonhosted.org/packages/c2/36/dfc1ebc0081e6d39924a2cc53654497f967a084a436bb64402dfce4254d9/ruamel.yaml-0.18.10-py3-none-any.whl", hash = "sha256:30f22513ab2301b3d2b577adc121c6471f28734d3d9728581245f1e76468b4f1", size = 117729 },
]

[[package]]
name = "ruamel-yaml-clib"
version = "0.2.12"
source = { registry = "https://pypi.org/simple" }
sdist = { url = "https://files.pythonhosted.org/packages/20/84/80203abff8ea4993a87d823a5f632e4d92831ef75d404c9fc78d0176d2b5/ruamel.yaml.clib-0.2.12.tar.gz", hash = "sha256:6c8fbb13ec503f99a91901ab46e0b07ae7941cd527393187039aec586fdfd36f", size = 225315 }
wheels = [
    { url = "https://files.pythonhosted.org/packages/70/57/40a958e863e299f0c74ef32a3bde9f2d1ea8d69669368c0c502a0997f57f/ruamel.yaml.clib-0.2.12-cp310-cp310-macosx_13_0_arm64.whl", hash = "sha256:11f891336688faf5156a36293a9c362bdc7c88f03a8a027c2c1d8e0bcde998e5", size = 131301 },
    { url = "https://files.pythonhosted.org/packages/98/a8/29a3eb437b12b95f50a6bcc3d7d7214301c6c529d8fdc227247fa84162b5/ruamel.yaml.clib-0.2.12-cp310-cp310-manylinux2014_aarch64.whl", hash = "sha256:a606ef75a60ecf3d924613892cc603b154178ee25abb3055db5062da811fd969", size = 633728 },
    { url = "https://files.pythonhosted.org/packages/35/6d/ae05a87a3ad540259c3ad88d71275cbd1c0f2d30ae04c65dcbfb6dcd4b9f/ruamel.yaml.clib-0.2.12-cp310-cp310-manylinux_2_17_x86_64.manylinux2014_x86_64.whl", hash = "sha256:fd5415dded15c3822597455bc02bcd66e81ef8b7a48cb71a33628fc9fdde39df", size = 722230 },
    { url = "https://files.pythonhosted.org/packages/7f/b7/20c6f3c0b656fe609675d69bc135c03aac9e3865912444be6339207b6648/ruamel.yaml.clib-0.2.12-cp310-cp310-manylinux_2_5_i686.manylinux1_i686.manylinux_2_17_i686.manylinux2014_i686.whl", hash = "sha256:f66efbc1caa63c088dead1c4170d148eabc9b80d95fb75b6c92ac0aad2437d76", size = 686712 },
    { url = "https://files.pythonhosted.org/packages/cd/11/d12dbf683471f888d354dac59593873c2b45feb193c5e3e0f2ebf85e68b9/ruamel.yaml.clib-0.2.12-cp310-cp310-musllinux_1_1_i686.whl", hash = "sha256:22353049ba4181685023b25b5b51a574bce33e7f51c759371a7422dcae5402a6", size = 663936 },
    { url = "https://files.pythonhosted.org/packages/72/14/4c268f5077db5c83f743ee1daeb236269fa8577133a5cfa49f8b382baf13/ruamel.yaml.clib-0.2.12-cp310-cp310-musllinux_1_1_x86_64.whl", hash = "sha256:932205970b9f9991b34f55136be327501903f7c66830e9760a8ffb15b07f05cd", size = 696580 },
    { url = "https://files.pythonhosted.org/packages/30/fc/8cd12f189c6405a4c1cf37bd633aa740a9538c8e40497c231072d0fef5cf/ruamel.yaml.clib-0.2.12-cp310-cp310-musllinux_1_2_aarch64.whl", hash = "sha256:a52d48f4e7bf9005e8f0a89209bf9a73f7190ddf0489eee5eb51377385f59f2a", size = 663393 },
    { url = "https://files.pythonhosted.org/packages/80/29/c0a017b704aaf3cbf704989785cd9c5d5b8ccec2dae6ac0c53833c84e677/ruamel.yaml.clib-0.2.12-cp310-cp310-win32.whl", hash = "sha256:3eac5a91891ceb88138c113f9db04f3cebdae277f5d44eaa3651a4f573e6a5da", size = 100326 },
    { url = "https://files.pythonhosted.org/packages/3a/65/fa39d74db4e2d0cd252355732d966a460a41cd01c6353b820a0952432839/ruamel.yaml.clib-0.2.12-cp310-cp310-win_amd64.whl", hash = "sha256:ab007f2f5a87bd08ab1499bdf96f3d5c6ad4dcfa364884cb4549aa0154b13a28", size = 118079 },
    { url = "https://files.pythonhosted.org/packages/fb/8f/683c6ad562f558cbc4f7c029abcd9599148c51c54b5ef0f24f2638da9fbb/ruamel.yaml.clib-0.2.12-cp311-cp311-macosx_13_0_arm64.whl", hash = "sha256:4a6679521a58256a90b0d89e03992c15144c5f3858f40d7c18886023d7943db6", size = 132224 },
    { url = "https://files.pythonhosted.org/packages/3c/d2/b79b7d695e2f21da020bd44c782490578f300dd44f0a4c57a92575758a76/ruamel.yaml.clib-0.2.12-cp311-cp311-manylinux2014_aarch64.whl", hash = "sha256:d84318609196d6bd6da0edfa25cedfbabd8dbde5140a0a23af29ad4b8f91fb1e", size = 641480 },
    { url = "https://files.pythonhosted.org/packages/68/6e/264c50ce2a31473a9fdbf4fa66ca9b2b17c7455b31ef585462343818bd6c/ruamel.yaml.clib-0.2.12-cp311-cp311-manylinux_2_17_x86_64.manylinux2014_x86_64.whl", hash = "sha256:bb43a269eb827806502c7c8efb7ae7e9e9d0573257a46e8e952f4d4caba4f31e", size = 739068 },
    { url = "https://files.pythonhosted.org/packages/86/29/88c2567bc893c84d88b4c48027367c3562ae69121d568e8a3f3a8d363f4d/ruamel.yaml.clib-0.2.12-cp311-cp311-manylinux_2_5_i686.manylinux1_i686.manylinux_2_17_i686.manylinux2014_i686.whl", hash = "sha256:811ea1594b8a0fb466172c384267a4e5e367298af6b228931f273b111f17ef52", size = 703012 },
    { url = "https://files.pythonhosted.org/packages/11/46/879763c619b5470820f0cd6ca97d134771e502776bc2b844d2adb6e37753/ruamel.yaml.clib-0.2.12-cp311-cp311-musllinux_1_1_i686.whl", hash = "sha256:cf12567a7b565cbf65d438dec6cfbe2917d3c1bdddfce84a9930b7d35ea59642", size = 704352 },
    { url = "https://files.pythonhosted.org/packages/02/80/ece7e6034256a4186bbe50dee28cd032d816974941a6abf6a9d65e4228a7/ruamel.yaml.clib-0.2.12-cp311-cp311-musllinux_1_1_x86_64.whl", hash = "sha256:7dd5adc8b930b12c8fc5b99e2d535a09889941aa0d0bd06f4749e9a9397c71d2", size = 737344 },
    { url = "https://files.pythonhosted.org/packages/f0/ca/e4106ac7e80efbabdf4bf91d3d32fc424e41418458251712f5672eada9ce/ruamel.yaml.clib-0.2.12-cp311-cp311-musllinux_1_2_aarch64.whl", hash = "sha256:1492a6051dab8d912fc2adeef0e8c72216b24d57bd896ea607cb90bb0c4981d3", size = 714498 },
    { url = "https://files.pythonhosted.org/packages/67/58/b1f60a1d591b771298ffa0428237afb092c7f29ae23bad93420b1eb10703/ruamel.yaml.clib-0.2.12-cp311-cp311-win32.whl", hash = "sha256:bd0a08f0bab19093c54e18a14a10b4322e1eacc5217056f3c063bd2f59853ce4", size = 100205 },
    { url = "https://files.pythonhosted.org/packages/b4/4f/b52f634c9548a9291a70dfce26ca7ebce388235c93588a1068028ea23fcc/ruamel.yaml.clib-0.2.12-cp311-cp311-win_amd64.whl", hash = "sha256:a274fb2cb086c7a3dea4322ec27f4cb5cc4b6298adb583ab0e211a4682f241eb", size = 118185 },
]

[[package]]
name = "ruff"
version = "0.9.5"
source = { registry = "https://pypi.org/simple" }
sdist = { url = "https://files.pythonhosted.org/packages/02/74/6c359f6b9ed85b88df6ef31febce18faeb852f6c9855651dfb1184a46845/ruff-0.9.5.tar.gz", hash = "sha256:11aecd7a633932875ab3cb05a484c99970b9d52606ce9ea912b690b02653d56c", size = 3634177 }
wheels = [
    { url = "https://files.pythonhosted.org/packages/17/4b/82b7c9ac874e72b82b19fd7eab57d122e2df44d2478d90825854f9232d02/ruff-0.9.5-py3-none-linux_armv6l.whl", hash = "sha256:d466d2abc05f39018d53f681fa1c0ffe9570e6d73cde1b65d23bb557c846f442", size = 11681264 },
    { url = "https://files.pythonhosted.org/packages/27/5c/f5ae0a9564e04108c132e1139d60491c0abc621397fe79a50b3dc0bd704b/ruff-0.9.5-py3-none-macosx_10_12_x86_64.whl", hash = "sha256:38840dbcef63948657fa7605ca363194d2fe8c26ce8f9ae12eee7f098c85ac8a", size = 11657554 },
    { url = "https://files.pythonhosted.org/packages/2a/83/c6926fa3ccb97cdb3c438bb56a490b395770c750bf59f9bc1fe57ae88264/ruff-0.9.5-py3-none-macosx_11_0_arm64.whl", hash = "sha256:d56ba06da53536b575fbd2b56517f6f95774ff7be0f62c80b9e67430391eeb36", size = 11088959 },
    { url = "https://files.pythonhosted.org/packages/af/a7/42d1832b752fe969ffdbfcb1b4cb477cb271bed5835110fb0a16ef31ab81/ruff-0.9.5-py3-none-manylinux_2_17_aarch64.manylinux2014_aarch64.whl", hash = "sha256:4f7cb2a01da08244c50b20ccfaeb5972e4228c3c3a1989d3ece2bc4b1f996001", size = 11902041 },
    { url = "https://files.pythonhosted.org/packages/53/cf/1fffa09fb518d646f560ccfba59f91b23c731e461d6a4dedd21a393a1ff1/ruff-0.9.5-py3-none-manylinux_2_17_armv7l.manylinux2014_armv7l.whl", hash = "sha256:96d5c76358419bc63a671caac70c18732d4fd0341646ecd01641ddda5c39ca0b", size = 11421069 },
    { url = "https://files.pythonhosted.org/packages/09/27/bb8f1b7304e2a9431f631ae7eadc35550fe0cf620a2a6a0fc4aa3d736f94/ruff-0.9.5-py3-none-manylinux_2_17_i686.manylinux2014_i686.whl", hash = "sha256:deb8304636ed394211f3a6d46c0e7d9535b016f53adaa8340139859b2359a070", size = 12625095 },
    { url = "https://files.pythonhosted.org/packages/d7/ce/ab00bc9d3df35a5f1b64f5117458160a009f93ae5caf65894ebb63a1842d/ruff-0.9.5-py3-none-manylinux_2_17_ppc64.manylinux2014_ppc64.whl", hash = "sha256:df455000bf59e62b3e8c7ba5ed88a4a2bc64896f900f311dc23ff2dc38156440", size = 13257797 },
    { url = "https://files.pythonhosted.org/packages/88/81/c639a082ae6d8392bc52256058ec60f493c6a4d06d5505bccface3767e61/ruff-0.9.5-py3-none-manylinux_2_17_ppc64le.manylinux2014_ppc64le.whl", hash = "sha256:de92170dfa50c32a2b8206a647949590e752aca8100a0f6b8cefa02ae29dce80", size = 12763793 },
    { url = "https://files.pythonhosted.org/packages/b3/d0/0a3d8f56d1e49af466dc770eeec5c125977ba9479af92e484b5b0251ce9c/ruff-0.9.5-py3-none-manylinux_2_17_s390x.manylinux2014_s390x.whl", hash = "sha256:3d28532d73b1f3f627ba88e1456f50748b37f3a345d2be76e4c653bec6c3e393", size = 14386234 },
    { url = "https://files.pythonhosted.org/packages/04/70/e59c192a3ad476355e7f45fb3a87326f5219cc7c472e6b040c6c6595c8f0/ruff-0.9.5-py3-none-manylinux_2_17_x86_64.manylinux2014_x86_64.whl", hash = "sha256:2c746d7d1df64f31d90503ece5cc34d7007c06751a7a3bbeee10e5f2463d52d2", size = 12437505 },
    { url = "https://files.pythonhosted.org/packages/55/4e/3abba60a259d79c391713e7a6ccabf7e2c96e5e0a19100bc4204f1a43a51/ruff-0.9.5-py3-none-musllinux_1_2_aarch64.whl", hash = "sha256:11417521d6f2d121fda376f0d2169fb529976c544d653d1d6044f4c5562516ee", size = 11884799 },
    { url = "https://files.pythonhosted.org/packages/a3/db/b0183a01a9f25b4efcae919c18fb41d32f985676c917008620ad692b9d5f/ruff-0.9.5-py3-none-musllinux_1_2_armv7l.whl", hash = "sha256:5b9d71c3879eb32de700f2f6fac3d46566f644a91d3130119a6378f9312a38e1", size = 11527411 },
    { url = "https://files.pythonhosted.org/packages/0a/e4/3ebfcebca3dff1559a74c6becff76e0b64689cea02b7aab15b8b32ea245d/ruff-0.9.5-py3-none-musllinux_1_2_i686.whl", hash = "sha256:2e36c61145e70febcb78483903c43444c6b9d40f6d2f800b5552fec6e4a7bb9a", size = 12078868 },
    { url = "https://files.pythonhosted.org/packages/ec/b2/5ab808833e06c0a1b0d046a51c06ec5687b73c78b116e8d77687dc0cd515/ruff-0.9.5-py3-none-musllinux_1_2_x86_64.whl", hash = "sha256:2f71d09aeba026c922aa7aa19a08d7bd27c867aedb2f74285a2639644c1c12f5", size = 12524374 },
    { url = "https://files.pythonhosted.org/packages/e0/51/1432afcc3b7aa6586c480142caae5323d59750925c3559688f2a9867343f/ruff-0.9.5-py3-none-win32.whl", hash = "sha256:134f958d52aa6fdec3b294b8ebe2320a950d10c041473c4316d2e7d7c2544723", size = 9853682 },
    { url = "https://files.pythonhosted.org/packages/b7/ad/c7a900591bd152bb47fc4882a27654ea55c7973e6d5d6396298ad3fd6638/ruff-0.9.5-py3-none-win_amd64.whl", hash = "sha256:78cc6067f6d80b6745b67498fb84e87d32c6fc34992b52bffefbdae3442967d6", size = 10865744 },
    { url = "https://files.pythonhosted.org/packages/75/d9/fde7610abd53c0c76b6af72fc679cb377b27c617ba704e25da834e0a0608/ruff-0.9.5-py3-none-win_arm64.whl", hash = "sha256:18a29f1a005bddb229e580795627d297dfa99f16b30c7039e73278cf6b5f9fa9", size = 10064595 },
]

[[package]]
name = "scipy"
version = "1.15.1"
source = { registry = "https://pypi.org/simple" }
dependencies = [
    { name = "numpy", version = "1.26.4", source = { registry = "https://pypi.org/simple" }, marker = "extra == 'extra-5-gt4py-all' or extra == 'extra-5-gt4py-dace' or (extra == 'extra-5-gt4py-cuda11' and extra == 'extra-5-gt4py-jax-cuda12') or (extra == 'extra-5-gt4py-cuda11' and extra == 'extra-5-gt4py-rocm4-3') or (extra == 'extra-5-gt4py-cuda11' and extra == 'extra-5-gt4py-rocm5-0') or (extra == 'extra-5-gt4py-jax-cuda12' and extra == 'extra-5-gt4py-rocm4-3') or (extra == 'extra-5-gt4py-jax-cuda12' and extra == 'extra-5-gt4py-rocm5-0') or (extra == 'extra-5-gt4py-rocm4-3' and extra == 'extra-5-gt4py-rocm5-0')" },
    { name = "numpy", version = "2.2.2", source = { registry = "https://pypi.org/simple" }, marker = "(extra == 'extra-5-gt4py-all' and extra == 'extra-5-gt4py-dace-next') or (extra == 'extra-5-gt4py-dace' and extra == 'extra-5-gt4py-dace-next') or (extra != 'extra-5-gt4py-all' and extra != 'extra-5-gt4py-dace') or (extra == 'extra-5-gt4py-all' and extra == 'extra-5-gt4py-cuda11' and extra == 'extra-5-gt4py-jax-cuda12') or (extra == 'extra-5-gt4py-all' and extra == 'extra-5-gt4py-cuda11' and extra == 'extra-5-gt4py-rocm4-3') or (extra == 'extra-5-gt4py-all' and extra == 'extra-5-gt4py-cuda11' and extra == 'extra-5-gt4py-rocm5-0') or (extra == 'extra-5-gt4py-all' and extra == 'extra-5-gt4py-jax-cuda12' and extra == 'extra-5-gt4py-rocm4-3') or (extra == 'extra-5-gt4py-all' and extra == 'extra-5-gt4py-jax-cuda12' and extra == 'extra-5-gt4py-rocm5-0') or (extra == 'extra-5-gt4py-all' and extra == 'extra-5-gt4py-rocm4-3' and extra == 'extra-5-gt4py-rocm5-0') or (extra == 'extra-5-gt4py-cuda11' and extra == 'extra-5-gt4py-dace' and extra == 'extra-5-gt4py-jax-cuda12') or (extra == 'extra-5-gt4py-cuda11' and extra == 'extra-5-gt4py-dace' and extra == 'extra-5-gt4py-rocm4-3') or (extra == 'extra-5-gt4py-cuda11' and extra == 'extra-5-gt4py-dace' and extra == 'extra-5-gt4py-rocm5-0') or (extra == 'extra-5-gt4py-dace' and extra == 'extra-5-gt4py-jax-cuda12' and extra == 'extra-5-gt4py-rocm4-3') or (extra == 'extra-5-gt4py-dace' and extra == 'extra-5-gt4py-jax-cuda12' and extra == 'extra-5-gt4py-rocm5-0') or (extra == 'extra-5-gt4py-dace' and extra == 'extra-5-gt4py-rocm4-3' and extra == 'extra-5-gt4py-rocm5-0')" },
]
sdist = { url = "https://files.pythonhosted.org/packages/76/c6/8eb0654ba0c7d0bb1bf67bf8fbace101a8e4f250f7722371105e8b6f68fc/scipy-1.15.1.tar.gz", hash = "sha256:033a75ddad1463970c96a88063a1df87ccfddd526437136b6ee81ff0312ebdf6", size = 59407493 }
wheels = [
    { url = "https://files.pythonhosted.org/packages/86/53/b204ce5a4433f1864001b9d16f103b9c25f5002a602ae83585d0ea5f9c4a/scipy-1.15.1-cp310-cp310-macosx_10_13_x86_64.whl", hash = "sha256:c64ded12dcab08afff9e805a67ff4480f5e69993310e093434b10e85dc9d43e1", size = 41414518 },
    { url = "https://files.pythonhosted.org/packages/c7/fc/54ffa7a8847f7f303197a6ba65a66104724beba2e38f328135a78f0dc480/scipy-1.15.1-cp310-cp310-macosx_12_0_arm64.whl", hash = "sha256:5b190b935e7db569960b48840e5bef71dc513314cc4e79a1b7d14664f57fd4ff", size = 32519265 },
    { url = "https://files.pythonhosted.org/packages/f1/77/a98b8ba03d6f371dc31a38719affd53426d4665729dcffbed4afe296784a/scipy-1.15.1-cp310-cp310-macosx_14_0_arm64.whl", hash = "sha256:4b17d4220df99bacb63065c76b0d1126d82bbf00167d1730019d2a30d6ae01ea", size = 24792859 },
    { url = "https://files.pythonhosted.org/packages/a7/78/70bb9f0df7444b18b108580934bfef774822e28fd34a68e5c263c7d2828a/scipy-1.15.1-cp310-cp310-macosx_14_0_x86_64.whl", hash = "sha256:63b9b6cd0333d0eb1a49de6f834e8aeaefe438df8f6372352084535ad095219e", size = 27886506 },
    { url = "https://files.pythonhosted.org/packages/14/a7/f40f6033e06de4176ddd6cc8c3ae9f10a226c3bca5d6b4ab883bc9914a14/scipy-1.15.1-cp310-cp310-manylinux_2_17_aarch64.manylinux2014_aarch64.whl", hash = "sha256:9f151e9fb60fbf8e52426132f473221a49362091ce7a5e72f8aa41f8e0da4f25", size = 38375041 },
    { url = "https://files.pythonhosted.org/packages/17/03/390a1c5c61fd76b0fa4b3c5aa3bdd7e60f6c46f712924f1a9df5705ec046/scipy-1.15.1-cp310-cp310-manylinux_2_17_x86_64.manylinux2014_x86_64.whl", hash = "sha256:21e10b1dd56ce92fba3e786007322542361984f8463c6d37f6f25935a5a6ef52", size = 40597556 },
    { url = "https://files.pythonhosted.org/packages/4e/70/fa95b3ae026b97eeca58204a90868802e5155ac71b9d7bdee92b68115dd3/scipy-1.15.1-cp310-cp310-musllinux_1_2_x86_64.whl", hash = "sha256:5dff14e75cdbcf07cdaa1c7707db6017d130f0af9ac41f6ce443a93318d6c6e0", size = 42938505 },
    { url = "https://files.pythonhosted.org/packages/d6/07/427859116bdd71847c898180f01802691f203c3e2455a1eb496130ff07c5/scipy-1.15.1-cp310-cp310-win_amd64.whl", hash = "sha256:f82fcf4e5b377f819542fbc8541f7b5fbcf1c0017d0df0bc22c781bf60abc4d8", size = 43909663 },
    { url = "https://files.pythonhosted.org/packages/8e/2e/7b71312da9c2dabff53e7c9a9d08231bc34d9d8fdabe88a6f1155b44591c/scipy-1.15.1-cp311-cp311-macosx_10_13_x86_64.whl", hash = "sha256:5bd8d27d44e2c13d0c1124e6a556454f52cd3f704742985f6b09e75e163d20d2", size = 41424362 },
    { url = "https://files.pythonhosted.org/packages/81/8c/ab85f1aa1cc200c796532a385b6ebf6a81089747adc1da7482a062acc46c/scipy-1.15.1-cp311-cp311-macosx_12_0_arm64.whl", hash = "sha256:be3deeb32844c27599347faa077b359584ba96664c5c79d71a354b80a0ad0ce0", size = 32535910 },
    { url = "https://files.pythonhosted.org/packages/3b/9c/6f4b787058daa8d8da21ddff881b4320e28de4704a65ec147adb50cb2230/scipy-1.15.1-cp311-cp311-macosx_14_0_arm64.whl", hash = "sha256:5eb0ca35d4b08e95da99a9f9c400dc9f6c21c424298a0ba876fdc69c7afacedf", size = 24809398 },
    { url = "https://files.pythonhosted.org/packages/16/2b/949460a796df75fc7a1ee1becea202cf072edbe325ebe29f6d2029947aa7/scipy-1.15.1-cp311-cp311-macosx_14_0_x86_64.whl", hash = "sha256:74bb864ff7640dea310a1377d8567dc2cb7599c26a79ca852fc184cc851954ac", size = 27918045 },
    { url = "https://files.pythonhosted.org/packages/5f/36/67fe249dd7ccfcd2a38b25a640e3af7e59d9169c802478b6035ba91dfd6d/scipy-1.15.1-cp311-cp311-manylinux_2_17_aarch64.manylinux2014_aarch64.whl", hash = "sha256:667f950bf8b7c3a23b4199db24cb9bf7512e27e86d0e3813f015b74ec2c6e3df", size = 38332074 },
    { url = "https://files.pythonhosted.org/packages/fc/da/452e1119e6f720df3feb588cce3c42c5e3d628d4bfd4aec097bd30b7de0c/scipy-1.15.1-cp311-cp311-manylinux_2_17_x86_64.manylinux2014_x86_64.whl", hash = "sha256:395be70220d1189756068b3173853029a013d8c8dd5fd3d1361d505b2aa58fa7", size = 40588469 },
    { url = "https://files.pythonhosted.org/packages/7f/71/5f94aceeac99a4941478af94fe9f459c6752d497035b6b0761a700f5f9ff/scipy-1.15.1-cp311-cp311-musllinux_1_2_x86_64.whl", hash = "sha256:ce3a000cd28b4430426db2ca44d96636f701ed12e2b3ca1f2b1dd7abdd84b39a", size = 42965214 },
    { url = "https://files.pythonhosted.org/packages/af/25/caa430865749d504271757cafd24066d596217e83326155993980bc22f97/scipy-1.15.1-cp311-cp311-win_amd64.whl", hash = "sha256:3fe1d95944f9cf6ba77aa28b82dd6bb2a5b52f2026beb39ecf05304b8392864b", size = 43896034 },
]

[[package]]
name = "setuptools"
version = "75.8.0"
source = { registry = "https://pypi.org/simple" }
sdist = { url = "https://files.pythonhosted.org/packages/92/ec/089608b791d210aec4e7f97488e67ab0d33add3efccb83a056cbafe3a2a6/setuptools-75.8.0.tar.gz", hash = "sha256:c5afc8f407c626b8313a86e10311dd3f661c6cd9c09d4bf8c15c0e11f9f2b0e6", size = 1343222 }
wheels = [
    { url = "https://files.pythonhosted.org/packages/69/8a/b9dc7678803429e4a3bc9ba462fa3dd9066824d3c607490235c6a796be5a/setuptools-75.8.0-py3-none-any.whl", hash = "sha256:e3982f444617239225d675215d51f6ba05f845d4eec313da4418fdbb56fb27e3", size = 1228782 },
]

[[package]]
name = "setuptools-scm"
version = "8.1.0"
source = { registry = "https://pypi.org/simple" }
dependencies = [
    { name = "packaging" },
    { name = "setuptools" },
    { name = "tomli", marker = "python_full_version < '3.11' or (extra == 'extra-5-gt4py-cuda11' and extra == 'extra-5-gt4py-jax-cuda12') or (extra == 'extra-5-gt4py-cuda11' and extra == 'extra-5-gt4py-rocm4-3') or (extra == 'extra-5-gt4py-cuda11' and extra == 'extra-5-gt4py-rocm5-0') or (extra == 'extra-5-gt4py-jax-cuda12' and extra == 'extra-5-gt4py-rocm4-3') or (extra == 'extra-5-gt4py-jax-cuda12' and extra == 'extra-5-gt4py-rocm5-0') or (extra == 'extra-5-gt4py-rocm4-3' and extra == 'extra-5-gt4py-rocm5-0')" },
]
sdist = { url = "https://files.pythonhosted.org/packages/4f/a4/00a9ac1b555294710d4a68d2ce8dfdf39d72aa4d769a7395d05218d88a42/setuptools_scm-8.1.0.tar.gz", hash = "sha256:42dea1b65771cba93b7a515d65a65d8246e560768a66b9106a592c8e7f26c8a7", size = 76465 }
wheels = [
    { url = "https://files.pythonhosted.org/packages/a0/b9/1906bfeb30f2fc13bb39bf7ddb8749784c05faadbd18a21cf141ba37bff2/setuptools_scm-8.1.0-py3-none-any.whl", hash = "sha256:897a3226a6fd4a6eb2f068745e49733261a21f70b1bb28fce0339feb978d9af3", size = 43666 },
]

[[package]]
name = "six"
version = "1.17.0"
source = { registry = "https://pypi.org/simple" }
sdist = { url = "https://files.pythonhosted.org/packages/94/e7/b2c673351809dca68a0e064b6af791aa332cf192da575fd474ed7d6f16a2/six-1.17.0.tar.gz", hash = "sha256:ff70335d468e7eb6ec65b95b99d3a2836546063f63acc5171de367e834932a81", size = 34031 }
wheels = [
    { url = "https://files.pythonhosted.org/packages/b7/ce/149a00dd41f10bc29e5921b496af8b574d8413afcd5e30dfa0ed46c2cc5e/six-1.17.0-py2.py3-none-any.whl", hash = "sha256:4721f391ed90541fddacab5acf947aa0d3dc7d27b2e1e8eda2be8970586c3274", size = 11050 },
]

[[package]]
name = "smmap"
version = "5.0.2"
source = { registry = "https://pypi.org/simple" }
sdist = { url = "https://files.pythonhosted.org/packages/44/cd/a040c4b3119bbe532e5b0732286f805445375489fceaec1f48306068ee3b/smmap-5.0.2.tar.gz", hash = "sha256:26ea65a03958fa0c8a1c7e8c7a58fdc77221b8910f6be2131affade476898ad5", size = 22329 }
wheels = [
    { url = "https://files.pythonhosted.org/packages/04/be/d09147ad1ec7934636ad912901c5fd7667e1c858e19d355237db0d0cd5e4/smmap-5.0.2-py3-none-any.whl", hash = "sha256:b30115f0def7d7531d22a0fb6502488d879e75b260a9db4d0819cfb25403af5e", size = 24303 },
]

[[package]]
name = "snowballstemmer"
version = "2.2.0"
source = { registry = "https://pypi.org/simple" }
sdist = { url = "https://files.pythonhosted.org/packages/44/7b/af302bebf22c749c56c9c3e8ae13190b5b5db37a33d9068652e8f73b7089/snowballstemmer-2.2.0.tar.gz", hash = "sha256:09b16deb8547d3412ad7b590689584cd0fe25ec8db3be37788be3810cbf19cb1", size = 86699 }
wheels = [
    { url = "https://files.pythonhosted.org/packages/ed/dc/c02e01294f7265e63a7315fe086dd1df7dacb9f840a804da846b96d01b96/snowballstemmer-2.2.0-py2.py3-none-any.whl", hash = "sha256:c8e1716e83cc398ae16824e5572ae04e0d9fc2c6b985fb0f900f5f0c96ecba1a", size = 93002 },
]

[[package]]
name = "sortedcontainers"
version = "2.4.0"
source = { registry = "https://pypi.org/simple" }
sdist = { url = "https://files.pythonhosted.org/packages/e8/c4/ba2f8066cceb6f23394729afe52f3bf7adec04bf9ed2c820b39e19299111/sortedcontainers-2.4.0.tar.gz", hash = "sha256:25caa5a06cc30b6b83d11423433f65d1f9d76c4c6a0c90e3379eaa43b9bfdb88", size = 30594 }
wheels = [
    { url = "https://files.pythonhosted.org/packages/32/46/9cb0e58b2deb7f82b84065f37f3bffeb12413f947f9388e4cac22c4621ce/sortedcontainers-2.4.0-py2.py3-none-any.whl", hash = "sha256:a163dcaede0f1c021485e957a39245190e74249897e2ae4b2aa38595db237ee0", size = 29575 },
]

[[package]]
name = "soupsieve"
version = "2.6"
source = { registry = "https://pypi.org/simple" }
sdist = { url = "https://files.pythonhosted.org/packages/d7/ce/fbaeed4f9fb8b2daa961f90591662df6a86c1abf25c548329a86920aedfb/soupsieve-2.6.tar.gz", hash = "sha256:e2e68417777af359ec65daac1057404a3c8a5455bb8abc36f1a9866ab1a51abb", size = 101569 }
wheels = [
    { url = "https://files.pythonhosted.org/packages/d1/c2/fe97d779f3ef3b15f05c94a2f1e3d21732574ed441687474db9d342a7315/soupsieve-2.6-py3-none-any.whl", hash = "sha256:e72c4ff06e4fb6e4b5a9f0f55fe6e81514581fca1515028625d0f299c602ccc9", size = 36186 },
]

[[package]]
name = "sphinx"
version = "8.1.3"
source = { registry = "https://pypi.org/simple" }
dependencies = [
    { name = "alabaster" },
    { name = "babel" },
    { name = "colorama", marker = "sys_platform == 'win32' or (extra == 'extra-5-gt4py-all' and extra == 'extra-5-gt4py-dace-next') or (extra == 'extra-5-gt4py-cuda11' and extra == 'extra-5-gt4py-jax-cuda12') or (extra == 'extra-5-gt4py-cuda11' and extra == 'extra-5-gt4py-rocm4-3') or (extra == 'extra-5-gt4py-cuda11' and extra == 'extra-5-gt4py-rocm5-0') or (extra == 'extra-5-gt4py-dace' and extra == 'extra-5-gt4py-dace-next') or (extra == 'extra-5-gt4py-jax-cuda12' and extra == 'extra-5-gt4py-rocm4-3') or (extra == 'extra-5-gt4py-jax-cuda12' and extra == 'extra-5-gt4py-rocm5-0') or (extra == 'extra-5-gt4py-rocm4-3' and extra == 'extra-5-gt4py-rocm5-0')" },
    { name = "docutils" },
    { name = "imagesize" },
    { name = "jinja2" },
    { name = "packaging" },
    { name = "pygments" },
    { name = "requests" },
    { name = "snowballstemmer" },
    { name = "sphinxcontrib-applehelp" },
    { name = "sphinxcontrib-devhelp" },
    { name = "sphinxcontrib-htmlhelp" },
    { name = "sphinxcontrib-jsmath" },
    { name = "sphinxcontrib-qthelp" },
    { name = "sphinxcontrib-serializinghtml" },
    { name = "tomli", marker = "python_full_version < '3.11' or (extra == 'extra-5-gt4py-all' and extra == 'extra-5-gt4py-dace-next') or (extra == 'extra-5-gt4py-cuda11' and extra == 'extra-5-gt4py-jax-cuda12') or (extra == 'extra-5-gt4py-cuda11' and extra == 'extra-5-gt4py-rocm4-3') or (extra == 'extra-5-gt4py-cuda11' and extra == 'extra-5-gt4py-rocm5-0') or (extra == 'extra-5-gt4py-dace' and extra == 'extra-5-gt4py-dace-next') or (extra == 'extra-5-gt4py-jax-cuda12' and extra == 'extra-5-gt4py-rocm4-3') or (extra == 'extra-5-gt4py-jax-cuda12' and extra == 'extra-5-gt4py-rocm5-0') or (extra == 'extra-5-gt4py-rocm4-3' and extra == 'extra-5-gt4py-rocm5-0')" },
]
sdist = { url = "https://files.pythonhosted.org/packages/6f/6d/be0b61178fe2cdcb67e2a92fc9ebb488e3c51c4f74a36a7824c0adf23425/sphinx-8.1.3.tar.gz", hash = "sha256:43c1911eecb0d3e161ad78611bc905d1ad0e523e4ddc202a58a821773dc4c927", size = 8184611 }
wheels = [
    { url = "https://files.pythonhosted.org/packages/26/60/1ddff83a56d33aaf6f10ec8ce84b4c007d9368b21008876fceda7e7381ef/sphinx-8.1.3-py3-none-any.whl", hash = "sha256:09719015511837b76bf6e03e42eb7595ac8c2e41eeb9c29c5b755c6b677992a2", size = 3487125 },
]

[[package]]
name = "sphinx-autodoc-typehints"
version = "3.0.1"
source = { registry = "https://pypi.org/simple" }
dependencies = [
    { name = "sphinx" },
]
sdist = { url = "https://files.pythonhosted.org/packages/26/f0/43c6a5ff3e7b08a8c3b32f81b859f1b518ccc31e45f22e2b41ced38be7b9/sphinx_autodoc_typehints-3.0.1.tar.gz", hash = "sha256:b9b40dd15dee54f6f810c924f863f9cf1c54f9f3265c495140ea01be7f44fa55", size = 36282 }
wheels = [
    { url = "https://files.pythonhosted.org/packages/3c/dc/dc46c5c7c566b7ec5e8f860f9c89533bf03c0e6aadc96fb9b337867e4460/sphinx_autodoc_typehints-3.0.1-py3-none-any.whl", hash = "sha256:4b64b676a14b5b79cefb6628a6dc8070e320d4963e8ff640a2f3e9390ae9045a", size = 20245 },
]

[[package]]
name = "sphinx-jinja2-compat"
version = "0.3.0"
source = { registry = "https://pypi.org/simple" }
dependencies = [
    { name = "jinja2" },
    { name = "markupsafe" },
]
sdist = { url = "https://files.pythonhosted.org/packages/26/df/27282da6f8c549f765beca9de1a5fc56f9651ed87711a5cac1e914137753/sphinx_jinja2_compat-0.3.0.tar.gz", hash = "sha256:f3c1590b275f42e7a654e081db5e3e5fb97f515608422bde94015ddf795dfe7c", size = 4998 }
wheels = [
    { url = "https://files.pythonhosted.org/packages/6f/42/2fd09d672eaaa937d6893d8b747d07943f97a6e5e30653aee6ebd339b704/sphinx_jinja2_compat-0.3.0-py3-none-any.whl", hash = "sha256:b1e4006d8e1ea31013fa9946d1b075b0c8d2a42c6e3425e63542c1e9f8be9084", size = 7883 },
]

[[package]]
name = "sphinx-prompt"
version = "1.9.0"
source = { registry = "https://pypi.org/simple" }
dependencies = [
    { name = "certifi" },
    { name = "docutils" },
    { name = "idna" },
    { name = "pygments" },
    { name = "sphinx" },
    { name = "urllib3" },
]
sdist = { url = "https://files.pythonhosted.org/packages/34/fe/ac4e24f35b5148b31ac717ae7dcc7a2f7ec56eb729e22c7252ed8ad2d9a5/sphinx_prompt-1.9.0.tar.gz", hash = "sha256:471b3c6d466dce780a9b167d9541865fd4e9a80ed46e31b06a52a0529ae995a1", size = 5340 }
wheels = [
    { url = "https://files.pythonhosted.org/packages/76/98/e90ca466e0ede452d3e5a8d92b8fb68db6de269856e019ed9cab69440522/sphinx_prompt-1.9.0-py3-none-any.whl", hash = "sha256:fd731446c03f043d1ff6df9f22414495b23067c67011cc21658ea8d36b3575fc", size = 7311 },
]

[[package]]
name = "sphinx-rtd-theme"
version = "3.0.2"
source = { registry = "https://pypi.org/simple" }
dependencies = [
    { name = "docutils" },
    { name = "sphinx" },
    { name = "sphinxcontrib-jquery" },
]
sdist = { url = "https://files.pythonhosted.org/packages/91/44/c97faec644d29a5ceddd3020ae2edffa69e7d00054a8c7a6021e82f20335/sphinx_rtd_theme-3.0.2.tar.gz", hash = "sha256:b7457bc25dda723b20b086a670b9953c859eab60a2a03ee8eb2bb23e176e5f85", size = 7620463 }
wheels = [
    { url = "https://files.pythonhosted.org/packages/85/77/46e3bac77b82b4df5bb5b61f2de98637724f246b4966cfc34bc5895d852a/sphinx_rtd_theme-3.0.2-py2.py3-none-any.whl", hash = "sha256:422ccc750c3a3a311de4ae327e82affdaf59eb695ba4936538552f3b00f4ee13", size = 7655561 },
]

[[package]]
name = "sphinx-tabs"
version = "3.4.5"
source = { registry = "https://pypi.org/simple" }
dependencies = [
    { name = "docutils" },
    { name = "pygments" },
    { name = "sphinx" },
]
sdist = { url = "https://files.pythonhosted.org/packages/27/32/ab475e252dc2b704e82a91141fa404cdd8901a5cf34958fd22afacebfccd/sphinx-tabs-3.4.5.tar.gz", hash = "sha256:ba9d0c1e3e37aaadd4b5678449eb08176770e0fc227e769b6ce747df3ceea531", size = 16070 }
wheels = [
    { url = "https://files.pythonhosted.org/packages/20/9f/4ac7dbb9f23a2ff5a10903a4f9e9f43e0ff051f63a313e989c962526e305/sphinx_tabs-3.4.5-py3-none-any.whl", hash = "sha256:92cc9473e2ecf1828ca3f6617d0efc0aa8acb06b08c56ba29d1413f2f0f6cf09", size = 9904 },
]

[[package]]
name = "sphinx-toolbox"
version = "3.8.1"
source = { registry = "https://pypi.org/simple" }
dependencies = [
    { name = "apeye" },
    { name = "autodocsumm" },
    { name = "beautifulsoup4" },
    { name = "cachecontrol", extra = ["filecache"] },
    { name = "dict2css" },
    { name = "docutils" },
    { name = "domdf-python-tools" },
    { name = "filelock" },
    { name = "html5lib" },
    { name = "ruamel-yaml" },
    { name = "sphinx" },
    { name = "sphinx-autodoc-typehints" },
    { name = "sphinx-jinja2-compat" },
    { name = "sphinx-prompt" },
    { name = "sphinx-tabs" },
    { name = "tabulate" },
    { name = "typing-extensions" },
]
sdist = { url = "https://files.pythonhosted.org/packages/30/80/f837e85c8c216cdeef9b60393e4b00c9092a1e3d734106e0021abbf5930c/sphinx_toolbox-3.8.1.tar.gz", hash = "sha256:a4b39a6ea24fc8f10e24f052199bda17837a0bf4c54163a56f521552395f5e1a", size = 111977 }
wheels = [
    { url = "https://files.pythonhosted.org/packages/8a/d6/2a28ee4cbc158ae65afb2cfcb6895ef54d972ce1e167f8a63c135b14b080/sphinx_toolbox-3.8.1-py3-none-any.whl", hash = "sha256:53d8e77dd79e807d9ef18590c4b2960a5aa3c147415054b04c31a91afed8b88b", size = 194621 },
]

[[package]]
name = "sphinxcontrib-applehelp"
version = "2.0.0"
source = { registry = "https://pypi.org/simple" }
sdist = { url = "https://files.pythonhosted.org/packages/ba/6e/b837e84a1a704953c62ef8776d45c3e8d759876b4a84fe14eba2859106fe/sphinxcontrib_applehelp-2.0.0.tar.gz", hash = "sha256:2f29ef331735ce958efa4734873f084941970894c6090408b079c61b2e1c06d1", size = 20053 }
wheels = [
    { url = "https://files.pythonhosted.org/packages/5d/85/9ebeae2f76e9e77b952f4b274c27238156eae7979c5421fba91a28f4970d/sphinxcontrib_applehelp-2.0.0-py3-none-any.whl", hash = "sha256:4cd3f0ec4ac5dd9c17ec65e9ab272c9b867ea77425228e68ecf08d6b28ddbdb5", size = 119300 },
]

[[package]]
name = "sphinxcontrib-devhelp"
version = "2.0.0"
source = { registry = "https://pypi.org/simple" }
sdist = { url = "https://files.pythonhosted.org/packages/f6/d2/5beee64d3e4e747f316bae86b55943f51e82bb86ecd325883ef65741e7da/sphinxcontrib_devhelp-2.0.0.tar.gz", hash = "sha256:411f5d96d445d1d73bb5d52133377b4248ec79db5c793ce7dbe59e074b4dd1ad", size = 12967 }
wheels = [
    { url = "https://files.pythonhosted.org/packages/35/7a/987e583882f985fe4d7323774889ec58049171828b58c2217e7f79cdf44e/sphinxcontrib_devhelp-2.0.0-py3-none-any.whl", hash = "sha256:aefb8b83854e4b0998877524d1029fd3e6879210422ee3780459e28a1f03a8a2", size = 82530 },
]

[[package]]
name = "sphinxcontrib-htmlhelp"
version = "2.1.0"
source = { registry = "https://pypi.org/simple" }
sdist = { url = "https://files.pythonhosted.org/packages/43/93/983afd9aa001e5201eab16b5a444ed5b9b0a7a010541e0ddfbbfd0b2470c/sphinxcontrib_htmlhelp-2.1.0.tar.gz", hash = "sha256:c9e2916ace8aad64cc13a0d233ee22317f2b9025b9cf3295249fa985cc7082e9", size = 22617 }
wheels = [
    { url = "https://files.pythonhosted.org/packages/0a/7b/18a8c0bcec9182c05a0b3ec2a776bba4ead82750a55ff798e8d406dae604/sphinxcontrib_htmlhelp-2.1.0-py3-none-any.whl", hash = "sha256:166759820b47002d22914d64a075ce08f4c46818e17cfc9470a9786b759b19f8", size = 98705 },
]

[[package]]
name = "sphinxcontrib-jquery"
version = "4.1"
source = { registry = "https://pypi.org/simple" }
dependencies = [
    { name = "sphinx" },
]
sdist = { url = "https://files.pythonhosted.org/packages/de/f3/aa67467e051df70a6330fe7770894b3e4f09436dea6881ae0b4f3d87cad8/sphinxcontrib-jquery-4.1.tar.gz", hash = "sha256:1620739f04e36a2c779f1a131a2dfd49b2fd07351bf1968ced074365933abc7a", size = 122331 }
wheels = [
    { url = "https://files.pythonhosted.org/packages/76/85/749bd22d1a68db7291c89e2ebca53f4306c3f205853cf31e9de279034c3c/sphinxcontrib_jquery-4.1-py2.py3-none-any.whl", hash = "sha256:f936030d7d0147dd026a4f2b5a57343d233f1fc7b363f68b3d4f1cb0993878ae", size = 121104 },
]

[[package]]
name = "sphinxcontrib-jsmath"
version = "1.0.1"
source = { registry = "https://pypi.org/simple" }
sdist = { url = "https://files.pythonhosted.org/packages/b2/e8/9ed3830aeed71f17c026a07a5097edcf44b692850ef215b161b8ad875729/sphinxcontrib-jsmath-1.0.1.tar.gz", hash = "sha256:a9925e4a4587247ed2191a22df5f6970656cb8ca2bd6284309578f2153e0c4b8", size = 5787 }
wheels = [
    { url = "https://files.pythonhosted.org/packages/c2/42/4c8646762ee83602e3fb3fbe774c2fac12f317deb0b5dbeeedd2d3ba4b77/sphinxcontrib_jsmath-1.0.1-py2.py3-none-any.whl", hash = "sha256:2ec2eaebfb78f3f2078e73666b1415417a116cc848b72e5172e596c871103178", size = 5071 },
]

[[package]]
name = "sphinxcontrib-qthelp"
version = "2.0.0"
source = { registry = "https://pypi.org/simple" }
sdist = { url = "https://files.pythonhosted.org/packages/68/bc/9104308fc285eb3e0b31b67688235db556cd5b0ef31d96f30e45f2e51cae/sphinxcontrib_qthelp-2.0.0.tar.gz", hash = "sha256:4fe7d0ac8fc171045be623aba3e2a8f613f8682731f9153bb2e40ece16b9bbab", size = 17165 }
wheels = [
    { url = "https://files.pythonhosted.org/packages/27/83/859ecdd180cacc13b1f7e857abf8582a64552ea7a061057a6c716e790fce/sphinxcontrib_qthelp-2.0.0-py3-none-any.whl", hash = "sha256:b18a828cdba941ccd6ee8445dbe72ffa3ef8cbe7505d8cd1fa0d42d3f2d5f3eb", size = 88743 },
]

[[package]]
name = "sphinxcontrib-serializinghtml"
version = "2.0.0"
source = { registry = "https://pypi.org/simple" }
sdist = { url = "https://files.pythonhosted.org/packages/3b/44/6716b257b0aa6bfd51a1b31665d1c205fb12cb5ad56de752dfa15657de2f/sphinxcontrib_serializinghtml-2.0.0.tar.gz", hash = "sha256:e9d912827f872c029017a53f0ef2180b327c3f7fd23c87229f7a8e8b70031d4d", size = 16080 }
wheels = [
    { url = "https://files.pythonhosted.org/packages/52/a7/d2782e4e3f77c8450f727ba74a8f12756d5ba823d81b941f1b04da9d033a/sphinxcontrib_serializinghtml-2.0.0-py3-none-any.whl", hash = "sha256:6e2cb0eef194e10c27ec0023bfeb25badbbb5868244cf5bc5bdc04e4464bf331", size = 92072 },
]

[[package]]
name = "stack-data"
version = "0.6.3"
source = { registry = "https://pypi.org/simple" }
dependencies = [
    { name = "asttokens" },
    { name = "executing" },
    { name = "pure-eval" },
]
sdist = { url = "https://files.pythonhosted.org/packages/28/e3/55dcc2cfbc3ca9c29519eb6884dd1415ecb53b0e934862d3559ddcb7e20b/stack_data-0.6.3.tar.gz", hash = "sha256:836a778de4fec4dcd1dcd89ed8abff8a221f58308462e1c4aa2a3cf30148f0b9", size = 44707 }
wheels = [
    { url = "https://files.pythonhosted.org/packages/f1/7b/ce1eafaf1a76852e2ec9b22edecf1daa58175c090266e9f6c64afcd81d91/stack_data-0.6.3-py3-none-any.whl", hash = "sha256:d5558e0c25a4cb0853cddad3d77da9891a08cb85dd9f9f91b9f8cd66e511e695", size = 24521 },
]

[[package]]
name = "sympy"
version = "1.13.3"
source = { registry = "https://pypi.org/simple" }
dependencies = [
    { name = "mpmath" },
]
sdist = { url = "https://files.pythonhosted.org/packages/11/8a/5a7fd6284fa8caac23a26c9ddf9c30485a48169344b4bd3b0f02fef1890f/sympy-1.13.3.tar.gz", hash = "sha256:b27fd2c6530e0ab39e275fc9b683895367e51d5da91baa8d3d64db2565fec4d9", size = 7533196 }
wheels = [
    { url = "https://files.pythonhosted.org/packages/99/ff/c87e0622b1dadea79d2fb0b25ade9ed98954c9033722eb707053d310d4f3/sympy-1.13.3-py3-none-any.whl", hash = "sha256:54612cf55a62755ee71824ce692986f23c88ffa77207b30c1368eda4a7060f73", size = 6189483 },
]

[[package]]
name = "tabulate"
version = "0.9.0"
source = { registry = "https://pypi.org/simple" }
sdist = { url = "https://files.pythonhosted.org/packages/ec/fe/802052aecb21e3797b8f7902564ab6ea0d60ff8ca23952079064155d1ae1/tabulate-0.9.0.tar.gz", hash = "sha256:0095b12bf5966de529c0feb1fa08671671b3368eec77d7ef7ab114be2c068b3c", size = 81090 }
wheels = [
    { url = "https://files.pythonhosted.org/packages/40/44/4a5f08c96eb108af5cb50b41f76142f0afa346dfa99d5296fe7202a11854/tabulate-0.9.0-py3-none-any.whl", hash = "sha256:024ca478df22e9340661486f85298cff5f6dcdba14f3813e8830015b9ed1948f", size = 35252 },
]

[[package]]
name = "tach"
version = "0.24.1"
source = { registry = "https://pypi.org/simple" }
dependencies = [
    { name = "gitpython" },
    { name = "networkx" },
    { name = "prompt-toolkit" },
    { name = "pydot" },
    { name = "pyyaml" },
    { name = "rich" },
    { name = "tomli" },
    { name = "tomli-w" },
]
sdist = { url = "https://files.pythonhosted.org/packages/05/2c/1afb1a3c16125b9cfc5a1da79ba2329dec11e16b9c9eea7ac411074a49cb/tach-0.24.1.tar.gz", hash = "sha256:63f7f3b3e3458a97ded020b524f32fc72bc731ff880d0709301b2802ff759721", size = 490250 }
wheels = [
    { url = "https://files.pythonhosted.org/packages/9e/b3/2af242caa456cd48c83ed8a3872c8eabe9d616d556ea52c1b39835f661c3/tach-0.24.1-cp37-abi3-macosx_10_12_x86_64.whl", hash = "sha256:b965048c4918bd8d24d54a8a7a232bf6b210c1dd0c97caed83ac2f8db271db45", size = 3403749 },
    { url = "https://files.pythonhosted.org/packages/d1/2d/a64f5a9b0674527cc6c95fba681d7d53652f0cc092ce3d768e11409c3378/tach-0.24.1-cp37-abi3-macosx_11_0_arm64.whl", hash = "sha256:bd203c8a581c6cf1f3813d5eeacd612bdb0c2681939677b33cc7d555d9216ff0", size = 3252234 },
    { url = "https://files.pythonhosted.org/packages/41/36/627ef905e792a0a281ce416581eae33e963b7dda5023460fd81ea0ab944e/tach-0.24.1-cp37-abi3-manylinux_2_17_aarch64.manylinux2014_aarch64.whl", hash = "sha256:73230ce1af9be01b08e42bd6002344562a5e51942b806869e0c3d784a38ae117", size = 3537522 },
    { url = "https://files.pythonhosted.org/packages/cc/90/d79c0cbfcae6f91b9c3cf5f2c077786057fcd59a4ca06608a3df1c072b3b/tach-0.24.1-cp37-abi3-manylinux_2_17_armv7l.manylinux2014_armv7l.whl", hash = "sha256:eb982d6ead606ead1ca2d5decf1aa10414d6eecdded92de9755940acb18fd1df", size = 3497754 },
    { url = "https://files.pythonhosted.org/packages/77/5b/07fb1554509539cd4a2582a24b49ff3961cdb39cfe064429c8fd7b4fc9cb/tach-0.24.1-cp37-abi3-manylinux_2_17_i686.manylinux2014_i686.whl", hash = "sha256:50a56b14fcb8d311d07ac49fdec1a6619b4644b991112c17e894838827f198bb", size = 3814772 },
    { url = "https://files.pythonhosted.org/packages/36/33/1c9b051aada11d4171ba4a64cb537f1f95bc6d093cfae4d235bb0124813a/tach-0.24.1-cp37-abi3-manylinux_2_17_ppc64le.manylinux2014_ppc64le.whl", hash = "sha256:3756ea8fdd7ffeaaa4c2bb272ff3c407f51e7c83d8108ecc28f4acdcb11f5bd4", size = 3789273 },
    { url = "https://files.pythonhosted.org/packages/96/d8/6b3f624d5fa7db9a43e29887b643ae4c560127764e94aea93a4ec51a87e4/tach-0.24.1-cp37-abi3-manylinux_2_17_s390x.manylinux2014_s390x.whl", hash = "sha256:8f278a930651e7cafb5b2b8fd398cfc0ac205f9c81e618aad1d5bedcce86217d", size = 4057183 },
    { url = "https://files.pythonhosted.org/packages/b3/63/bd8028d67f36f4a35acbed746eb822be8825c1cc02eb990c780ad24877ee/tach-0.24.1-cp37-abi3-manylinux_2_17_x86_64.manylinux2014_x86_64.whl", hash = "sha256:a6eb884a8936d9910d2d8675ad04726ecfba7ac830e09c2463acd561250f507e", size = 3655117 },
    { url = "https://files.pythonhosted.org/packages/6a/be/4a8ff273365dbafe2414665d81bb7416e0ed76b836ebfa6e5aa92ab579f9/tach-0.24.1-cp37-abi3-win32.whl", hash = "sha256:7d5db6480ea33ee95f023d9882b1d67863fb06eb802e97948d5b6c7b0a56bb39", size = 2857513 },
    { url = "https://files.pythonhosted.org/packages/8e/1a/92e7b283147e27750d1485fbe6bd595c64d9d8d017104971175bd82d4072/tach-0.24.1-cp37-abi3-win_amd64.whl", hash = "sha256:4e321f45a1457da49e9aab2f11630907776b0031e78242a80650b27413cb925c", size = 3071088 },
]

[[package]]
name = "tomli"
version = "2.2.1"
source = { registry = "https://pypi.org/simple" }
sdist = { url = "https://files.pythonhosted.org/packages/18/87/302344fed471e44a87289cf4967697d07e532f2421fdaf868a303cbae4ff/tomli-2.2.1.tar.gz", hash = "sha256:cd45e1dc79c835ce60f7404ec8119f2eb06d38b1deba146f07ced3bbc44505ff", size = 17175 }
wheels = [
    { url = "https://files.pythonhosted.org/packages/43/ca/75707e6efa2b37c77dadb324ae7d9571cb424e61ea73fad7c56c2d14527f/tomli-2.2.1-cp311-cp311-macosx_10_9_x86_64.whl", hash = "sha256:678e4fa69e4575eb77d103de3df8a895e1591b48e740211bd1067378c69e8249", size = 131077 },
    { url = "https://files.pythonhosted.org/packages/c7/16/51ae563a8615d472fdbffc43a3f3d46588c264ac4f024f63f01283becfbb/tomli-2.2.1-cp311-cp311-macosx_11_0_arm64.whl", hash = "sha256:023aa114dd824ade0100497eb2318602af309e5a55595f76b626d6d9f3b7b0a6", size = 123429 },
    { url = "https://files.pythonhosted.org/packages/f1/dd/4f6cd1e7b160041db83c694abc78e100473c15d54620083dbd5aae7b990e/tomli-2.2.1-cp311-cp311-manylinux_2_17_aarch64.manylinux2014_aarch64.whl", hash = "sha256:ece47d672db52ac607a3d9599a9d48dcb2f2f735c6c2d1f34130085bb12b112a", size = 226067 },
    { url = "https://files.pythonhosted.org/packages/a9/6b/c54ede5dc70d648cc6361eaf429304b02f2871a345bbdd51e993d6cdf550/tomli-2.2.1-cp311-cp311-manylinux_2_17_x86_64.manylinux2014_x86_64.whl", hash = "sha256:6972ca9c9cc9f0acaa56a8ca1ff51e7af152a9f87fb64623e31d5c83700080ee", size = 236030 },
    { url = "https://files.pythonhosted.org/packages/1f/47/999514fa49cfaf7a92c805a86c3c43f4215621855d151b61c602abb38091/tomli-2.2.1-cp311-cp311-manylinux_2_5_i686.manylinux1_i686.manylinux_2_17_i686.manylinux2014_i686.whl", hash = "sha256:c954d2250168d28797dd4e3ac5cf812a406cd5a92674ee4c8f123c889786aa8e", size = 240898 },
    { url = "https://files.pythonhosted.org/packages/73/41/0a01279a7ae09ee1573b423318e7934674ce06eb33f50936655071d81a24/tomli-2.2.1-cp311-cp311-musllinux_1_2_aarch64.whl", hash = "sha256:8dd28b3e155b80f4d54beb40a441d366adcfe740969820caf156c019fb5c7ec4", size = 229894 },
    { url = "https://files.pythonhosted.org/packages/55/18/5d8bc5b0a0362311ce4d18830a5d28943667599a60d20118074ea1b01bb7/tomli-2.2.1-cp311-cp311-musllinux_1_2_i686.whl", hash = "sha256:e59e304978767a54663af13c07b3d1af22ddee3bb2fb0618ca1593e4f593a106", size = 245319 },
    { url = "https://files.pythonhosted.org/packages/92/a3/7ade0576d17f3cdf5ff44d61390d4b3febb8a9fc2b480c75c47ea048c646/tomli-2.2.1-cp311-cp311-musllinux_1_2_x86_64.whl", hash = "sha256:33580bccab0338d00994d7f16f4c4ec25b776af3ffaac1ed74e0b3fc95e885a8", size = 238273 },
    { url = "https://files.pythonhosted.org/packages/72/6f/fa64ef058ac1446a1e51110c375339b3ec6be245af9d14c87c4a6412dd32/tomli-2.2.1-cp311-cp311-win32.whl", hash = "sha256:465af0e0875402f1d226519c9904f37254b3045fc5084697cefb9bdde1ff99ff", size = 98310 },
    { url = "https://files.pythonhosted.org/packages/6a/1c/4a2dcde4a51b81be3530565e92eda625d94dafb46dbeb15069df4caffc34/tomli-2.2.1-cp311-cp311-win_amd64.whl", hash = "sha256:2d0f2fdd22b02c6d81637a3c95f8cd77f995846af7414c5c4b8d0545afa1bc4b", size = 108309 },
    { url = "https://files.pythonhosted.org/packages/6e/c2/61d3e0f47e2b74ef40a68b9e6ad5984f6241a942f7cd3bbfbdbd03861ea9/tomli-2.2.1-py3-none-any.whl", hash = "sha256:cb55c73c5f4408779d0cf3eef9f762b9c9f147a77de7b258bef0a5628adc85cc", size = 14257 },
]

[[package]]
name = "tomli-w"
version = "1.2.0"
source = { registry = "https://pypi.org/simple" }
sdist = { url = "https://files.pythonhosted.org/packages/19/75/241269d1da26b624c0d5e110e8149093c759b7a286138f4efd61a60e75fe/tomli_w-1.2.0.tar.gz", hash = "sha256:2dd14fac5a47c27be9cd4c976af5a12d87fb1f0b4512f81d69cce3b35ae25021", size = 7184 }
wheels = [
    { url = "https://files.pythonhosted.org/packages/c7/18/c86eb8e0202e32dd3df50d43d7ff9854f8e0603945ff398974c1d91ac1ef/tomli_w-1.2.0-py3-none-any.whl", hash = "sha256:188306098d013b691fcadc011abd66727d3c414c571bb01b1a174ba8c983cf90", size = 6675 },
]

[[package]]
name = "toolz"
version = "1.0.0"
source = { registry = "https://pypi.org/simple" }
sdist = { url = "https://files.pythonhosted.org/packages/8a/0b/d80dfa675bf592f636d1ea0b835eab4ec8df6e9415d8cfd766df54456123/toolz-1.0.0.tar.gz", hash = "sha256:2c86e3d9a04798ac556793bced838816296a2f085017664e4995cb40a1047a02", size = 66790 }
wheels = [
    { url = "https://files.pythonhosted.org/packages/03/98/eb27cc78ad3af8e302c9d8ff4977f5026676e130d28dd7578132a457170c/toolz-1.0.0-py3-none-any.whl", hash = "sha256:292c8f1c4e7516bf9086f8850935c799a874039c8bcf959d47b600e4c44a6236", size = 56383 },
]

[[package]]
name = "tornado"
version = "6.4.2"
source = { registry = "https://pypi.org/simple" }
sdist = { url = "https://files.pythonhosted.org/packages/59/45/a0daf161f7d6f36c3ea5fc0c2de619746cc3dd4c76402e9db545bd920f63/tornado-6.4.2.tar.gz", hash = "sha256:92bad5b4746e9879fd7bf1eb21dce4e3fc5128d71601f80005afa39237ad620b", size = 501135 }
wheels = [
    { url = "https://files.pythonhosted.org/packages/26/7e/71f604d8cea1b58f82ba3590290b66da1e72d840aeb37e0d5f7291bd30db/tornado-6.4.2-cp38-abi3-macosx_10_9_universal2.whl", hash = "sha256:e828cce1123e9e44ae2a50a9de3055497ab1d0aeb440c5ac23064d9e44880da1", size = 436299 },
    { url = "https://files.pythonhosted.org/packages/96/44/87543a3b99016d0bf54fdaab30d24bf0af2e848f1d13d34a3a5380aabe16/tornado-6.4.2-cp38-abi3-macosx_10_9_x86_64.whl", hash = "sha256:072ce12ada169c5b00b7d92a99ba089447ccc993ea2143c9ede887e0937aa803", size = 434253 },
    { url = "https://files.pythonhosted.org/packages/cb/fb/fdf679b4ce51bcb7210801ef4f11fdac96e9885daa402861751353beea6e/tornado-6.4.2-cp38-abi3-manylinux_2_17_aarch64.manylinux2014_aarch64.whl", hash = "sha256:1a017d239bd1bb0919f72af256a970624241f070496635784d9bf0db640d3fec", size = 437602 },
    { url = "https://files.pythonhosted.org/packages/4f/3b/e31aeffffc22b475a64dbeb273026a21b5b566f74dee48742817626c47dc/tornado-6.4.2-cp38-abi3-manylinux_2_5_i686.manylinux1_i686.manylinux_2_17_i686.manylinux2014_i686.whl", hash = "sha256:c36e62ce8f63409301537222faffcef7dfc5284f27eec227389f2ad11b09d946", size = 436972 },
    { url = "https://files.pythonhosted.org/packages/22/55/b78a464de78051a30599ceb6983b01d8f732e6f69bf37b4ed07f642ac0fc/tornado-6.4.2-cp38-abi3-manylinux_2_5_x86_64.manylinux1_x86_64.manylinux_2_17_x86_64.manylinux2014_x86_64.whl", hash = "sha256:bca9eb02196e789c9cb5c3c7c0f04fb447dc2adffd95265b2c7223a8a615ccbf", size = 437173 },
    { url = "https://files.pythonhosted.org/packages/79/5e/be4fb0d1684eb822c9a62fb18a3e44a06188f78aa466b2ad991d2ee31104/tornado-6.4.2-cp38-abi3-musllinux_1_2_aarch64.whl", hash = "sha256:304463bd0772442ff4d0f5149c6f1c2135a1fae045adf070821c6cdc76980634", size = 437892 },
    { url = "https://files.pythonhosted.org/packages/f5/33/4f91fdd94ea36e1d796147003b490fe60a0215ac5737b6f9c65e160d4fe0/tornado-6.4.2-cp38-abi3-musllinux_1_2_i686.whl", hash = "sha256:c82c46813ba483a385ab2a99caeaedf92585a1f90defb5693351fa7e4ea0bf73", size = 437334 },
    { url = "https://files.pythonhosted.org/packages/2b/ae/c1b22d4524b0e10da2f29a176fb2890386f7bd1f63aacf186444873a88a0/tornado-6.4.2-cp38-abi3-musllinux_1_2_x86_64.whl", hash = "sha256:932d195ca9015956fa502c6b56af9eb06106140d844a335590c1ec7f5277d10c", size = 437261 },
    { url = "https://files.pythonhosted.org/packages/b5/25/36dbd49ab6d179bcfc4c6c093a51795a4f3bed380543a8242ac3517a1751/tornado-6.4.2-cp38-abi3-win32.whl", hash = "sha256:2876cef82e6c5978fde1e0d5b1f919d756968d5b4282418f3146b79b58556482", size = 438463 },
    { url = "https://files.pythonhosted.org/packages/61/cc/58b1adeb1bb46228442081e746fcdbc4540905c87e8add7c277540934edb/tornado-6.4.2-cp38-abi3-win_amd64.whl", hash = "sha256:908b71bf3ff37d81073356a5fadcc660eb10c1476ee6e2725588626ce7e5ca38", size = 438907 },
]

[[package]]
name = "traitlets"
version = "5.14.3"
source = { registry = "https://pypi.org/simple" }
sdist = { url = "https://files.pythonhosted.org/packages/eb/79/72064e6a701c2183016abbbfedaba506d81e30e232a68c9f0d6f6fcd1574/traitlets-5.14.3.tar.gz", hash = "sha256:9ed0579d3502c94b4b3732ac120375cda96f923114522847de4b3bb98b96b6b7", size = 161621 }
wheels = [
    { url = "https://files.pythonhosted.org/packages/00/c0/8f5d070730d7836adc9c9b6408dec68c6ced86b304a9b26a14df072a6e8c/traitlets-5.14.3-py3-none-any.whl", hash = "sha256:b74e89e397b1ed28cc831db7aea759ba6640cb3de13090ca145426688ff1ac4f", size = 85359 },
]

[[package]]
name = "types-decorator"
version = "5.1.8.20250121"
source = { registry = "https://pypi.org/simple" }
sdist = { url = "https://files.pythonhosted.org/packages/f4/e6/88de14bb1d1073495b9d9459f90fbb78fe93d89beefcf0af94b871993a56/types_decorator-5.1.8.20250121.tar.gz", hash = "sha256:1b89bb1c481a1d3399e28f1aa3459366b76dde951490992ae8475ba91287cd04", size = 8496 }
wheels = [
    { url = "https://files.pythonhosted.org/packages/88/0e/59b9637fa66fbe419886b17d59b90e5e4256325c01f94f81dcc44fbeda53/types_decorator-5.1.8.20250121-py3-none-any.whl", hash = "sha256:6bfd5f4464f444a1ee0aea92705ed8466d74c0ddd7ade4bbd003c235db51d21a", size = 8078 },
]

[[package]]
name = "types-docutils"
version = "0.21.0.20241128"
source = { registry = "https://pypi.org/simple" }
sdist = { url = "https://files.pythonhosted.org/packages/dd/df/64e7ab01a4fc5ce46895dc94e31cffc8b8087c8d91ee54c45ac2d8d82445/types_docutils-0.21.0.20241128.tar.gz", hash = "sha256:4dd059805b83ac6ec5a223699195c4e9eeb0446a4f7f2aeff1759a4a7cc17473", size = 26739 }
wheels = [
    { url = "https://files.pythonhosted.org/packages/59/b6/10ba95739f2cbb9c5bd2f6568148d62b468afe01a94c633e8892a2936d8a/types_docutils-0.21.0.20241128-py3-none-any.whl", hash = "sha256:e0409204009639e9b0bf4521eeabe58b5e574ce9c0db08421c2ac26c32be0039", size = 34677 },
]

[[package]]
name = "types-pytz"
version = "2025.1.0.20250204"
source = { registry = "https://pypi.org/simple" }
sdist = { url = "https://files.pythonhosted.org/packages/b3/d2/2190c54d53c04491ad72a1df019c5dfa692e6ab6c2dba1be7b6c9d530e30/types_pytz-2025.1.0.20250204.tar.gz", hash = "sha256:00f750132769f1c65a4f7240bc84f13985b4da774bd17dfbe5d9cd442746bd49", size = 10352 }
wheels = [
    { url = "https://files.pythonhosted.org/packages/be/50/65ffad73746f1d8b15992c030e0fd22965fd5ae2c0206dc28873343b3230/types_pytz-2025.1.0.20250204-py3-none-any.whl", hash = "sha256:32ca4a35430e8b94f6603b35beb7f56c32260ddddd4f4bb305fdf8f92358b87e", size = 10059 },
]

[[package]]
name = "types-pyyaml"
version = "6.0.12.20241230"
source = { registry = "https://pypi.org/simple" }
sdist = { url = "https://files.pythonhosted.org/packages/9a/f9/4d566925bcf9396136c0a2e5dc7e230ff08d86fa011a69888dd184469d80/types_pyyaml-6.0.12.20241230.tar.gz", hash = "sha256:7f07622dbd34bb9c8b264fe860a17e0efcad00d50b5f27e93984909d9363498c", size = 17078 }
wheels = [
    { url = "https://files.pythonhosted.org/packages/e8/c1/48474fbead512b70ccdb4f81ba5eb4a58f69d100ba19f17c92c0c4f50ae6/types_PyYAML-6.0.12.20241230-py3-none-any.whl", hash = "sha256:fa4d32565219b68e6dee5f67534c722e53c00d1cfc09c435ef04d7353e1e96e6", size = 20029 },
]

[[package]]
name = "types-tabulate"
version = "0.9.0.20241207"
source = { registry = "https://pypi.org/simple" }
sdist = { url = "https://files.pythonhosted.org/packages/3f/43/16030404a327e4ff8c692f2273854019ed36718667b2993609dc37d14dd4/types_tabulate-0.9.0.20241207.tar.gz", hash = "sha256:ac1ac174750c0a385dfd248edc6279fa328aaf4ea317915ab879a2ec47833230", size = 8195 }
wheels = [
    { url = "https://files.pythonhosted.org/packages/5e/86/a9ebfd509cbe74471106dffed320e208c72537f9aeb0a55eaa6b1b5e4d17/types_tabulate-0.9.0.20241207-py3-none-any.whl", hash = "sha256:b8dad1343c2a8ba5861c5441370c3e35908edd234ff036d4298708a1d4cf8a85", size = 8307 },
]

[[package]]
name = "typing-extensions"
version = "4.12.2"
source = { registry = "https://pypi.org/simple" }
sdist = { url = "https://files.pythonhosted.org/packages/df/db/f35a00659bc03fec321ba8bce9420de607a1d37f8342eee1863174c69557/typing_extensions-4.12.2.tar.gz", hash = "sha256:1a7ead55c7e559dd4dee8856e3a88b41225abfe1ce8df57b7c13915fe121ffb8", size = 85321 }
wheels = [
    { url = "https://files.pythonhosted.org/packages/26/9f/ad63fc0248c5379346306f8668cda6e2e2e9c95e01216d2b8ffd9ff037d0/typing_extensions-4.12.2-py3-none-any.whl", hash = "sha256:04e5ca0351e0f3f85c6853954072df659d0d13fac324d0072316b67d7794700d", size = 37438 },
]

[[package]]
name = "urllib3"
version = "2.3.0"
source = { registry = "https://pypi.org/simple" }
sdist = { url = "https://files.pythonhosted.org/packages/aa/63/e53da845320b757bf29ef6a9062f5c669fe997973f966045cb019c3f4b66/urllib3-2.3.0.tar.gz", hash = "sha256:f8c5449b3cf0861679ce7e0503c7b44b5ec981bec0d1d3795a07f1ba96f0204d", size = 307268 }
wheels = [
    { url = "https://files.pythonhosted.org/packages/c8/19/4ec628951a74043532ca2cf5d97b7b14863931476d117c471e8e2b1eb39f/urllib3-2.3.0-py3-none-any.whl", hash = "sha256:1cee9ad369867bfdbbb48b7dd50374c0967a0bb7710050facf0dd6911440e3df", size = 128369 },
]

[[package]]
name = "versioningit"
version = "3.1.2"
source = { registry = "https://pypi.org/simple" }
dependencies = [
    { name = "packaging" },
    { name = "tomli", marker = "python_full_version < '3.11' or (extra == 'extra-5-gt4py-all' and extra == 'extra-5-gt4py-dace-next') or (extra == 'extra-5-gt4py-cuda11' and extra == 'extra-5-gt4py-jax-cuda12') or (extra == 'extra-5-gt4py-cuda11' and extra == 'extra-5-gt4py-rocm4-3') or (extra == 'extra-5-gt4py-cuda11' and extra == 'extra-5-gt4py-rocm5-0') or (extra == 'extra-5-gt4py-dace' and extra == 'extra-5-gt4py-dace-next') or (extra == 'extra-5-gt4py-jax-cuda12' and extra == 'extra-5-gt4py-rocm4-3') or (extra == 'extra-5-gt4py-jax-cuda12' and extra == 'extra-5-gt4py-rocm5-0') or (extra == 'extra-5-gt4py-rocm4-3' and extra == 'extra-5-gt4py-rocm5-0')" },
]
sdist = { url = "https://files.pythonhosted.org/packages/5c/9b/941647e9e3616b5da7bbc4601ed9920f44a886704100fa8151406c07c149/versioningit-3.1.2.tar.gz", hash = "sha256:4db83ed99f56b07d83940bee3445ca46ca120d13b6b304cdb5fb44e5aa4edec0", size = 213047 }
wheels = [
    { url = "https://files.pythonhosted.org/packages/7f/56/50784a34941e6a77cb068289c851d35c8b9af6a4d266fdb85d4d4828fe21/versioningit-3.1.2-py3-none-any.whl", hash = "sha256:33c0905aeac7877b562171387c2c98af87b391aa9195f095455f21ddc47d4636", size = 37950 },
]

[[package]]
name = "virtualenv"
version = "20.29.1"
source = { registry = "https://pypi.org/simple" }
dependencies = [
    { name = "distlib" },
    { name = "filelock" },
    { name = "platformdirs" },
]
sdist = { url = "https://files.pythonhosted.org/packages/a7/ca/f23dcb02e161a9bba141b1c08aa50e8da6ea25e6d780528f1d385a3efe25/virtualenv-20.29.1.tar.gz", hash = "sha256:b8b8970138d32fb606192cb97f6cd4bb644fa486be9308fb9b63f81091b5dc35", size = 7658028 }
wheels = [
    { url = "https://files.pythonhosted.org/packages/89/9b/599bcfc7064fbe5740919e78c5df18e5dceb0887e676256a1061bb5ae232/virtualenv-20.29.1-py3-none-any.whl", hash = "sha256:4e4cb403c0b0da39e13b46b1b2476e505cb0046b25f242bee80f62bf990b2779", size = 4282379 },
]

[[package]]
name = "wcwidth"
version = "0.2.13"
source = { registry = "https://pypi.org/simple" }
sdist = { url = "https://files.pythonhosted.org/packages/6c/63/53559446a878410fc5a5974feb13d31d78d752eb18aeba59c7fef1af7598/wcwidth-0.2.13.tar.gz", hash = "sha256:72ea0c06399eb286d978fdedb6923a9eb47e1c486ce63e9b4e64fc18303972b5", size = 101301 }
wheels = [
    { url = "https://files.pythonhosted.org/packages/fd/84/fd2ba7aafacbad3c4201d395674fc6348826569da3c0937e75505ead3528/wcwidth-0.2.13-py2.py3-none-any.whl", hash = "sha256:3da69048e4540d84af32131829ff948f1e022c1c6bdb8d6102117aac784f6859", size = 34166 },
]

[[package]]
name = "webencodings"
version = "0.5.1"
source = { registry = "https://pypi.org/simple" }
sdist = { url = "https://files.pythonhosted.org/packages/0b/02/ae6ceac1baeda530866a85075641cec12989bd8d31af6d5ab4a3e8c92f47/webencodings-0.5.1.tar.gz", hash = "sha256:b36a1c245f2d304965eb4e0a82848379241dc04b865afcc4aab16748587e1923", size = 9721 }
wheels = [
    { url = "https://files.pythonhosted.org/packages/f4/24/2a3e3df732393fed8b3ebf2ec078f05546de641fe1b667ee316ec1dcf3b7/webencodings-0.5.1-py2.py3-none-any.whl", hash = "sha256:a0af1213f3c2226497a97e2b3aa01a7e4bee4f403f95be16fc9acd2947514a78", size = 11774 },
]

[[package]]
name = "wheel"
version = "0.45.1"
source = { registry = "https://pypi.org/simple" }
sdist = { url = "https://files.pythonhosted.org/packages/8a/98/2d9906746cdc6a6ef809ae6338005b3f21bb568bea3165cfc6a243fdc25c/wheel-0.45.1.tar.gz", hash = "sha256:661e1abd9198507b1409a20c02106d9670b2576e916d58f520316666abca6729", size = 107545 }
wheels = [
    { url = "https://files.pythonhosted.org/packages/0b/2c/87f3254fd8ffd29e4c02732eee68a83a1d3c346ae39bc6822dcbcb697f2b/wheel-0.45.1-py3-none-any.whl", hash = "sha256:708e7481cc80179af0e556bbf0cc00b8444c7321e2700b8d8580231d13017248", size = 72494 },
]

[[package]]
name = "xxhash"
version = "3.0.0"
source = { registry = "https://pypi.org/simple" }
sdist = { url = "https://files.pythonhosted.org/packages/20/3e/ca49932bade8b3308e74df951c36cbc84c8230c9b8715bae1e0014831aa7/xxhash-3.0.0.tar.gz", hash = "sha256:30b2d97aaf11fb122023f6b44ebb97c6955e9e00d7461a96415ca030b5ceb9c7", size = 74279 }
wheels = [
    { url = "https://files.pythonhosted.org/packages/f0/fe/41444c518df82da46bc7125c9daa4159e6cfc2b682ccc73493b0485b8a70/xxhash-3.0.0-cp310-cp310-macosx_10_9_x86_64.whl", hash = "sha256:219cba13991fd73cf21a5efdafa5056f0ae0b8f79e5e0112967e3058daf73eea", size = 34110 },
    { url = "https://files.pythonhosted.org/packages/6f/83/0afffed636656f65f78e35da174c9bdd86367f9d4da23a87fc9d1b933bbe/xxhash-3.0.0-cp310-cp310-macosx_11_0_arm64.whl", hash = "sha256:3fcbb846af15eff100c412ae54f4974ff277c92eacd41f1ec7803a64fd07fa0c", size = 30664 },
    { url = "https://files.pythonhosted.org/packages/8c/b1/cde24bf3c9d4d6bbe02e9e82604dbd40ab21c9799b0fdb66a4fe2046e96d/xxhash-3.0.0-cp310-cp310-manylinux_2_17_aarch64.manylinux2014_aarch64.whl", hash = "sha256:5f475fa817ff7955fc118fc1ca29a6e691d329b7ff43f486af36c22dbdcff1db", size = 241825 },
    { url = "https://files.pythonhosted.org/packages/70/fd/7ebfe1549551c87875b64cf9c925e3cf8be53e475d29aed933643f6dd8aa/xxhash-3.0.0-cp310-cp310-manylinux_2_17_ppc64le.manylinux2014_ppc64le.whl", hash = "sha256:9200a90f02ff6fd5fb63dea107842da71d8626d99b768fd31be44f3002c60bbe", size = 206492 },
    { url = "https://files.pythonhosted.org/packages/d2/6f/eafbb4ec3baf499423f2de3a5f3b6c5898f3bf4a8714e100d5dfb911fbad/xxhash-3.0.0-cp310-cp310-manylinux_2_17_s390x.manylinux2014_s390x.whl", hash = "sha256:a1403e4f551c9ef7bcef09af55f1adb169f13e4de253db0887928e5129f87af1", size = 286394 },
    { url = "https://files.pythonhosted.org/packages/64/05/504e1a7accc8f115ebfba96104c2f4a4aea3fb415bd664a6a1cc8915671e/xxhash-3.0.0-cp310-cp310-manylinux_2_17_x86_64.manylinux2014_x86_64.whl", hash = "sha256:fa7f6ca53170189a2268c83af0980e6c10aae69e6a5efa7ca989f89fff9f8c02", size = 211550 },
    { url = "https://files.pythonhosted.org/packages/f8/b9/b6558ba62479dbdd18f894842f6ec01bbbf94aa8a26340f889c1af550fa8/xxhash-3.0.0-cp310-cp310-manylinux_2_5_i686.manylinux1_i686.manylinux_2_17_i686.manylinux2014_i686.whl", hash = "sha256:5b63fbeb6d9c93d50ae0dc2b8a8b7f52f2de19e40fe9edc86637bfa5743b8ba2", size = 219718 },
    { url = "https://files.pythonhosted.org/packages/19/7a/270f9c47d9748b7d43ec2ce0ee1d50c189ccf21e7ba6adc39e4045fcd450/xxhash-3.0.0-cp310-cp310-win32.whl", hash = "sha256:31f25efd10b6f1f6d5c34cd231986d8aae9a42e042daa90b783917f170807869", size = 30157 },
    { url = "https://files.pythonhosted.org/packages/67/54/f98d6eccb96da4fc51f4397123828c593c6f2731ede141f2318d1aab8a6b/xxhash-3.0.0-cp310-cp310-win_amd64.whl", hash = "sha256:807e88ed56e0fb347cb57d5bf44851f9878360fed700f2f63e622ef4eede87a5", size = 29918 },
]<|MERGE_RESOLUTION|>--- conflicted
+++ resolved
@@ -663,11 +663,7 @@
 [[package]]
 name = "dace"
 version = "1.0.0"
-<<<<<<< HEAD
-source = { git = "https://github.com/philip-paul-mueller/dace?branch=improved-2d-copy#aef99452609f49f3d0d00f911a4b89f9a25f191f" }
-=======
 source = { git = "https://github.com/GridTools/dace?branch=gt4py-next-integration#7fcf8f9dc774f91ef20f1e9887a27bcfde874c66" }
->>>>>>> 9b9bf0fe
 resolution-markers = [
     "python_full_version >= '3.11'",
     "python_full_version < '3.11'",
@@ -1085,11 +1081,7 @@
     { name = "dace", version = "1.0.2", source = { registry = "https://pypi.org/simple" } },
 ]
 dace-next = [
-<<<<<<< HEAD
-    { name = "dace", version = "1.0.0", source = { git = "https://github.com/philip-paul-mueller/dace?branch=improved-2d-copy#aef99452609f49f3d0d00f911a4b89f9a25f191f" } },
-=======
     { name = "dace", version = "1.0.0", source = { git = "https://github.com/GridTools/dace?branch=gt4py-next-integration#7fcf8f9dc774f91ef20f1e9887a27bcfde874c66" } },
->>>>>>> 9b9bf0fe
 ]
 formatting = [
     { name = "clang-format" },
@@ -1212,11 +1204,7 @@
     { name = "cupy-rocm-5-0", marker = "extra == 'rocm5-0'", specifier = ">=13.3.0" },
     { name = "cytoolz", specifier = ">=0.12.1" },
     { name = "dace", marker = "extra == 'dace'", specifier = ">=1.0.2,<1.1.0" },
-<<<<<<< HEAD
-    { name = "dace", marker = "extra == 'dace-next'", git = "https://github.com/philip-paul-mueller/dace?branch=improved-2d-copy" },
-=======
     { name = "dace", marker = "extra == 'dace-next'", git = "https://github.com/GridTools/dace?branch=gt4py-next-integration" },
->>>>>>> 9b9bf0fe
     { name = "deepdiff", specifier = ">=5.6.0" },
     { name = "devtools", specifier = ">=0.6" },
     { name = "diskcache", specifier = ">=5.6.3" },
